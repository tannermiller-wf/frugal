--- conflicted
+++ resolved
@@ -11,11 +11,5 @@
 fi
 
 pip install -e ".[tornado]"
-<<<<<<< HEAD
-python3.5 /usr/bin/pip3 install Cython==0.27.2
-python3.5 /usr/bin/pip3 install -e ".[asyncio]"
-=======
 python3 /usr/bin/pip3 install Cython==0.27.2
-python3 /usr/bin/pip3 install -e ".[asyncio]"
-python3 /usr/bin/pip3 install aiostomp==1.4.0
->>>>>>> 426a9800
+python3 /usr/bin/pip3 install -e ".[asyncio]"