package compiler

import (
	"fmt"
	"os"
	"path/filepath"
	"strconv"
	"strings"

	"github.com/Workiva/frugal/compiler/generator"
	"github.com/Workiva/frugal/compiler/generator/dartlang"
	"github.com/Workiva/frugal/compiler/generator/golang"
	"github.com/Workiva/frugal/compiler/generator/java"
	"github.com/Workiva/frugal/compiler/generator/python"
	"github.com/Workiva/frugal/compiler/globals"
	"github.com/Workiva/frugal/compiler/parser"
)

// Options contains compiler options for code generation.
type Options struct {
	File               string // Frugal file to generate
	Gen                string // Language to generate
	Out                string // Output location for generated code
	Delim              string // Token delimiter for scope topics
	RetainIntermediate bool   // Do not clean up generated intermediate IDL
	DryRun             bool   // Do not generate code
	Recurse            bool   // Generate includes
	Verbose            bool   // Verbose mode
}

// Compile parses the Frugal IDL and generates code for it, returning an error
// if something failed.
func Compile(options Options) error {
	defer globals.Reset()
	globals.TopicDelimiter = options.Delim
	globals.Gen = options.Gen
	globals.Out = options.Out
	globals.DryRun = options.DryRun
	globals.Recurse = options.Recurse
	globals.Verbose = options.Verbose
	globals.FileDir = filepath.Dir(options.File)

	defer func() {
		if !options.RetainIntermediate {
			// Clean up intermediate IDL.
			for _, file := range globals.IntermediateIDL {
				// Only try to remove if file still exists.
				if _, err := os.Stat(file); err == nil {
					logv(fmt.Sprintf("Removing intermediate Thrift file %s", file))
					if err := os.Remove(file); err != nil {
						fmt.Printf("Failed to remove intermediate IDL %s\n", file)
					}
				}
			}
		}
	}()

	absFile, err := filepath.Abs(options.File)
	if err != nil {
		return err
	}

	_, err = compile(absFile, strings.HasSuffix(absFile, ".thrift"), true)
	return err
}

// warnGenWithoutFrugal prints a warning if generating code with thrift
// when a gen_with_frugal option exists
// TODO: Remove this once gen_with frugal is no longer experimental
// and is the default.
func warnGenWithoutFrugal(genWithFrugal bool) {
	if globals.GenWithFrugalWarn {
		return
	}
	if genWithFrugal {
		globals.PrintWarning(
			"Generating Thrift code with Frugal. If you encounter problems, file a " +
				"GitHub issue and generate your\ncode with \"gen_with_frugal=false\" to " +
				"use the Thrift compiler instead.")
	} else {
		globals.PrintWarning(
			"Consider using the \"gen_with_frugal\" language option " +
				"to have Frugal generate code in place of Thrift.\nThis is an " +
				"experimental feature. Please file a GitHub issue if you encounter " +
				"problems.")
	}
	globals.GenWithFrugalWarn = true
}

// compile parses the Frugal or Thrift IDL and generates code for it, returning
// an error if something failed.
func compile(file string, isThrift, generate bool) (*parser.Frugal, error) {
	var (
		gen    = globals.Gen
		out    = globals.Out
		dryRun = globals.DryRun
		dir    = filepath.Dir(file)
	)

	if frugal, ok := globals.CompiledFiles[file]; ok {
		// This file has already been compiled, skip it.
		return frugal, nil
	}

	// Ensure Frugal file exists.
	if !exists(file) {
		return nil, fmt.Errorf("Frugal file not found: %s\n", file)
	}

	// Process options for specific generators.
	lang, options, err := cleanGenParam(gen)
	if err != nil {
		return nil, err
	}

	// Gen with Frugal by default.
	genWithFrugal := true
	if genWithFrugalStr, ok := options["gen_with_frugal"]; ok {
		if gen, err := strconv.ParseBool(genWithFrugalStr); err != nil {
			return nil, fmt.Errorf("Invalid value '%s' for gen_with_frugal", genWithFrugalStr)
		} else {
			genWithFrugal = gen
		}
	}

	// Resolve Frugal generator.
	var g generator.ProgramGenerator
	switch lang {
	case "dart":
		// TODO: Remove this once gen_with_frugal is no longer experimental
		// and is the default
		warnGenWithoutFrugal(genWithFrugal)
		g = generator.NewProgramGenerator(dartlang.NewGenerator(options, genWithFrugal), false)
	case "go":
<<<<<<< HEAD
		
=======
		// Make sure the package prefix ends with a "/"
>>>>>>> 236f76cc
		if package_prefix, ok := options["package_prefix"]; ok {
			if package_prefix != "" && !strings.HasSuffix(package_prefix, "/") {
				options["package_prefix"] = package_prefix + "/"
			}
		}
<<<<<<< HEAD
=======

>>>>>>> 236f76cc
		// TODO: Remove this once gen_with frugal is no longer experimental
		// and is the default.
		warnGenWithoutFrugal(genWithFrugal)
		g = generator.NewProgramGenerator(golang.NewGenerator(options), false)
	case "java":
		// TODO: Remove this once gen_with frugal is no longer experimental
		// and is the default.
		warnGenWithoutFrugal(genWithFrugal)
		g = generator.NewProgramGenerator(java.NewGenerator(options), true)
	case "py":
		// TODO: Remove this once gen_with frugal is no longer experimental
		// and is the default.
		warnGenWithoutFrugal(genWithFrugal)
		g = generator.NewProgramGenerator(python.NewGenerator(options), true)
	default:
		return nil, fmt.Errorf("Invalid gen value %s", gen)
	}

	// Parse the Frugal file.
	logv(fmt.Sprintf("Parsing %s", file))
	frugal, err := parser.ParseFrugal(file)
	if err != nil {
		return nil, err
	}
	globals.CompiledFiles[file] = frugal

	if out == "" {
		out = g.DefaultOutputDir()
	}
	fullOut := g.GetOutputDir(out, frugal)
	if err := os.MkdirAll(out, 0777); err != nil {
		return nil, err
	}

	if genWithFrugal {
		// If not using frugal, add parsed includes here
		// preserve what thrift does to keep ordering in the file
		for _, include := range frugal.Thrift.Includes {
			generateInclude(frugal, include)
		}
	}

	if !genWithFrugal && !isThrift {
		// Generate intermediate Thrift IDL for Frugal. If this is already a
		// .thrift file, do not generate an intermediate IDL.
		logv(fmt.Sprintf("Generating intermediate Thrift file %s",
			filepath.Join(dir, fmt.Sprintf("%s.thrift", frugal.Name))))
		idlFile, err := generateThriftIDL(dir, frugal)
		if err != nil {
			return nil, err
		}
		file = idlFile
	}

	if dryRun || !generate {
		return frugal, nil
	}

	if !genWithFrugal {
		// Generate Thrift code.
		logv(fmt.Sprintf("Generating \"%s\" Thrift code for %s", lang, file))
		if err := generateThrift(frugal, dir, file, out, removeGenWithFrugalOption(gen)); err != nil {
			return nil, err
		}
	}

	// Generate Frugal code.
	logv(fmt.Sprintf("Generating \"%s\" Frugal code for %s", lang, frugal.File))
	return frugal, g.Generate(frugal, fullOut, genWithFrugal)
}

// exists determines if the file at the given path exists.
func exists(path string) bool {
	_, err := os.Stat(path)
	return err == nil
}

// cleanGenParam processes a string that includes an optional trailing
// options set.  Format: <language>:<name>=<value>,<name>=<value>,...
func cleanGenParam(gen string) (lang string, options map[string]string, err error) {
	lang = gen
	options = make(map[string]string)
	if strings.Contains(gen, ":") {
		s := strings.Split(gen, ":")
		lang = s[0]
		dirty := s[1]
		var optionArray []string
		if strings.Contains(dirty, ",") {
			optionArray = strings.Split(dirty, ",")
		} else {
			optionArray = append(optionArray, dirty)
		}
		for _, option := range optionArray {
			s := strings.Split(option, "=")
			if !generator.ValidateOption(lang, s[0]) {
				err = fmt.Errorf("Unknown option '%s' for %s", s[0], lang)
			}
			if len(s) == 1 {
				options[s[0]] = ""
			} else {
				options[s[0]] = s[1]
			}
		}
	}
	return
}

// removeGenWithFrugalOption removes the gen_with_frugal language option from
// the gen string, if present, so that it doesn't cause issues with the Thrift
// compiler when set to false.
// TODO: Remove this once the Thrift compiler is no longer used.
func removeGenWithFrugalOption(gen string) string {
	if !strings.Contains(gen, ":") {
		return gen
	}
	s := strings.Split(gen, ":")
	lang := s[0]
	optionsStr := s[1]
	options := strings.Split(optionsStr, ",")
	cleaned := ""
	prefix := ""
	for _, option := range options {
		if !strings.HasPrefix(option, "gen_with_frugal") {
			cleaned += prefix + option
			prefix = ","
		}
	}

	if cleaned == "" {
		return lang
	}
	return fmt.Sprintf("%s:%s", lang, cleaned)
}

// logv prints the message if in verbose mode.
func logv(msg string) {
	if globals.Verbose {
		fmt.Println(msg)
	}
}<|MERGE_RESOLUTION|>--- conflicted
+++ resolved
@@ -132,20 +132,13 @@
 		warnGenWithoutFrugal(genWithFrugal)
 		g = generator.NewProgramGenerator(dartlang.NewGenerator(options, genWithFrugal), false)
 	case "go":
-<<<<<<< HEAD
-		
-=======
 		// Make sure the package prefix ends with a "/"
->>>>>>> 236f76cc
 		if package_prefix, ok := options["package_prefix"]; ok {
 			if package_prefix != "" && !strings.HasSuffix(package_prefix, "/") {
 				options["package_prefix"] = package_prefix + "/"
 			}
 		}
-<<<<<<< HEAD
-=======
-
->>>>>>> 236f76cc
+
 		// TODO: Remove this once gen_with frugal is no longer experimental
 		// and is the default.
 		warnGenWithoutFrugal(genWithFrugal)
