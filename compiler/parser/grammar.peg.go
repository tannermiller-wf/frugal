package parser

import (
	"bytes"
	"errors"
	"fmt"
	"io"
	"io/ioutil"
	"os"
	"regexp"
	"strconv"
	"strings"
	"unicode"
	"unicode/utf8"
)

var (
	identifier     = regexp.MustCompile("^[A-Za-z]+[A-Za-z0-9]")
	prefixVariable = regexp.MustCompile("{\\w*}")
	defaultPrefix  = &ScopePrefix{String: "", Variables: make([]string, 0)}
)

type statementWrapper struct {
	comment   []string
	statement interface{}
}

type namespace struct {
	scope     string
	namespace string
}

type exception *Struct

type union *Struct

type include string

func newScopePrefix(prefix string) (*ScopePrefix, error) {
	variables := []string{}
	for _, variable := range prefixVariable.FindAllString(prefix, -1) {
		variable = variable[1 : len(variable)-1]
		if len(variable) == 0 || !identifier.MatchString(variable) {
			return nil, fmt.Errorf("parser: invalid prefix variable '%s'", variable)
		}
		variables = append(variables, variable)
	}
	return &ScopePrefix{String: prefix, Variables: variables}, nil
}

func toIfaceSlice(v interface{}) []interface{} {
	if v == nil {
		return nil
	}
	return v.([]interface{})
}

func ifaceSliceToString(v interface{}) string {
	ifs := toIfaceSlice(v)
	b := make([]byte, len(ifs))
	for i, v := range ifs {
		b[i] = v.([]uint8)[0]
	}
	return string(b)
}

func rawCommentToDocStr(raw string) []string {
	rawLines := strings.Split(raw, "\n")
	comment := make([]string, len(rawLines))
	for i, line := range rawLines {
		comment[i] = strings.TrimLeft(line, "* ")
	}
	return comment
}

// toStruct converts a union to a struct with all fields optional.
func unionToStruct(u union) *Struct {
	st := (*Struct)(u)
	for _, f := range st.Fields {
		f.Optional = true
	}
	return st
}

var g = &grammar{
	rules: []*rule{
		{
			name: "Grammar",
			pos:  position{line: 85, col: 1, offset: 2275},
			expr: &actionExpr{
				pos: position{line: 85, col: 11, offset: 2287},
				run: (*parser).callonGrammar1,
				expr: &seqExpr{
					pos: position{line: 85, col: 11, offset: 2287},
					exprs: []interface{}{
						&ruleRefExpr{
							pos:  position{line: 85, col: 11, offset: 2287},
							name: "__",
						},
						&labeledExpr{
							pos:   position{line: 85, col: 14, offset: 2290},
							label: "statements",
							expr: &zeroOrMoreExpr{
								pos: position{line: 85, col: 25, offset: 2301},
								expr: &seqExpr{
									pos: position{line: 85, col: 27, offset: 2303},
									exprs: []interface{}{
										&ruleRefExpr{
											pos:  position{line: 85, col: 27, offset: 2303},
											name: "Statement",
										},
										&ruleRefExpr{
											pos:  position{line: 85, col: 37, offset: 2313},
											name: "__",
										},
									},
								},
							},
						},
						&choiceExpr{
							pos: position{line: 85, col: 44, offset: 2320},
							alternatives: []interface{}{
								&ruleRefExpr{
									pos:  position{line: 85, col: 44, offset: 2320},
									name: "EOF",
								},
								&ruleRefExpr{
									pos:  position{line: 85, col: 50, offset: 2326},
									name: "SyntaxError",
								},
							},
						},
					},
				},
			},
		},
		{
			name: "SyntaxError",
			pos:  position{line: 154, col: 1, offset: 4643},
			expr: &actionExpr{
				pos: position{line: 154, col: 15, offset: 4659},
				run: (*parser).callonSyntaxError1,
				expr: &anyMatcher{
					line: 154, col: 15, offset: 4659,
				},
			},
		},
		{
			name: "Statement",
			pos:  position{line: 158, col: 1, offset: 4717},
			expr: &actionExpr{
				pos: position{line: 158, col: 13, offset: 4731},
				run: (*parser).callonStatement1,
				expr: &seqExpr{
					pos: position{line: 158, col: 13, offset: 4731},
					exprs: []interface{}{
						&labeledExpr{
							pos:   position{line: 158, col: 13, offset: 4731},
							label: "docstr",
							expr: &zeroOrOneExpr{
								pos: position{line: 158, col: 20, offset: 4738},
								expr: &seqExpr{
									pos: position{line: 158, col: 21, offset: 4739},
									exprs: []interface{}{
										&ruleRefExpr{
											pos:  position{line: 158, col: 21, offset: 4739},
											name: "DocString",
										},
										&ruleRefExpr{
											pos:  position{line: 158, col: 31, offset: 4749},
											name: "__",
										},
									},
								},
							},
						},
						&labeledExpr{
							pos:   position{line: 158, col: 36, offset: 4754},
							label: "statement",
							expr: &choiceExpr{
								pos: position{line: 158, col: 47, offset: 4765},
								alternatives: []interface{}{
									&ruleRefExpr{
										pos:  position{line: 158, col: 47, offset: 4765},
										name: "ThriftStatement",
									},
									&ruleRefExpr{
										pos:  position{line: 158, col: 65, offset: 4783},
										name: "FrugalStatement",
									},
								},
							},
						},
					},
				},
			},
		},
		{
			name: "ThriftStatement",
			pos:  position{line: 171, col: 1, offset: 5254},
			expr: &choiceExpr{
				pos: position{line: 171, col: 19, offset: 5274},
				alternatives: []interface{}{
					&ruleRefExpr{
						pos:  position{line: 171, col: 19, offset: 5274},
						name: "Include",
					},
					&ruleRefExpr{
						pos:  position{line: 171, col: 29, offset: 5284},
						name: "Namespace",
					},
					&ruleRefExpr{
						pos:  position{line: 171, col: 41, offset: 5296},
						name: "Const",
					},
					&ruleRefExpr{
						pos:  position{line: 171, col: 49, offset: 5304},
						name: "Enum",
					},
					&ruleRefExpr{
						pos:  position{line: 171, col: 56, offset: 5311},
						name: "TypeDef",
					},
					&ruleRefExpr{
						pos:  position{line: 171, col: 66, offset: 5321},
						name: "Struct",
					},
					&ruleRefExpr{
						pos:  position{line: 171, col: 75, offset: 5330},
						name: "Exception",
					},
					&ruleRefExpr{
						pos:  position{line: 171, col: 87, offset: 5342},
						name: "Union",
					},
					&ruleRefExpr{
						pos:  position{line: 171, col: 95, offset: 5350},
						name: "Service",
					},
				},
			},
		},
		{
			name: "Include",
			pos:  position{line: 173, col: 1, offset: 5359},
			expr: &actionExpr{
				pos: position{line: 173, col: 11, offset: 5371},
				run: (*parser).callonInclude1,
				expr: &seqExpr{
					pos: position{line: 173, col: 11, offset: 5371},
					exprs: []interface{}{
						&litMatcher{
							pos:        position{line: 173, col: 11, offset: 5371},
							val:        "include",
							ignoreCase: false,
						},
						&ruleRefExpr{
							pos:  position{line: 173, col: 21, offset: 5381},
							name: "_",
						},
						&labeledExpr{
							pos:   position{line: 173, col: 23, offset: 5383},
							label: "file",
							expr: &ruleRefExpr{
								pos:  position{line: 173, col: 28, offset: 5388},
								name: "Literal",
							},
						},
						&ruleRefExpr{
							pos:  position{line: 173, col: 36, offset: 5396},
							name: "EOS",
						},
					},
				},
			},
		},
		{
			name: "Namespace",
			pos:  position{line: 177, col: 1, offset: 5444},
			expr: &actionExpr{
				pos: position{line: 177, col: 13, offset: 5458},
				run: (*parser).callonNamespace1,
				expr: &seqExpr{
					pos: position{line: 177, col: 13, offset: 5458},
					exprs: []interface{}{
						&litMatcher{
							pos:        position{line: 177, col: 13, offset: 5458},
							val:        "namespace",
							ignoreCase: false,
						},
						&ruleRefExpr{
							pos:  position{line: 177, col: 25, offset: 5470},
							name: "_",
						},
						&labeledExpr{
							pos:   position{line: 177, col: 27, offset: 5472},
							label: "scope",
							expr: &oneOrMoreExpr{
								pos: position{line: 177, col: 33, offset: 5478},
								expr: &charClassMatcher{
									pos:        position{line: 177, col: 33, offset: 5478},
									val:        "[a-z.-]",
									chars:      []rune{'.', '-'},
									ranges:     []rune{'a', 'z'},
									ignoreCase: false,
									inverted:   false,
								},
							},
						},
						&ruleRefExpr{
							pos:  position{line: 177, col: 42, offset: 5487},
							name: "_",
						},
						&labeledExpr{
							pos:   position{line: 177, col: 44, offset: 5489},
							label: "ns",
							expr: &ruleRefExpr{
								pos:  position{line: 177, col: 47, offset: 5492},
								name: "Identifier",
							},
						},
						&ruleRefExpr{
							pos:  position{line: 177, col: 58, offset: 5503},
							name: "EOS",
						},
					},
				},
			},
		},
		{
			name: "Const",
			pos:  position{line: 184, col: 1, offset: 5636},
			expr: &actionExpr{
				pos: position{line: 184, col: 9, offset: 5646},
				run: (*parser).callonConst1,
				expr: &seqExpr{
					pos: position{line: 184, col: 9, offset: 5646},
					exprs: []interface{}{
						&litMatcher{
							pos:        position{line: 184, col: 9, offset: 5646},
							val:        "const",
							ignoreCase: false,
						},
						&ruleRefExpr{
							pos:  position{line: 184, col: 17, offset: 5654},
							name: "_",
						},
						&labeledExpr{
							pos:   position{line: 184, col: 19, offset: 5656},
							label: "typ",
							expr: &ruleRefExpr{
								pos:  position{line: 184, col: 23, offset: 5660},
								name: "FieldType",
							},
						},
						&ruleRefExpr{
							pos:  position{line: 184, col: 33, offset: 5670},
							name: "_",
						},
						&labeledExpr{
							pos:   position{line: 184, col: 35, offset: 5672},
							label: "name",
							expr: &ruleRefExpr{
								pos:  position{line: 184, col: 40, offset: 5677},
								name: "Identifier",
							},
						},
						&ruleRefExpr{
							pos:  position{line: 184, col: 51, offset: 5688},
							name: "_",
						},
						&litMatcher{
							pos:        position{line: 184, col: 53, offset: 5690},
							val:        "=",
							ignoreCase: false,
						},
						&ruleRefExpr{
							pos:  position{line: 184, col: 57, offset: 5694},
							name: "_",
						},
						&labeledExpr{
							pos:   position{line: 184, col: 59, offset: 5696},
							label: "value",
							expr: &ruleRefExpr{
								pos:  position{line: 184, col: 65, offset: 5702},
								name: "ConstValue",
							},
						},
						&ruleRefExpr{
							pos:  position{line: 184, col: 76, offset: 5713},
							name: "EOS",
						},
					},
				},
			},
		},
		{
			name: "Enum",
			pos:  position{line: 192, col: 1, offset: 5845},
			expr: &actionExpr{
				pos: position{line: 192, col: 8, offset: 5854},
				run: (*parser).callonEnum1,
				expr: &seqExpr{
					pos: position{line: 192, col: 8, offset: 5854},
					exprs: []interface{}{
						&litMatcher{
							pos:        position{line: 192, col: 8, offset: 5854},
							val:        "enum",
							ignoreCase: false,
						},
						&ruleRefExpr{
							pos:  position{line: 192, col: 15, offset: 5861},
							name: "_",
						},
						&labeledExpr{
							pos:   position{line: 192, col: 17, offset: 5863},
							label: "name",
							expr: &ruleRefExpr{
								pos:  position{line: 192, col: 22, offset: 5868},
								name: "Identifier",
							},
						},
						&ruleRefExpr{
							pos:  position{line: 192, col: 33, offset: 5879},
							name: "__",
						},
						&litMatcher{
							pos:        position{line: 192, col: 36, offset: 5882},
							val:        "{",
							ignoreCase: false,
						},
						&ruleRefExpr{
							pos:  position{line: 192, col: 40, offset: 5886},
							name: "__",
						},
						&labeledExpr{
							pos:   position{line: 192, col: 43, offset: 5889},
							label: "values",
							expr: &zeroOrMoreExpr{
								pos: position{line: 192, col: 50, offset: 5896},
								expr: &seqExpr{
									pos: position{line: 192, col: 51, offset: 5897},
									exprs: []interface{}{
										&ruleRefExpr{
											pos:  position{line: 192, col: 51, offset: 5897},
											name: "EnumValue",
										},
										&ruleRefExpr{
											pos:  position{line: 192, col: 61, offset: 5907},
											name: "__",
										},
									},
								},
							},
						},
						&litMatcher{
							pos:        position{line: 192, col: 66, offset: 5912},
							val:        "}",
							ignoreCase: false,
						},
						&ruleRefExpr{
							pos:  position{line: 192, col: 70, offset: 5916},
							name: "EOS",
						},
					},
				},
			},
		},
		{
			name: "EnumValue",
			pos:  position{line: 215, col: 1, offset: 6528},
			expr: &actionExpr{
				pos: position{line: 215, col: 13, offset: 6542},
				run: (*parser).callonEnumValue1,
				expr: &seqExpr{
					pos: position{line: 215, col: 13, offset: 6542},
					exprs: []interface{}{
						&labeledExpr{
							pos:   position{line: 215, col: 13, offset: 6542},
							label: "docstr",
							expr: &zeroOrOneExpr{
								pos: position{line: 215, col: 20, offset: 6549},
								expr: &seqExpr{
									pos: position{line: 215, col: 21, offset: 6550},
									exprs: []interface{}{
										&ruleRefExpr{
											pos:  position{line: 215, col: 21, offset: 6550},
											name: "DocString",
										},
										&ruleRefExpr{
											pos:  position{line: 215, col: 31, offset: 6560},
											name: "__",
										},
									},
								},
							},
						},
						&labeledExpr{
							pos:   position{line: 215, col: 36, offset: 6565},
							label: "name",
							expr: &ruleRefExpr{
								pos:  position{line: 215, col: 41, offset: 6570},
								name: "Identifier",
							},
						},
						&ruleRefExpr{
							pos:  position{line: 215, col: 52, offset: 6581},
							name: "_",
						},
						&labeledExpr{
							pos:   position{line: 215, col: 54, offset: 6583},
							label: "value",
							expr: &zeroOrOneExpr{
								pos: position{line: 215, col: 60, offset: 6589},
								expr: &seqExpr{
									pos: position{line: 215, col: 61, offset: 6590},
									exprs: []interface{}{
										&litMatcher{
											pos:        position{line: 215, col: 61, offset: 6590},
											val:        "=",
											ignoreCase: false,
										},
										&ruleRefExpr{
											pos:  position{line: 215, col: 65, offset: 6594},
											name: "_",
										},
										&ruleRefExpr{
											pos:  position{line: 215, col: 67, offset: 6596},
											name: "IntConstant",
										},
									},
								},
							},
						},
						&zeroOrOneExpr{
							pos: position{line: 215, col: 81, offset: 6610},
							expr: &ruleRefExpr{
								pos:  position{line: 215, col: 81, offset: 6610},
								name: "ListSeparator",
							},
						},
					},
				},
			},
		},
		{
			name: "TypeDef",
			pos:  position{line: 230, col: 1, offset: 6946},
			expr: &actionExpr{
				pos: position{line: 230, col: 11, offset: 6958},
				run: (*parser).callonTypeDef1,
				expr: &seqExpr{
					pos: position{line: 230, col: 11, offset: 6958},
					exprs: []interface{}{
						&litMatcher{
							pos:        position{line: 230, col: 11, offset: 6958},
							val:        "typedef",
							ignoreCase: false,
						},
						&ruleRefExpr{
							pos:  position{line: 230, col: 21, offset: 6968},
							name: "_",
						},
						&labeledExpr{
							pos:   position{line: 230, col: 23, offset: 6970},
							label: "typ",
							expr: &ruleRefExpr{
								pos:  position{line: 230, col: 27, offset: 6974},
								name: "FieldType",
							},
						},
						&ruleRefExpr{
							pos:  position{line: 230, col: 37, offset: 6984},
							name: "_",
						},
						&labeledExpr{
							pos:   position{line: 230, col: 39, offset: 6986},
							label: "name",
							expr: &ruleRefExpr{
								pos:  position{line: 230, col: 44, offset: 6991},
								name: "Identifier",
							},
						},
						&ruleRefExpr{
							pos:  position{line: 230, col: 55, offset: 7002},
							name: "EOS",
						},
					},
				},
			},
		},
		{
			name: "Struct",
			pos:  position{line: 237, col: 1, offset: 7111},
			expr: &actionExpr{
				pos: position{line: 237, col: 10, offset: 7122},
				run: (*parser).callonStruct1,
				expr: &seqExpr{
					pos: position{line: 237, col: 10, offset: 7122},
					exprs: []interface{}{
						&litMatcher{
							pos:        position{line: 237, col: 10, offset: 7122},
							val:        "struct",
							ignoreCase: false,
						},
						&ruleRefExpr{
							pos:  position{line: 237, col: 19, offset: 7131},
							name: "_",
						},
						&labeledExpr{
							pos:   position{line: 237, col: 21, offset: 7133},
							label: "st",
							expr: &ruleRefExpr{
								pos:  position{line: 237, col: 24, offset: 7136},
								name: "StructLike",
							},
						},
					},
				},
			},
		},
		{
			name: "Exception",
			pos:  position{line: 238, col: 1, offset: 7176},
			expr: &actionExpr{
				pos: position{line: 238, col: 13, offset: 7190},
				run: (*parser).callonException1,
				expr: &seqExpr{
					pos: position{line: 238, col: 13, offset: 7190},
					exprs: []interface{}{
						&litMatcher{
							pos:        position{line: 238, col: 13, offset: 7190},
							val:        "exception",
							ignoreCase: false,
						},
						&ruleRefExpr{
							pos:  position{line: 238, col: 25, offset: 7202},
							name: "_",
						},
						&labeledExpr{
							pos:   position{line: 238, col: 27, offset: 7204},
							label: "st",
							expr: &ruleRefExpr{
								pos:  position{line: 238, col: 30, offset: 7207},
								name: "StructLike",
							},
						},
					},
				},
			},
		},
		{
			name: "Union",
			pos:  position{line: 239, col: 1, offset: 7258},
			expr: &actionExpr{
				pos: position{line: 239, col: 9, offset: 7268},
				run: (*parser).callonUnion1,
				expr: &seqExpr{
					pos: position{line: 239, col: 9, offset: 7268},
					exprs: []interface{}{
						&litMatcher{
							pos:        position{line: 239, col: 9, offset: 7268},
							val:        "union",
							ignoreCase: false,
						},
						&ruleRefExpr{
							pos:  position{line: 239, col: 17, offset: 7276},
							name: "_",
						},
						&labeledExpr{
							pos:   position{line: 239, col: 19, offset: 7278},
							label: "st",
							expr: &ruleRefExpr{
								pos:  position{line: 239, col: 22, offset: 7281},
								name: "StructLike",
							},
						},
					},
				},
			},
		},
		{
			name: "StructLike",
			pos:  position{line: 240, col: 1, offset: 7328},
			expr: &actionExpr{
				pos: position{line: 240, col: 14, offset: 7343},
				run: (*parser).callonStructLike1,
				expr: &seqExpr{
					pos: position{line: 240, col: 14, offset: 7343},
					exprs: []interface{}{
						&labeledExpr{
							pos:   position{line: 240, col: 14, offset: 7343},
							label: "name",
							expr: &ruleRefExpr{
								pos:  position{line: 240, col: 19, offset: 7348},
								name: "Identifier",
							},
						},
						&ruleRefExpr{
							pos:  position{line: 240, col: 30, offset: 7359},
							name: "__",
						},
						&litMatcher{
							pos:        position{line: 240, col: 33, offset: 7362},
							val:        "{",
							ignoreCase: false,
						},
						&ruleRefExpr{
							pos:  position{line: 240, col: 37, offset: 7366},
							name: "__",
						},
						&labeledExpr{
							pos:   position{line: 240, col: 40, offset: 7369},
							label: "fields",
							expr: &ruleRefExpr{
								pos:  position{line: 240, col: 47, offset: 7376},
								name: "FieldList",
							},
						},
						&litMatcher{
							pos:        position{line: 240, col: 57, offset: 7386},
							val:        "}",
							ignoreCase: false,
						},
						&ruleRefExpr{
							pos:  position{line: 240, col: 61, offset: 7390},
							name: "EOS",
						},
					},
				},
			},
		},
		{
			name: "FieldList",
			pos:  position{line: 250, col: 1, offset: 7551},
			expr: &actionExpr{
				pos: position{line: 250, col: 13, offset: 7565},
				run: (*parser).callonFieldList1,
				expr: &labeledExpr{
					pos:   position{line: 250, col: 13, offset: 7565},
					label: "fields",
					expr: &zeroOrMoreExpr{
						pos: position{line: 250, col: 20, offset: 7572},
						expr: &seqExpr{
							pos: position{line: 250, col: 21, offset: 7573},
							exprs: []interface{}{
								&ruleRefExpr{
									pos:  position{line: 250, col: 21, offset: 7573},
									name: "Field",
								},
								&ruleRefExpr{
									pos:  position{line: 250, col: 27, offset: 7579},
									name: "__",
								},
							},
						},
					},
				},
			},
		},
		{
			name: "Field",
			pos:  position{line: 259, col: 1, offset: 7760},
			expr: &actionExpr{
				pos: position{line: 259, col: 9, offset: 7770},
				run: (*parser).callonField1,
				expr: &seqExpr{
					pos: position{line: 259, col: 9, offset: 7770},
					exprs: []interface{}{
						&labeledExpr{
							pos:   position{line: 259, col: 9, offset: 7770},
							label: "docstr",
							expr: &zeroOrOneExpr{
								pos: position{line: 259, col: 16, offset: 7777},
								expr: &seqExpr{
									pos: position{line: 259, col: 17, offset: 7778},
									exprs: []interface{}{
										&ruleRefExpr{
											pos:  position{line: 259, col: 17, offset: 7778},
											name: "DocString",
										},
										&ruleRefExpr{
											pos:  position{line: 259, col: 27, offset: 7788},
											name: "__",
										},
									},
								},
							},
						},
						&labeledExpr{
							pos:   position{line: 259, col: 32, offset: 7793},
							label: "id",
							expr: &ruleRefExpr{
								pos:  position{line: 259, col: 35, offset: 7796},
								name: "IntConstant",
							},
						},
						&ruleRefExpr{
							pos:  position{line: 259, col: 47, offset: 7808},
							name: "_",
						},
						&litMatcher{
							pos:        position{line: 259, col: 49, offset: 7810},
							val:        ":",
							ignoreCase: false,
						},
						&ruleRefExpr{
							pos:  position{line: 259, col: 53, offset: 7814},
							name: "_",
						},
						&labeledExpr{
							pos:   position{line: 259, col: 55, offset: 7816},
							label: "req",
							expr: &zeroOrOneExpr{
								pos: position{line: 259, col: 59, offset: 7820},
								expr: &ruleRefExpr{
									pos:  position{line: 259, col: 59, offset: 7820},
									name: "FieldReq",
								},
							},
						},
						&ruleRefExpr{
							pos:  position{line: 259, col: 69, offset: 7830},
							name: "_",
						},
						&labeledExpr{
							pos:   position{line: 259, col: 71, offset: 7832},
							label: "typ",
							expr: &ruleRefExpr{
								pos:  position{line: 259, col: 75, offset: 7836},
								name: "FieldType",
							},
						},
						&ruleRefExpr{
							pos:  position{line: 259, col: 85, offset: 7846},
							name: "_",
						},
						&labeledExpr{
							pos:   position{line: 259, col: 87, offset: 7848},
							label: "name",
							expr: &ruleRefExpr{
								pos:  position{line: 259, col: 92, offset: 7853},
								name: "Identifier",
							},
						},
						&ruleRefExpr{
							pos:  position{line: 259, col: 103, offset: 7864},
							name: "__",
						},
						&labeledExpr{
							pos:   position{line: 259, col: 106, offset: 7867},
							label: "def",
							expr: &zeroOrOneExpr{
								pos: position{line: 259, col: 110, offset: 7871},
								expr: &seqExpr{
									pos: position{line: 259, col: 111, offset: 7872},
									exprs: []interface{}{
										&litMatcher{
											pos:        position{line: 259, col: 111, offset: 7872},
											val:        "=",
											ignoreCase: false,
										},
										&ruleRefExpr{
											pos:  position{line: 259, col: 115, offset: 7876},
											name: "_",
										},
										&ruleRefExpr{
											pos:  position{line: 259, col: 117, offset: 7878},
											name: "ConstValue",
										},
									},
								},
							},
						},
						&zeroOrOneExpr{
							pos: position{line: 259, col: 130, offset: 7891},
							expr: &ruleRefExpr{
								pos:  position{line: 259, col: 130, offset: 7891},
								name: "ListSeparator",
							},
						},
					},
				},
			},
		},
		{
			name: "FieldReq",
			pos:  position{line: 278, col: 1, offset: 8310},
			expr: &actionExpr{
				pos: position{line: 278, col: 12, offset: 8323},
				run: (*parser).callonFieldReq1,
				expr: &choiceExpr{
					pos: position{line: 278, col: 13, offset: 8324},
					alternatives: []interface{}{
						&litMatcher{
							pos:        position{line: 278, col: 13, offset: 8324},
							val:        "required",
							ignoreCase: false,
						},
						&litMatcher{
							pos:        position{line: 278, col: 26, offset: 8337},
							val:        "optional",
							ignoreCase: false,
						},
					},
				},
			},
		},
		{
			name: "Service",
			pos:  position{line: 282, col: 1, offset: 8411},
			expr: &actionExpr{
				pos: position{line: 282, col: 11, offset: 8423},
				run: (*parser).callonService1,
				expr: &seqExpr{
					pos: position{line: 282, col: 11, offset: 8423},
					exprs: []interface{}{
						&litMatcher{
							pos:        position{line: 282, col: 11, offset: 8423},
							val:        "service",
							ignoreCase: false,
						},
						&ruleRefExpr{
							pos:  position{line: 282, col: 21, offset: 8433},
							name: "_",
						},
						&labeledExpr{
							pos:   position{line: 282, col: 23, offset: 8435},
							label: "name",
							expr: &ruleRefExpr{
								pos:  position{line: 282, col: 28, offset: 8440},
								name: "Identifier",
							},
						},
						&ruleRefExpr{
							pos:  position{line: 282, col: 39, offset: 8451},
							name: "_",
						},
						&labeledExpr{
							pos:   position{line: 282, col: 41, offset: 8453},
							label: "extends",
							expr: &zeroOrOneExpr{
								pos: position{line: 282, col: 49, offset: 8461},
								expr: &seqExpr{
									pos: position{line: 282, col: 50, offset: 8462},
									exprs: []interface{}{
										&litMatcher{
											pos:        position{line: 282, col: 50, offset: 8462},
											val:        "extends",
											ignoreCase: false,
										},
										&ruleRefExpr{
											pos:  position{line: 282, col: 60, offset: 8472},
											name: "__",
										},
										&ruleRefExpr{
											pos:  position{line: 282, col: 63, offset: 8475},
											name: "Identifier",
										},
										&ruleRefExpr{
											pos:  position{line: 282, col: 74, offset: 8486},
											name: "__",
										},
									},
								},
							},
						},
						&ruleRefExpr{
							pos:  position{line: 282, col: 79, offset: 8491},
							name: "__",
						},
						&litMatcher{
							pos:        position{line: 282, col: 82, offset: 8494},
							val:        "{",
							ignoreCase: false,
						},
						&ruleRefExpr{
							pos:  position{line: 282, col: 86, offset: 8498},
							name: "__",
						},
						&labeledExpr{
							pos:   position{line: 282, col: 89, offset: 8501},
							label: "methods",
							expr: &zeroOrMoreExpr{
								pos: position{line: 282, col: 97, offset: 8509},
								expr: &seqExpr{
									pos: position{line: 282, col: 98, offset: 8510},
									exprs: []interface{}{
										&ruleRefExpr{
											pos:  position{line: 282, col: 98, offset: 8510},
											name: "Function",
										},
										&ruleRefExpr{
											pos:  position{line: 282, col: 107, offset: 8519},
											name: "__",
										},
									},
								},
							},
						},
						&choiceExpr{
							pos: position{line: 282, col: 113, offset: 8525},
							alternatives: []interface{}{
								&litMatcher{
									pos:        position{line: 282, col: 113, offset: 8525},
									val:        "}",
									ignoreCase: false,
								},
								&ruleRefExpr{
									pos:  position{line: 282, col: 119, offset: 8531},
									name: "EndOfServiceError",
								},
							},
						},
						&ruleRefExpr{
							pos:  position{line: 282, col: 138, offset: 8550},
							name: "EOS",
						},
					},
				},
			},
		},
		{
			name: "EndOfServiceError",
<<<<<<< HEAD
			pos:  position{line: 298, col: 1, offset: 8949},
			expr: &actionExpr{
				pos: position{line: 298, col: 21, offset: 8971},
				run: (*parser).callonEndOfServiceError1,
				expr: &anyMatcher{
					line: 298, col: 21, offset: 8971,
=======
			pos:  position{line: 292, col: 1, offset: 8750},
			expr: &actionExpr{
				pos: position{line: 292, col: 21, offset: 8772},
				run: (*parser).callonEndOfServiceError1,
				expr: &anyMatcher{
					line: 292, col: 21, offset: 8772,
>>>>>>> 0d548ea1
				},
			},
		},
		{
			name: "Function",
<<<<<<< HEAD
			pos:  position{line: 302, col: 1, offset: 9040},
			expr: &actionExpr{
				pos: position{line: 302, col: 12, offset: 9053},
				run: (*parser).callonFunction1,
				expr: &seqExpr{
					pos: position{line: 302, col: 12, offset: 9053},
					exprs: []interface{}{
						&labeledExpr{
							pos:   position{line: 302, col: 12, offset: 9053},
							label: "docstr",
							expr: &zeroOrOneExpr{
								pos: position{line: 302, col: 19, offset: 9060},
								expr: &seqExpr{
									pos: position{line: 302, col: 20, offset: 9061},
									exprs: []interface{}{
										&ruleRefExpr{
											pos:  position{line: 302, col: 20, offset: 9061},
											name: "DocString",
										},
										&ruleRefExpr{
											pos:  position{line: 302, col: 30, offset: 9071},
=======
			pos:  position{line: 296, col: 1, offset: 8841},
			expr: &actionExpr{
				pos: position{line: 296, col: 12, offset: 8854},
				run: (*parser).callonFunction1,
				expr: &seqExpr{
					pos: position{line: 296, col: 12, offset: 8854},
					exprs: []interface{}{
						&labeledExpr{
							pos:   position{line: 296, col: 12, offset: 8854},
							label: "docstr",
							expr: &zeroOrOneExpr{
								pos: position{line: 296, col: 19, offset: 8861},
								expr: &seqExpr{
									pos: position{line: 296, col: 20, offset: 8862},
									exprs: []interface{}{
										&ruleRefExpr{
											pos:  position{line: 296, col: 20, offset: 8862},
											name: "DocString",
										},
										&ruleRefExpr{
											pos:  position{line: 296, col: 30, offset: 8872},
>>>>>>> 0d548ea1
											name: "__",
										},
									},
								},
							},
						},
						&labeledExpr{
<<<<<<< HEAD
							pos:   position{line: 302, col: 35, offset: 9076},
							label: "oneway",
							expr: &zeroOrOneExpr{
								pos: position{line: 302, col: 42, offset: 9083},
								expr: &seqExpr{
									pos: position{line: 302, col: 43, offset: 9084},
									exprs: []interface{}{
										&litMatcher{
											pos:        position{line: 302, col: 43, offset: 9084},
=======
							pos:   position{line: 296, col: 35, offset: 8877},
							label: "oneway",
							expr: &zeroOrOneExpr{
								pos: position{line: 296, col: 42, offset: 8884},
								expr: &seqExpr{
									pos: position{line: 296, col: 43, offset: 8885},
									exprs: []interface{}{
										&litMatcher{
											pos:        position{line: 296, col: 43, offset: 8885},
>>>>>>> 0d548ea1
											val:        "oneway",
											ignoreCase: false,
										},
										&ruleRefExpr{
<<<<<<< HEAD
											pos:  position{line: 302, col: 52, offset: 9093},
=======
											pos:  position{line: 296, col: 52, offset: 8894},
>>>>>>> 0d548ea1
											name: "__",
										},
									},
								},
							},
						},
						&labeledExpr{
<<<<<<< HEAD
							pos:   position{line: 302, col: 57, offset: 9098},
							label: "typ",
							expr: &ruleRefExpr{
								pos:  position{line: 302, col: 61, offset: 9102},
=======
							pos:   position{line: 296, col: 57, offset: 8899},
							label: "typ",
							expr: &ruleRefExpr{
								pos:  position{line: 296, col: 61, offset: 8903},
>>>>>>> 0d548ea1
								name: "FunctionType",
							},
						},
						&ruleRefExpr{
<<<<<<< HEAD
							pos:  position{line: 302, col: 74, offset: 9115},
							name: "__",
						},
						&labeledExpr{
							pos:   position{line: 302, col: 77, offset: 9118},
							label: "name",
							expr: &ruleRefExpr{
								pos:  position{line: 302, col: 82, offset: 9123},
=======
							pos:  position{line: 296, col: 74, offset: 8916},
							name: "__",
						},
						&labeledExpr{
							pos:   position{line: 296, col: 77, offset: 8919},
							label: "name",
							expr: &ruleRefExpr{
								pos:  position{line: 296, col: 82, offset: 8924},
>>>>>>> 0d548ea1
								name: "Identifier",
							},
						},
						&ruleRefExpr{
<<<<<<< HEAD
							pos:  position{line: 302, col: 93, offset: 9134},
							name: "_",
						},
						&litMatcher{
							pos:        position{line: 302, col: 95, offset: 9136},
=======
							pos:  position{line: 296, col: 93, offset: 8935},
							name: "_",
						},
						&litMatcher{
							pos:        position{line: 296, col: 95, offset: 8937},
>>>>>>> 0d548ea1
							val:        "(",
							ignoreCase: false,
						},
						&ruleRefExpr{
<<<<<<< HEAD
							pos:  position{line: 302, col: 99, offset: 9140},
							name: "__",
						},
						&labeledExpr{
							pos:   position{line: 302, col: 102, offset: 9143},
							label: "arguments",
							expr: &ruleRefExpr{
								pos:  position{line: 302, col: 112, offset: 9153},
=======
							pos:  position{line: 296, col: 99, offset: 8941},
							name: "__",
						},
						&labeledExpr{
							pos:   position{line: 296, col: 102, offset: 8944},
							label: "arguments",
							expr: &ruleRefExpr{
								pos:  position{line: 296, col: 112, offset: 8954},
>>>>>>> 0d548ea1
								name: "FieldList",
							},
						},
						&litMatcher{
<<<<<<< HEAD
							pos:        position{line: 302, col: 122, offset: 9163},
=======
							pos:        position{line: 296, col: 122, offset: 8964},
>>>>>>> 0d548ea1
							val:        ")",
							ignoreCase: false,
						},
						&ruleRefExpr{
<<<<<<< HEAD
							pos:  position{line: 302, col: 126, offset: 9167},
							name: "__",
						},
						&labeledExpr{
							pos:   position{line: 302, col: 129, offset: 9170},
							label: "exceptions",
							expr: &zeroOrOneExpr{
								pos: position{line: 302, col: 140, offset: 9181},
								expr: &ruleRefExpr{
									pos:  position{line: 302, col: 140, offset: 9181},
=======
							pos:  position{line: 296, col: 126, offset: 8968},
							name: "__",
						},
						&labeledExpr{
							pos:   position{line: 296, col: 129, offset: 8971},
							label: "exceptions",
							expr: &zeroOrOneExpr{
								pos: position{line: 296, col: 140, offset: 8982},
								expr: &ruleRefExpr{
									pos:  position{line: 296, col: 140, offset: 8982},
>>>>>>> 0d548ea1
									name: "Throws",
								},
							},
						},
						&zeroOrOneExpr{
<<<<<<< HEAD
							pos: position{line: 302, col: 148, offset: 9189},
							expr: &ruleRefExpr{
								pos:  position{line: 302, col: 148, offset: 9189},
=======
							pos: position{line: 296, col: 148, offset: 8990},
							expr: &ruleRefExpr{
								pos:  position{line: 296, col: 148, offset: 8990},
>>>>>>> 0d548ea1
								name: "ListSeparator",
							},
						},
					},
				},
			},
		},
		{
			name: "FunctionType",
<<<<<<< HEAD
			pos:  position{line: 329, col: 1, offset: 9780},
			expr: &actionExpr{
				pos: position{line: 329, col: 16, offset: 9797},
				run: (*parser).callonFunctionType1,
				expr: &labeledExpr{
					pos:   position{line: 329, col: 16, offset: 9797},
					label: "typ",
					expr: &choiceExpr{
						pos: position{line: 329, col: 21, offset: 9802},
						alternatives: []interface{}{
							&litMatcher{
								pos:        position{line: 329, col: 21, offset: 9802},
=======
			pos:  position{line: 323, col: 1, offset: 9581},
			expr: &actionExpr{
				pos: position{line: 323, col: 16, offset: 9598},
				run: (*parser).callonFunctionType1,
				expr: &labeledExpr{
					pos:   position{line: 323, col: 16, offset: 9598},
					label: "typ",
					expr: &choiceExpr{
						pos: position{line: 323, col: 21, offset: 9603},
						alternatives: []interface{}{
							&litMatcher{
								pos:        position{line: 323, col: 21, offset: 9603},
>>>>>>> 0d548ea1
								val:        "void",
								ignoreCase: false,
							},
							&ruleRefExpr{
<<<<<<< HEAD
								pos:  position{line: 329, col: 30, offset: 9811},
=======
								pos:  position{line: 323, col: 30, offset: 9612},
>>>>>>> 0d548ea1
								name: "FieldType",
							},
						},
					},
				},
			},
		},
		{
			name: "Throws",
<<<<<<< HEAD
			pos:  position{line: 336, col: 1, offset: 9933},
			expr: &actionExpr{
				pos: position{line: 336, col: 10, offset: 9944},
				run: (*parser).callonThrows1,
				expr: &seqExpr{
					pos: position{line: 336, col: 10, offset: 9944},
					exprs: []interface{}{
						&litMatcher{
							pos:        position{line: 336, col: 10, offset: 9944},
=======
			pos:  position{line: 330, col: 1, offset: 9734},
			expr: &actionExpr{
				pos: position{line: 330, col: 10, offset: 9745},
				run: (*parser).callonThrows1,
				expr: &seqExpr{
					pos: position{line: 330, col: 10, offset: 9745},
					exprs: []interface{}{
						&litMatcher{
							pos:        position{line: 330, col: 10, offset: 9745},
>>>>>>> 0d548ea1
							val:        "throws",
							ignoreCase: false,
						},
						&ruleRefExpr{
<<<<<<< HEAD
							pos:  position{line: 336, col: 19, offset: 9953},
							name: "__",
						},
						&litMatcher{
							pos:        position{line: 336, col: 22, offset: 9956},
=======
							pos:  position{line: 330, col: 19, offset: 9754},
							name: "__",
						},
						&litMatcher{
							pos:        position{line: 330, col: 22, offset: 9757},
>>>>>>> 0d548ea1
							val:        "(",
							ignoreCase: false,
						},
						&ruleRefExpr{
<<<<<<< HEAD
							pos:  position{line: 336, col: 26, offset: 9960},
							name: "__",
						},
						&labeledExpr{
							pos:   position{line: 336, col: 29, offset: 9963},
							label: "exceptions",
							expr: &ruleRefExpr{
								pos:  position{line: 336, col: 40, offset: 9974},
=======
							pos:  position{line: 330, col: 26, offset: 9761},
							name: "__",
						},
						&labeledExpr{
							pos:   position{line: 330, col: 29, offset: 9764},
							label: "exceptions",
							expr: &ruleRefExpr{
								pos:  position{line: 330, col: 40, offset: 9775},
>>>>>>> 0d548ea1
								name: "FieldList",
							},
						},
						&litMatcher{
<<<<<<< HEAD
							pos:        position{line: 336, col: 50, offset: 9984},
=======
							pos:        position{line: 330, col: 50, offset: 9785},
>>>>>>> 0d548ea1
							val:        ")",
							ignoreCase: false,
						},
					},
				},
			},
		},
		{
			name: "FieldType",
<<<<<<< HEAD
			pos:  position{line: 340, col: 1, offset: 10020},
			expr: &actionExpr{
				pos: position{line: 340, col: 13, offset: 10034},
				run: (*parser).callonFieldType1,
				expr: &labeledExpr{
					pos:   position{line: 340, col: 13, offset: 10034},
					label: "typ",
					expr: &choiceExpr{
						pos: position{line: 340, col: 18, offset: 10039},
						alternatives: []interface{}{
							&ruleRefExpr{
								pos:  position{line: 340, col: 18, offset: 10039},
								name: "BaseType",
							},
							&ruleRefExpr{
								pos:  position{line: 340, col: 29, offset: 10050},
								name: "ContainerType",
							},
							&ruleRefExpr{
								pos:  position{line: 340, col: 45, offset: 10066},
=======
			pos:  position{line: 334, col: 1, offset: 9821},
			expr: &actionExpr{
				pos: position{line: 334, col: 13, offset: 9835},
				run: (*parser).callonFieldType1,
				expr: &labeledExpr{
					pos:   position{line: 334, col: 13, offset: 9835},
					label: "typ",
					expr: &choiceExpr{
						pos: position{line: 334, col: 18, offset: 9840},
						alternatives: []interface{}{
							&ruleRefExpr{
								pos:  position{line: 334, col: 18, offset: 9840},
								name: "BaseType",
							},
							&ruleRefExpr{
								pos:  position{line: 334, col: 29, offset: 9851},
								name: "ContainerType",
							},
							&ruleRefExpr{
								pos:  position{line: 334, col: 45, offset: 9867},
>>>>>>> 0d548ea1
								name: "Identifier",
							},
						},
					},
				},
			},
		},
		{
			name: "DefinitionType",
<<<<<<< HEAD
			pos:  position{line: 347, col: 1, offset: 10191},
			expr: &actionExpr{
				pos: position{line: 347, col: 18, offset: 10210},
				run: (*parser).callonDefinitionType1,
				expr: &labeledExpr{
					pos:   position{line: 347, col: 18, offset: 10210},
					label: "typ",
					expr: &choiceExpr{
						pos: position{line: 347, col: 23, offset: 10215},
						alternatives: []interface{}{
							&ruleRefExpr{
								pos:  position{line: 347, col: 23, offset: 10215},
								name: "BaseType",
							},
							&ruleRefExpr{
								pos:  position{line: 347, col: 34, offset: 10226},
=======
			pos:  position{line: 341, col: 1, offset: 9992},
			expr: &actionExpr{
				pos: position{line: 341, col: 18, offset: 10011},
				run: (*parser).callonDefinitionType1,
				expr: &labeledExpr{
					pos:   position{line: 341, col: 18, offset: 10011},
					label: "typ",
					expr: &choiceExpr{
						pos: position{line: 341, col: 23, offset: 10016},
						alternatives: []interface{}{
							&ruleRefExpr{
								pos:  position{line: 341, col: 23, offset: 10016},
								name: "BaseType",
							},
							&ruleRefExpr{
								pos:  position{line: 341, col: 34, offset: 10027},
>>>>>>> 0d548ea1
								name: "ContainerType",
							},
						},
					},
				},
			},
		},
		{
			name: "BaseType",
<<<<<<< HEAD
			pos:  position{line: 351, col: 1, offset: 10266},
			expr: &actionExpr{
				pos: position{line: 351, col: 12, offset: 10279},
				run: (*parser).callonBaseType1,
				expr: &choiceExpr{
					pos: position{line: 351, col: 13, offset: 10280},
					alternatives: []interface{}{
						&litMatcher{
							pos:        position{line: 351, col: 13, offset: 10280},
=======
			pos:  position{line: 345, col: 1, offset: 10067},
			expr: &actionExpr{
				pos: position{line: 345, col: 12, offset: 10080},
				run: (*parser).callonBaseType1,
				expr: &choiceExpr{
					pos: position{line: 345, col: 13, offset: 10081},
					alternatives: []interface{}{
						&litMatcher{
							pos:        position{line: 345, col: 13, offset: 10081},
>>>>>>> 0d548ea1
							val:        "bool",
							ignoreCase: false,
						},
						&litMatcher{
<<<<<<< HEAD
							pos:        position{line: 351, col: 22, offset: 10289},
=======
							pos:        position{line: 345, col: 22, offset: 10090},
>>>>>>> 0d548ea1
							val:        "byte",
							ignoreCase: false,
						},
						&litMatcher{
<<<<<<< HEAD
							pos:        position{line: 351, col: 31, offset: 10298},
=======
							pos:        position{line: 345, col: 31, offset: 10099},
>>>>>>> 0d548ea1
							val:        "i16",
							ignoreCase: false,
						},
						&litMatcher{
<<<<<<< HEAD
							pos:        position{line: 351, col: 39, offset: 10306},
=======
							pos:        position{line: 345, col: 39, offset: 10107},
>>>>>>> 0d548ea1
							val:        "i32",
							ignoreCase: false,
						},
						&litMatcher{
<<<<<<< HEAD
							pos:        position{line: 351, col: 47, offset: 10314},
=======
							pos:        position{line: 345, col: 47, offset: 10115},
>>>>>>> 0d548ea1
							val:        "i64",
							ignoreCase: false,
						},
						&litMatcher{
<<<<<<< HEAD
							pos:        position{line: 351, col: 55, offset: 10322},
=======
							pos:        position{line: 345, col: 55, offset: 10123},
>>>>>>> 0d548ea1
							val:        "double",
							ignoreCase: false,
						},
						&litMatcher{
<<<<<<< HEAD
							pos:        position{line: 351, col: 66, offset: 10333},
=======
							pos:        position{line: 345, col: 66, offset: 10134},
>>>>>>> 0d548ea1
							val:        "string",
							ignoreCase: false,
						},
						&litMatcher{
<<<<<<< HEAD
							pos:        position{line: 351, col: 77, offset: 10344},
=======
							pos:        position{line: 345, col: 77, offset: 10145},
>>>>>>> 0d548ea1
							val:        "binary",
							ignoreCase: false,
						},
					},
				},
			},
		},
		{
			name: "ContainerType",
<<<<<<< HEAD
			pos:  position{line: 355, col: 1, offset: 10404},
			expr: &actionExpr{
				pos: position{line: 355, col: 17, offset: 10422},
				run: (*parser).callonContainerType1,
				expr: &labeledExpr{
					pos:   position{line: 355, col: 17, offset: 10422},
					label: "typ",
					expr: &choiceExpr{
						pos: position{line: 355, col: 22, offset: 10427},
						alternatives: []interface{}{
							&ruleRefExpr{
								pos:  position{line: 355, col: 22, offset: 10427},
								name: "MapType",
							},
							&ruleRefExpr{
								pos:  position{line: 355, col: 32, offset: 10437},
								name: "SetType",
							},
							&ruleRefExpr{
								pos:  position{line: 355, col: 42, offset: 10447},
=======
			pos:  position{line: 349, col: 1, offset: 10205},
			expr: &actionExpr{
				pos: position{line: 349, col: 17, offset: 10223},
				run: (*parser).callonContainerType1,
				expr: &labeledExpr{
					pos:   position{line: 349, col: 17, offset: 10223},
					label: "typ",
					expr: &choiceExpr{
						pos: position{line: 349, col: 22, offset: 10228},
						alternatives: []interface{}{
							&ruleRefExpr{
								pos:  position{line: 349, col: 22, offset: 10228},
								name: "MapType",
							},
							&ruleRefExpr{
								pos:  position{line: 349, col: 32, offset: 10238},
								name: "SetType",
							},
							&ruleRefExpr{
								pos:  position{line: 349, col: 42, offset: 10248},
>>>>>>> 0d548ea1
								name: "ListType",
							},
						},
					},
				},
			},
		},
		{
			name: "MapType",
<<<<<<< HEAD
			pos:  position{line: 359, col: 1, offset: 10482},
			expr: &actionExpr{
				pos: position{line: 359, col: 11, offset: 10494},
				run: (*parser).callonMapType1,
				expr: &seqExpr{
					pos: position{line: 359, col: 11, offset: 10494},
					exprs: []interface{}{
						&zeroOrOneExpr{
							pos: position{line: 359, col: 11, offset: 10494},
							expr: &ruleRefExpr{
								pos:  position{line: 359, col: 11, offset: 10494},
=======
			pos:  position{line: 353, col: 1, offset: 10283},
			expr: &actionExpr{
				pos: position{line: 353, col: 11, offset: 10295},
				run: (*parser).callonMapType1,
				expr: &seqExpr{
					pos: position{line: 353, col: 11, offset: 10295},
					exprs: []interface{}{
						&zeroOrOneExpr{
							pos: position{line: 353, col: 11, offset: 10295},
							expr: &ruleRefExpr{
								pos:  position{line: 353, col: 11, offset: 10295},
>>>>>>> 0d548ea1
								name: "CppType",
							},
						},
						&litMatcher{
<<<<<<< HEAD
							pos:        position{line: 359, col: 20, offset: 10503},
=======
							pos:        position{line: 353, col: 20, offset: 10304},
>>>>>>> 0d548ea1
							val:        "map<",
							ignoreCase: false,
						},
						&ruleRefExpr{
<<<<<<< HEAD
							pos:  position{line: 359, col: 27, offset: 10510},
							name: "WS",
						},
						&labeledExpr{
							pos:   position{line: 359, col: 30, offset: 10513},
							label: "key",
							expr: &ruleRefExpr{
								pos:  position{line: 359, col: 34, offset: 10517},
=======
							pos:  position{line: 353, col: 27, offset: 10311},
							name: "WS",
						},
						&labeledExpr{
							pos:   position{line: 353, col: 30, offset: 10314},
							label: "key",
							expr: &ruleRefExpr{
								pos:  position{line: 353, col: 34, offset: 10318},
>>>>>>> 0d548ea1
								name: "FieldType",
							},
						},
						&ruleRefExpr{
<<<<<<< HEAD
							pos:  position{line: 359, col: 44, offset: 10527},
							name: "WS",
						},
						&litMatcher{
							pos:        position{line: 359, col: 47, offset: 10530},
=======
							pos:  position{line: 353, col: 44, offset: 10328},
							name: "WS",
						},
						&litMatcher{
							pos:        position{line: 353, col: 47, offset: 10331},
>>>>>>> 0d548ea1
							val:        ",",
							ignoreCase: false,
						},
						&ruleRefExpr{
<<<<<<< HEAD
							pos:  position{line: 359, col: 51, offset: 10534},
							name: "WS",
						},
						&labeledExpr{
							pos:   position{line: 359, col: 54, offset: 10537},
							label: "value",
							expr: &ruleRefExpr{
								pos:  position{line: 359, col: 60, offset: 10543},
=======
							pos:  position{line: 353, col: 51, offset: 10335},
							name: "WS",
						},
						&labeledExpr{
							pos:   position{line: 353, col: 54, offset: 10338},
							label: "value",
							expr: &ruleRefExpr{
								pos:  position{line: 353, col: 60, offset: 10344},
>>>>>>> 0d548ea1
								name: "FieldType",
							},
						},
						&ruleRefExpr{
<<<<<<< HEAD
							pos:  position{line: 359, col: 70, offset: 10553},
							name: "WS",
						},
						&litMatcher{
							pos:        position{line: 359, col: 73, offset: 10556},
=======
							pos:  position{line: 353, col: 70, offset: 10354},
							name: "WS",
						},
						&litMatcher{
							pos:        position{line: 353, col: 73, offset: 10357},
>>>>>>> 0d548ea1
							val:        ">",
							ignoreCase: false,
						},
					},
				},
			},
		},
		{
			name: "SetType",
<<<<<<< HEAD
			pos:  position{line: 367, col: 1, offset: 10679},
			expr: &actionExpr{
				pos: position{line: 367, col: 11, offset: 10691},
				run: (*parser).callonSetType1,
				expr: &seqExpr{
					pos: position{line: 367, col: 11, offset: 10691},
					exprs: []interface{}{
						&zeroOrOneExpr{
							pos: position{line: 367, col: 11, offset: 10691},
							expr: &ruleRefExpr{
								pos:  position{line: 367, col: 11, offset: 10691},
=======
			pos:  position{line: 361, col: 1, offset: 10480},
			expr: &actionExpr{
				pos: position{line: 361, col: 11, offset: 10492},
				run: (*parser).callonSetType1,
				expr: &seqExpr{
					pos: position{line: 361, col: 11, offset: 10492},
					exprs: []interface{}{
						&zeroOrOneExpr{
							pos: position{line: 361, col: 11, offset: 10492},
							expr: &ruleRefExpr{
								pos:  position{line: 361, col: 11, offset: 10492},
>>>>>>> 0d548ea1
								name: "CppType",
							},
						},
						&litMatcher{
<<<<<<< HEAD
							pos:        position{line: 367, col: 20, offset: 10700},
=======
							pos:        position{line: 361, col: 20, offset: 10501},
>>>>>>> 0d548ea1
							val:        "set<",
							ignoreCase: false,
						},
						&ruleRefExpr{
<<<<<<< HEAD
							pos:  position{line: 367, col: 27, offset: 10707},
							name: "WS",
						},
						&labeledExpr{
							pos:   position{line: 367, col: 30, offset: 10710},
							label: "typ",
							expr: &ruleRefExpr{
								pos:  position{line: 367, col: 34, offset: 10714},
=======
							pos:  position{line: 361, col: 27, offset: 10508},
							name: "WS",
						},
						&labeledExpr{
							pos:   position{line: 361, col: 30, offset: 10511},
							label: "typ",
							expr: &ruleRefExpr{
								pos:  position{line: 361, col: 34, offset: 10515},
>>>>>>> 0d548ea1
								name: "FieldType",
							},
						},
						&ruleRefExpr{
<<<<<<< HEAD
							pos:  position{line: 367, col: 44, offset: 10724},
							name: "WS",
						},
						&litMatcher{
							pos:        position{line: 367, col: 47, offset: 10727},
=======
							pos:  position{line: 361, col: 44, offset: 10525},
							name: "WS",
						},
						&litMatcher{
							pos:        position{line: 361, col: 47, offset: 10528},
>>>>>>> 0d548ea1
							val:        ">",
							ignoreCase: false,
						},
					},
				},
			},
		},
		{
			name: "ListType",
<<<<<<< HEAD
			pos:  position{line: 374, col: 1, offset: 10818},
			expr: &actionExpr{
				pos: position{line: 374, col: 12, offset: 10831},
				run: (*parser).callonListType1,
				expr: &seqExpr{
					pos: position{line: 374, col: 12, offset: 10831},
					exprs: []interface{}{
						&litMatcher{
							pos:        position{line: 374, col: 12, offset: 10831},
=======
			pos:  position{line: 368, col: 1, offset: 10619},
			expr: &actionExpr{
				pos: position{line: 368, col: 12, offset: 10632},
				run: (*parser).callonListType1,
				expr: &seqExpr{
					pos: position{line: 368, col: 12, offset: 10632},
					exprs: []interface{}{
						&litMatcher{
							pos:        position{line: 368, col: 12, offset: 10632},
>>>>>>> 0d548ea1
							val:        "list<",
							ignoreCase: false,
						},
						&ruleRefExpr{
<<<<<<< HEAD
							pos:  position{line: 374, col: 20, offset: 10839},
							name: "WS",
						},
						&labeledExpr{
							pos:   position{line: 374, col: 23, offset: 10842},
							label: "typ",
							expr: &ruleRefExpr{
								pos:  position{line: 374, col: 27, offset: 10846},
=======
							pos:  position{line: 368, col: 20, offset: 10640},
							name: "WS",
						},
						&labeledExpr{
							pos:   position{line: 368, col: 23, offset: 10643},
							label: "typ",
							expr: &ruleRefExpr{
								pos:  position{line: 368, col: 27, offset: 10647},
>>>>>>> 0d548ea1
								name: "FieldType",
							},
						},
						&ruleRefExpr{
<<<<<<< HEAD
							pos:  position{line: 374, col: 37, offset: 10856},
							name: "WS",
						},
						&litMatcher{
							pos:        position{line: 374, col: 40, offset: 10859},
=======
							pos:  position{line: 368, col: 37, offset: 10657},
							name: "WS",
						},
						&litMatcher{
							pos:        position{line: 368, col: 40, offset: 10660},
>>>>>>> 0d548ea1
							val:        ">",
							ignoreCase: false,
						},
					},
				},
			},
		},
		{
			name: "CppType",
<<<<<<< HEAD
			pos:  position{line: 381, col: 1, offset: 10951},
			expr: &actionExpr{
				pos: position{line: 381, col: 11, offset: 10963},
				run: (*parser).callonCppType1,
				expr: &seqExpr{
					pos: position{line: 381, col: 11, offset: 10963},
					exprs: []interface{}{
						&litMatcher{
							pos:        position{line: 381, col: 11, offset: 10963},
=======
			pos:  position{line: 375, col: 1, offset: 10752},
			expr: &actionExpr{
				pos: position{line: 375, col: 11, offset: 10764},
				run: (*parser).callonCppType1,
				expr: &seqExpr{
					pos: position{line: 375, col: 11, offset: 10764},
					exprs: []interface{}{
						&litMatcher{
							pos:        position{line: 375, col: 11, offset: 10764},
>>>>>>> 0d548ea1
							val:        "cpp_type",
							ignoreCase: false,
						},
						&labeledExpr{
<<<<<<< HEAD
							pos:   position{line: 381, col: 22, offset: 10974},
							label: "cppType",
							expr: &ruleRefExpr{
								pos:  position{line: 381, col: 30, offset: 10982},
=======
							pos:   position{line: 375, col: 22, offset: 10775},
							label: "cppType",
							expr: &ruleRefExpr{
								pos:  position{line: 375, col: 30, offset: 10783},
>>>>>>> 0d548ea1
								name: "Literal",
							},
						},
					},
				},
			},
		},
		{
			name: "ConstValue",
<<<<<<< HEAD
			pos:  position{line: 385, col: 1, offset: 11019},
			expr: &choiceExpr{
				pos: position{line: 385, col: 14, offset: 11034},
				alternatives: []interface{}{
					&ruleRefExpr{
						pos:  position{line: 385, col: 14, offset: 11034},
						name: "Literal",
					},
					&ruleRefExpr{
						pos:  position{line: 385, col: 24, offset: 11044},
						name: "DoubleConstant",
					},
					&ruleRefExpr{
						pos:  position{line: 385, col: 41, offset: 11061},
						name: "IntConstant",
					},
					&ruleRefExpr{
						pos:  position{line: 385, col: 55, offset: 11075},
						name: "ConstMap",
					},
					&ruleRefExpr{
						pos:  position{line: 385, col: 66, offset: 11086},
						name: "ConstList",
					},
					&ruleRefExpr{
						pos:  position{line: 385, col: 78, offset: 11098},
=======
			pos:  position{line: 379, col: 1, offset: 10820},
			expr: &choiceExpr{
				pos: position{line: 379, col: 14, offset: 10835},
				alternatives: []interface{}{
					&ruleRefExpr{
						pos:  position{line: 379, col: 14, offset: 10835},
						name: "Literal",
					},
					&ruleRefExpr{
						pos:  position{line: 379, col: 24, offset: 10845},
						name: "DoubleConstant",
					},
					&ruleRefExpr{
						pos:  position{line: 379, col: 41, offset: 10862},
						name: "IntConstant",
					},
					&ruleRefExpr{
						pos:  position{line: 379, col: 55, offset: 10876},
						name: "ConstMap",
					},
					&ruleRefExpr{
						pos:  position{line: 379, col: 66, offset: 10887},
						name: "ConstList",
					},
					&ruleRefExpr{
						pos:  position{line: 379, col: 78, offset: 10899},
>>>>>>> 0d548ea1
						name: "Identifier",
					},
				},
			},
		},
		{
			name: "IntConstant",
<<<<<<< HEAD
			pos:  position{line: 387, col: 1, offset: 11110},
			expr: &actionExpr{
				pos: position{line: 387, col: 15, offset: 11126},
				run: (*parser).callonIntConstant1,
				expr: &seqExpr{
					pos: position{line: 387, col: 15, offset: 11126},
					exprs: []interface{}{
						&zeroOrOneExpr{
							pos: position{line: 387, col: 15, offset: 11126},
							expr: &charClassMatcher{
								pos:        position{line: 387, col: 15, offset: 11126},
=======
			pos:  position{line: 381, col: 1, offset: 10911},
			expr: &actionExpr{
				pos: position{line: 381, col: 15, offset: 10927},
				run: (*parser).callonIntConstant1,
				expr: &seqExpr{
					pos: position{line: 381, col: 15, offset: 10927},
					exprs: []interface{}{
						&zeroOrOneExpr{
							pos: position{line: 381, col: 15, offset: 10927},
							expr: &charClassMatcher{
								pos:        position{line: 381, col: 15, offset: 10927},
>>>>>>> 0d548ea1
								val:        "[-+]",
								chars:      []rune{'-', '+'},
								ignoreCase: false,
								inverted:   false,
							},
						},
						&oneOrMoreExpr{
<<<<<<< HEAD
							pos: position{line: 387, col: 21, offset: 11132},
							expr: &ruleRefExpr{
								pos:  position{line: 387, col: 21, offset: 11132},
=======
							pos: position{line: 381, col: 21, offset: 10933},
							expr: &ruleRefExpr{
								pos:  position{line: 381, col: 21, offset: 10933},
>>>>>>> 0d548ea1
								name: "Digit",
							},
						},
					},
				},
			},
		},
		{
			name: "DoubleConstant",
<<<<<<< HEAD
			pos:  position{line: 391, col: 1, offset: 11196},
			expr: &actionExpr{
				pos: position{line: 391, col: 18, offset: 11215},
				run: (*parser).callonDoubleConstant1,
				expr: &seqExpr{
					pos: position{line: 391, col: 18, offset: 11215},
					exprs: []interface{}{
						&zeroOrOneExpr{
							pos: position{line: 391, col: 18, offset: 11215},
							expr: &charClassMatcher{
								pos:        position{line: 391, col: 18, offset: 11215},
=======
			pos:  position{line: 385, col: 1, offset: 10997},
			expr: &actionExpr{
				pos: position{line: 385, col: 18, offset: 11016},
				run: (*parser).callonDoubleConstant1,
				expr: &seqExpr{
					pos: position{line: 385, col: 18, offset: 11016},
					exprs: []interface{}{
						&zeroOrOneExpr{
							pos: position{line: 385, col: 18, offset: 11016},
							expr: &charClassMatcher{
								pos:        position{line: 385, col: 18, offset: 11016},
>>>>>>> 0d548ea1
								val:        "[+-]",
								chars:      []rune{'+', '-'},
								ignoreCase: false,
								inverted:   false,
							},
						},
						&zeroOrMoreExpr{
<<<<<<< HEAD
							pos: position{line: 391, col: 24, offset: 11221},
							expr: &ruleRefExpr{
								pos:  position{line: 391, col: 24, offset: 11221},
=======
							pos: position{line: 385, col: 24, offset: 11022},
							expr: &ruleRefExpr{
								pos:  position{line: 385, col: 24, offset: 11022},
>>>>>>> 0d548ea1
								name: "Digit",
							},
						},
						&litMatcher{
<<<<<<< HEAD
							pos:        position{line: 391, col: 31, offset: 11228},
=======
							pos:        position{line: 385, col: 31, offset: 11029},
>>>>>>> 0d548ea1
							val:        ".",
							ignoreCase: false,
						},
						&zeroOrMoreExpr{
<<<<<<< HEAD
							pos: position{line: 391, col: 35, offset: 11232},
							expr: &ruleRefExpr{
								pos:  position{line: 391, col: 35, offset: 11232},
=======
							pos: position{line: 385, col: 35, offset: 11033},
							expr: &ruleRefExpr{
								pos:  position{line: 385, col: 35, offset: 11033},
>>>>>>> 0d548ea1
								name: "Digit",
							},
						},
						&zeroOrOneExpr{
<<<<<<< HEAD
							pos: position{line: 391, col: 42, offset: 11239},
							expr: &seqExpr{
								pos: position{line: 391, col: 44, offset: 11241},
								exprs: []interface{}{
									&charClassMatcher{
										pos:        position{line: 391, col: 44, offset: 11241},
=======
							pos: position{line: 385, col: 42, offset: 11040},
							expr: &seqExpr{
								pos: position{line: 385, col: 44, offset: 11042},
								exprs: []interface{}{
									&charClassMatcher{
										pos:        position{line: 385, col: 44, offset: 11042},
>>>>>>> 0d548ea1
										val:        "['Ee']",
										chars:      []rune{'\'', 'E', 'e', '\''},
										ignoreCase: false,
										inverted:   false,
									},
									&ruleRefExpr{
<<<<<<< HEAD
										pos:  position{line: 391, col: 51, offset: 11248},
=======
										pos:  position{line: 385, col: 51, offset: 11049},
>>>>>>> 0d548ea1
										name: "IntConstant",
									},
								},
							},
						},
					},
				},
			},
		},
		{
			name: "ConstList",
<<<<<<< HEAD
			pos:  position{line: 395, col: 1, offset: 11318},
			expr: &actionExpr{
				pos: position{line: 395, col: 13, offset: 11332},
				run: (*parser).callonConstList1,
				expr: &seqExpr{
					pos: position{line: 395, col: 13, offset: 11332},
					exprs: []interface{}{
						&litMatcher{
							pos:        position{line: 395, col: 13, offset: 11332},
=======
			pos:  position{line: 389, col: 1, offset: 11119},
			expr: &actionExpr{
				pos: position{line: 389, col: 13, offset: 11133},
				run: (*parser).callonConstList1,
				expr: &seqExpr{
					pos: position{line: 389, col: 13, offset: 11133},
					exprs: []interface{}{
						&litMatcher{
							pos:        position{line: 389, col: 13, offset: 11133},
>>>>>>> 0d548ea1
							val:        "[",
							ignoreCase: false,
						},
						&ruleRefExpr{
<<<<<<< HEAD
							pos:  position{line: 395, col: 17, offset: 11336},
							name: "__",
						},
						&labeledExpr{
							pos:   position{line: 395, col: 20, offset: 11339},
							label: "values",
							expr: &zeroOrMoreExpr{
								pos: position{line: 395, col: 27, offset: 11346},
								expr: &seqExpr{
									pos: position{line: 395, col: 28, offset: 11347},
									exprs: []interface{}{
										&ruleRefExpr{
											pos:  position{line: 395, col: 28, offset: 11347},
											name: "ConstValue",
										},
										&ruleRefExpr{
											pos:  position{line: 395, col: 39, offset: 11358},
											name: "__",
										},
										&zeroOrOneExpr{
											pos: position{line: 395, col: 42, offset: 11361},
											expr: &ruleRefExpr{
												pos:  position{line: 395, col: 42, offset: 11361},
=======
							pos:  position{line: 389, col: 17, offset: 11137},
							name: "__",
						},
						&labeledExpr{
							pos:   position{line: 389, col: 20, offset: 11140},
							label: "values",
							expr: &zeroOrMoreExpr{
								pos: position{line: 389, col: 27, offset: 11147},
								expr: &seqExpr{
									pos: position{line: 389, col: 28, offset: 11148},
									exprs: []interface{}{
										&ruleRefExpr{
											pos:  position{line: 389, col: 28, offset: 11148},
											name: "ConstValue",
										},
										&ruleRefExpr{
											pos:  position{line: 389, col: 39, offset: 11159},
											name: "__",
										},
										&zeroOrOneExpr{
											pos: position{line: 389, col: 42, offset: 11162},
											expr: &ruleRefExpr{
												pos:  position{line: 389, col: 42, offset: 11162},
>>>>>>> 0d548ea1
												name: "ListSeparator",
											},
										},
										&ruleRefExpr{
<<<<<<< HEAD
											pos:  position{line: 395, col: 57, offset: 11376},
=======
											pos:  position{line: 389, col: 57, offset: 11177},
>>>>>>> 0d548ea1
											name: "__",
										},
									},
								},
							},
						},
						&ruleRefExpr{
<<<<<<< HEAD
							pos:  position{line: 395, col: 62, offset: 11381},
							name: "__",
						},
						&litMatcher{
							pos:        position{line: 395, col: 65, offset: 11384},
=======
							pos:  position{line: 389, col: 62, offset: 11182},
							name: "__",
						},
						&litMatcher{
							pos:        position{line: 389, col: 65, offset: 11185},
>>>>>>> 0d548ea1
							val:        "]",
							ignoreCase: false,
						},
					},
				},
			},
		},
		{
			name: "ConstMap",
<<<<<<< HEAD
			pos:  position{line: 404, col: 1, offset: 11578},
			expr: &actionExpr{
				pos: position{line: 404, col: 12, offset: 11591},
				run: (*parser).callonConstMap1,
				expr: &seqExpr{
					pos: position{line: 404, col: 12, offset: 11591},
					exprs: []interface{}{
						&litMatcher{
							pos:        position{line: 404, col: 12, offset: 11591},
=======
			pos:  position{line: 398, col: 1, offset: 11379},
			expr: &actionExpr{
				pos: position{line: 398, col: 12, offset: 11392},
				run: (*parser).callonConstMap1,
				expr: &seqExpr{
					pos: position{line: 398, col: 12, offset: 11392},
					exprs: []interface{}{
						&litMatcher{
							pos:        position{line: 398, col: 12, offset: 11392},
>>>>>>> 0d548ea1
							val:        "{",
							ignoreCase: false,
						},
						&ruleRefExpr{
<<<<<<< HEAD
							pos:  position{line: 404, col: 16, offset: 11595},
							name: "__",
						},
						&labeledExpr{
							pos:   position{line: 404, col: 19, offset: 11598},
							label: "values",
							expr: &zeroOrMoreExpr{
								pos: position{line: 404, col: 26, offset: 11605},
								expr: &seqExpr{
									pos: position{line: 404, col: 27, offset: 11606},
									exprs: []interface{}{
										&ruleRefExpr{
											pos:  position{line: 404, col: 27, offset: 11606},
											name: "ConstValue",
										},
										&ruleRefExpr{
											pos:  position{line: 404, col: 38, offset: 11617},
											name: "__",
										},
										&litMatcher{
											pos:        position{line: 404, col: 41, offset: 11620},
=======
							pos:  position{line: 398, col: 16, offset: 11396},
							name: "__",
						},
						&labeledExpr{
							pos:   position{line: 398, col: 19, offset: 11399},
							label: "values",
							expr: &zeroOrMoreExpr{
								pos: position{line: 398, col: 26, offset: 11406},
								expr: &seqExpr{
									pos: position{line: 398, col: 27, offset: 11407},
									exprs: []interface{}{
										&ruleRefExpr{
											pos:  position{line: 398, col: 27, offset: 11407},
											name: "ConstValue",
										},
										&ruleRefExpr{
											pos:  position{line: 398, col: 38, offset: 11418},
											name: "__",
										},
										&litMatcher{
											pos:        position{line: 398, col: 41, offset: 11421},
>>>>>>> 0d548ea1
											val:        ":",
											ignoreCase: false,
										},
										&ruleRefExpr{
<<<<<<< HEAD
											pos:  position{line: 404, col: 45, offset: 11624},
											name: "__",
										},
										&ruleRefExpr{
											pos:  position{line: 404, col: 48, offset: 11627},
											name: "ConstValue",
										},
										&ruleRefExpr{
											pos:  position{line: 404, col: 59, offset: 11638},
											name: "__",
										},
										&choiceExpr{
											pos: position{line: 404, col: 63, offset: 11642},
											alternatives: []interface{}{
												&litMatcher{
													pos:        position{line: 404, col: 63, offset: 11642},
=======
											pos:  position{line: 398, col: 45, offset: 11425},
											name: "__",
										},
										&ruleRefExpr{
											pos:  position{line: 398, col: 48, offset: 11428},
											name: "ConstValue",
										},
										&ruleRefExpr{
											pos:  position{line: 398, col: 59, offset: 11439},
											name: "__",
										},
										&choiceExpr{
											pos: position{line: 398, col: 63, offset: 11443},
											alternatives: []interface{}{
												&litMatcher{
													pos:        position{line: 398, col: 63, offset: 11443},
>>>>>>> 0d548ea1
													val:        ",",
													ignoreCase: false,
												},
												&andExpr{
<<<<<<< HEAD
													pos: position{line: 404, col: 69, offset: 11648},
													expr: &litMatcher{
														pos:        position{line: 404, col: 70, offset: 11649},
=======
													pos: position{line: 398, col: 69, offset: 11449},
													expr: &litMatcher{
														pos:        position{line: 398, col: 70, offset: 11450},
>>>>>>> 0d548ea1
														val:        "}",
														ignoreCase: false,
													},
												},
											},
										},
										&ruleRefExpr{
<<<<<<< HEAD
											pos:  position{line: 404, col: 75, offset: 11654},
=======
											pos:  position{line: 398, col: 75, offset: 11455},
>>>>>>> 0d548ea1
											name: "__",
										},
									},
								},
							},
						},
						&litMatcher{
<<<<<<< HEAD
							pos:        position{line: 404, col: 80, offset: 11659},
=======
							pos:        position{line: 398, col: 80, offset: 11460},
>>>>>>> 0d548ea1
							val:        "}",
							ignoreCase: false,
						},
					},
				},
			},
		},
		{
			name: "FrugalStatement",
<<<<<<< HEAD
			pos:  position{line: 424, col: 1, offset: 12209},
			expr: &choiceExpr{
				pos: position{line: 424, col: 19, offset: 12229},
				alternatives: []interface{}{
					&ruleRefExpr{
						pos:  position{line: 424, col: 19, offset: 12229},
						name: "Scope",
					},
					&ruleRefExpr{
						pos:  position{line: 424, col: 27, offset: 12237},
						name: "Async",
					},
				},
=======
			pos:  position{line: 418, col: 1, offset: 12010},
			expr: &ruleRefExpr{
				pos:  position{line: 418, col: 19, offset: 12030},
				name: "Scope",
>>>>>>> 0d548ea1
			},
		},
		{
			name: "Scope",
<<<<<<< HEAD
			pos:  position{line: 426, col: 1, offset: 12244},
			expr: &actionExpr{
				pos: position{line: 426, col: 9, offset: 12254},
				run: (*parser).callonScope1,
				expr: &seqExpr{
					pos: position{line: 426, col: 9, offset: 12254},
					exprs: []interface{}{
						&labeledExpr{
							pos:   position{line: 426, col: 9, offset: 12254},
							label: "docstr",
							expr: &zeroOrOneExpr{
								pos: position{line: 426, col: 16, offset: 12261},
								expr: &seqExpr{
									pos: position{line: 426, col: 17, offset: 12262},
									exprs: []interface{}{
										&ruleRefExpr{
											pos:  position{line: 426, col: 17, offset: 12262},
											name: "DocString",
										},
										&ruleRefExpr{
											pos:  position{line: 426, col: 27, offset: 12272},
=======
			pos:  position{line: 420, col: 1, offset: 12037},
			expr: &actionExpr{
				pos: position{line: 420, col: 9, offset: 12047},
				run: (*parser).callonScope1,
				expr: &seqExpr{
					pos: position{line: 420, col: 9, offset: 12047},
					exprs: []interface{}{
						&labeledExpr{
							pos:   position{line: 420, col: 9, offset: 12047},
							label: "docstr",
							expr: &zeroOrOneExpr{
								pos: position{line: 420, col: 16, offset: 12054},
								expr: &seqExpr{
									pos: position{line: 420, col: 17, offset: 12055},
									exprs: []interface{}{
										&ruleRefExpr{
											pos:  position{line: 420, col: 17, offset: 12055},
											name: "DocString",
										},
										&ruleRefExpr{
											pos:  position{line: 420, col: 27, offset: 12065},
>>>>>>> 0d548ea1
											name: "__",
										},
									},
								},
							},
						},
						&litMatcher{
<<<<<<< HEAD
							pos:        position{line: 426, col: 32, offset: 12277},
=======
							pos:        position{line: 420, col: 32, offset: 12070},
>>>>>>> 0d548ea1
							val:        "scope",
							ignoreCase: false,
						},
						&ruleRefExpr{
<<<<<<< HEAD
							pos:  position{line: 426, col: 40, offset: 12285},
							name: "__",
						},
						&labeledExpr{
							pos:   position{line: 426, col: 43, offset: 12288},
							label: "name",
							expr: &ruleRefExpr{
								pos:  position{line: 426, col: 48, offset: 12293},
=======
							pos:  position{line: 420, col: 40, offset: 12078},
							name: "__",
						},
						&labeledExpr{
							pos:   position{line: 420, col: 43, offset: 12081},
							label: "name",
							expr: &ruleRefExpr{
								pos:  position{line: 420, col: 48, offset: 12086},
>>>>>>> 0d548ea1
								name: "Identifier",
							},
						},
						&ruleRefExpr{
<<<<<<< HEAD
							pos:  position{line: 426, col: 59, offset: 12304},
							name: "__",
						},
						&litMatcher{
							pos:        position{line: 426, col: 62, offset: 12307},
=======
							pos:  position{line: 420, col: 59, offset: 12097},
							name: "__",
						},
						&litMatcher{
							pos:        position{line: 420, col: 62, offset: 12100},
>>>>>>> 0d548ea1
							val:        "{",
							ignoreCase: false,
						},
						&ruleRefExpr{
<<<<<<< HEAD
							pos:  position{line: 426, col: 66, offset: 12311},
							name: "__",
						},
						&labeledExpr{
							pos:   position{line: 426, col: 69, offset: 12314},
							label: "prefix",
							expr: &zeroOrOneExpr{
								pos: position{line: 426, col: 76, offset: 12321},
								expr: &ruleRefExpr{
									pos:  position{line: 426, col: 76, offset: 12321},
=======
							pos:  position{line: 420, col: 66, offset: 12104},
							name: "__",
						},
						&labeledExpr{
							pos:   position{line: 420, col: 69, offset: 12107},
							label: "prefix",
							expr: &zeroOrOneExpr{
								pos: position{line: 420, col: 76, offset: 12114},
								expr: &ruleRefExpr{
									pos:  position{line: 420, col: 76, offset: 12114},
>>>>>>> 0d548ea1
									name: "Prefix",
								},
							},
						},
						&ruleRefExpr{
<<<<<<< HEAD
							pos:  position{line: 426, col: 84, offset: 12329},
							name: "__",
						},
						&labeledExpr{
							pos:   position{line: 426, col: 87, offset: 12332},
							label: "operations",
							expr: &zeroOrMoreExpr{
								pos: position{line: 426, col: 98, offset: 12343},
								expr: &seqExpr{
									pos: position{line: 426, col: 99, offset: 12344},
									exprs: []interface{}{
										&ruleRefExpr{
											pos:  position{line: 426, col: 99, offset: 12344},
											name: "Operation",
										},
										&ruleRefExpr{
											pos:  position{line: 426, col: 109, offset: 12354},
=======
							pos:  position{line: 420, col: 84, offset: 12122},
							name: "__",
						},
						&labeledExpr{
							pos:   position{line: 420, col: 87, offset: 12125},
							label: "operations",
							expr: &zeroOrMoreExpr{
								pos: position{line: 420, col: 98, offset: 12136},
								expr: &seqExpr{
									pos: position{line: 420, col: 99, offset: 12137},
									exprs: []interface{}{
										&ruleRefExpr{
											pos:  position{line: 420, col: 99, offset: 12137},
											name: "Operation",
										},
										&ruleRefExpr{
											pos:  position{line: 420, col: 109, offset: 12147},
>>>>>>> 0d548ea1
											name: "__",
										},
									},
								},
							},
						},
						&choiceExpr{
<<<<<<< HEAD
							pos: position{line: 426, col: 115, offset: 12360},
							alternatives: []interface{}{
								&litMatcher{
									pos:        position{line: 426, col: 115, offset: 12360},
=======
							pos: position{line: 420, col: 115, offset: 12153},
							alternatives: []interface{}{
								&litMatcher{
									pos:        position{line: 420, col: 115, offset: 12153},
>>>>>>> 0d548ea1
									val:        "}",
									ignoreCase: false,
								},
								&ruleRefExpr{
<<<<<<< HEAD
									pos:  position{line: 426, col: 121, offset: 12366},
=======
									pos:  position{line: 420, col: 121, offset: 12159},
>>>>>>> 0d548ea1
									name: "EndOfScopeError",
								},
							},
						},
						&ruleRefExpr{
<<<<<<< HEAD
							pos:  position{line: 426, col: 138, offset: 12383},
=======
							pos:  position{line: 420, col: 138, offset: 12176},
>>>>>>> 0d548ea1
							name: "EOS",
						},
					},
				},
			},
		},
		{
			name: "EndOfScopeError",
<<<<<<< HEAD
			pos:  position{line: 447, col: 1, offset: 12928},
			expr: &actionExpr{
				pos: position{line: 447, col: 19, offset: 12948},
				run: (*parser).callonEndOfScopeError1,
				expr: &anyMatcher{
					line: 447, col: 19, offset: 12948,
=======
			pos:  position{line: 441, col: 1, offset: 12721},
			expr: &actionExpr{
				pos: position{line: 441, col: 19, offset: 12741},
				run: (*parser).callonEndOfScopeError1,
				expr: &anyMatcher{
					line: 441, col: 19, offset: 12741,
>>>>>>> 0d548ea1
				},
			},
		},
		{
			name: "Prefix",
<<<<<<< HEAD
			pos:  position{line: 451, col: 1, offset: 13015},
			expr: &actionExpr{
				pos: position{line: 451, col: 10, offset: 13026},
				run: (*parser).callonPrefix1,
				expr: &seqExpr{
					pos: position{line: 451, col: 10, offset: 13026},
					exprs: []interface{}{
						&litMatcher{
							pos:        position{line: 451, col: 10, offset: 13026},
=======
			pos:  position{line: 445, col: 1, offset: 12808},
			expr: &actionExpr{
				pos: position{line: 445, col: 10, offset: 12819},
				run: (*parser).callonPrefix1,
				expr: &seqExpr{
					pos: position{line: 445, col: 10, offset: 12819},
					exprs: []interface{}{
						&litMatcher{
							pos:        position{line: 445, col: 10, offset: 12819},
>>>>>>> 0d548ea1
							val:        "prefix",
							ignoreCase: false,
						},
						&ruleRefExpr{
<<<<<<< HEAD
							pos:  position{line: 451, col: 19, offset: 13035},
							name: "_",
						},
						&labeledExpr{
							pos:   position{line: 451, col: 21, offset: 13037},
							label: "name",
							expr: &ruleRefExpr{
								pos:  position{line: 451, col: 26, offset: 13042},
=======
							pos:  position{line: 445, col: 19, offset: 12828},
							name: "_",
						},
						&labeledExpr{
							pos:   position{line: 445, col: 21, offset: 12830},
							label: "name",
							expr: &ruleRefExpr{
								pos:  position{line: 445, col: 26, offset: 12835},
>>>>>>> 0d548ea1
								name: "Literal",
							},
						},
						&ruleRefExpr{
<<<<<<< HEAD
							pos:  position{line: 451, col: 34, offset: 13050},
=======
							pos:  position{line: 445, col: 34, offset: 12843},
>>>>>>> 0d548ea1
							name: "__",
						},
					},
				},
			},
		},
		{
			name: "Operation",
<<<<<<< HEAD
			pos:  position{line: 455, col: 1, offset: 13100},
			expr: &actionExpr{
				pos: position{line: 455, col: 13, offset: 13114},
				run: (*parser).callonOperation1,
				expr: &seqExpr{
					pos: position{line: 455, col: 13, offset: 13114},
					exprs: []interface{}{
						&labeledExpr{
							pos:   position{line: 455, col: 13, offset: 13114},
							label: "docstr",
							expr: &zeroOrOneExpr{
								pos: position{line: 455, col: 20, offset: 13121},
								expr: &seqExpr{
									pos: position{line: 455, col: 21, offset: 13122},
									exprs: []interface{}{
										&ruleRefExpr{
											pos:  position{line: 455, col: 21, offset: 13122},
											name: "DocString",
										},
										&ruleRefExpr{
											pos:  position{line: 455, col: 31, offset: 13132},
=======
			pos:  position{line: 449, col: 1, offset: 12893},
			expr: &actionExpr{
				pos: position{line: 449, col: 13, offset: 12907},
				run: (*parser).callonOperation1,
				expr: &seqExpr{
					pos: position{line: 449, col: 13, offset: 12907},
					exprs: []interface{}{
						&labeledExpr{
							pos:   position{line: 449, col: 13, offset: 12907},
							label: "docstr",
							expr: &zeroOrOneExpr{
								pos: position{line: 449, col: 20, offset: 12914},
								expr: &seqExpr{
									pos: position{line: 449, col: 21, offset: 12915},
									exprs: []interface{}{
										&ruleRefExpr{
											pos:  position{line: 449, col: 21, offset: 12915},
											name: "DocString",
										},
										&ruleRefExpr{
											pos:  position{line: 449, col: 31, offset: 12925},
>>>>>>> 0d548ea1
											name: "__",
										},
									},
								},
							},
						},
						&labeledExpr{
<<<<<<< HEAD
							pos:   position{line: 455, col: 36, offset: 13137},
							label: "name",
							expr: &ruleRefExpr{
								pos:  position{line: 455, col: 41, offset: 13142},
=======
							pos:   position{line: 449, col: 36, offset: 12930},
							label: "name",
							expr: &ruleRefExpr{
								pos:  position{line: 449, col: 41, offset: 12935},
>>>>>>> 0d548ea1
								name: "Identifier",
							},
						},
						&ruleRefExpr{
<<<<<<< HEAD
							pos:  position{line: 455, col: 52, offset: 13153},
							name: "_",
						},
						&litMatcher{
							pos:        position{line: 455, col: 54, offset: 13155},
=======
							pos:  position{line: 449, col: 52, offset: 12946},
							name: "_",
						},
						&litMatcher{
							pos:        position{line: 449, col: 54, offset: 12948},
>>>>>>> 0d548ea1
							val:        ":",
							ignoreCase: false,
						},
						&ruleRefExpr{
<<<<<<< HEAD
							pos:  position{line: 455, col: 58, offset: 13159},
							name: "__",
						},
						&labeledExpr{
							pos:   position{line: 455, col: 61, offset: 13162},
							label: "param",
							expr: &ruleRefExpr{
								pos:  position{line: 455, col: 67, offset: 13168},
								name: "Identifier",
							},
						},
						&ruleRefExpr{
							pos:  position{line: 455, col: 78, offset: 13179},
							name: "__",
						},
					},
				},
			},
		},
		{
			name: "Async",
			pos:  position{line: 467, col: 1, offset: 13440},
			expr: &actionExpr{
				pos: position{line: 467, col: 9, offset: 13450},
				run: (*parser).callonAsync1,
				expr: &seqExpr{
					pos: position{line: 467, col: 9, offset: 13450},
					exprs: []interface{}{
						&litMatcher{
							pos:        position{line: 467, col: 9, offset: 13450},
							val:        "async",
							ignoreCase: false,
						},
						&ruleRefExpr{
							pos:  position{line: 467, col: 17, offset: 13458},
							name: "_",
						},
						&labeledExpr{
							pos:   position{line: 467, col: 19, offset: 13460},
							label: "name",
							expr: &ruleRefExpr{
								pos:  position{line: 467, col: 24, offset: 13465},
=======
							pos:  position{line: 449, col: 58, offset: 12952},
							name: "__",
						},
						&labeledExpr{
							pos:   position{line: 449, col: 61, offset: 12955},
							label: "param",
							expr: &ruleRefExpr{
								pos:  position{line: 449, col: 67, offset: 12961},
>>>>>>> 0d548ea1
								name: "Identifier",
							},
						},
						&ruleRefExpr{
<<<<<<< HEAD
							pos:  position{line: 467, col: 35, offset: 13476},
							name: "_",
						},
						&labeledExpr{
							pos:   position{line: 467, col: 37, offset: 13478},
							label: "extends",
							expr: &zeroOrOneExpr{
								pos: position{line: 467, col: 45, offset: 13486},
								expr: &seqExpr{
									pos: position{line: 467, col: 46, offset: 13487},
									exprs: []interface{}{
										&litMatcher{
											pos:        position{line: 467, col: 46, offset: 13487},
											val:        "extends",
											ignoreCase: false,
										},
										&ruleRefExpr{
											pos:  position{line: 467, col: 56, offset: 13497},
											name: "__",
										},
										&ruleRefExpr{
											pos:  position{line: 467, col: 59, offset: 13500},
											name: "Identifier",
										},
										&ruleRefExpr{
											pos:  position{line: 467, col: 70, offset: 13511},
											name: "__",
										},
									},
								},
							},
						},
						&ruleRefExpr{
							pos:  position{line: 467, col: 75, offset: 13516},
							name: "__",
						},
						&litMatcher{
							pos:        position{line: 467, col: 78, offset: 13519},
							val:        "{",
							ignoreCase: false,
						},
						&ruleRefExpr{
							pos:  position{line: 467, col: 82, offset: 13523},
=======
							pos:  position{line: 449, col: 78, offset: 12972},
>>>>>>> 0d548ea1
							name: "__",
						},
						&labeledExpr{
							pos:   position{line: 467, col: 85, offset: 13526},
							label: "methods",
							expr: &zeroOrMoreExpr{
								pos: position{line: 467, col: 93, offset: 13534},
								expr: &seqExpr{
									pos: position{line: 467, col: 94, offset: 13535},
									exprs: []interface{}{
										&ruleRefExpr{
											pos:  position{line: 467, col: 94, offset: 13535},
											name: "Function",
										},
										&ruleRefExpr{
											pos:  position{line: 467, col: 103, offset: 13544},
											name: "__",
										},
									},
								},
							},
						},
						&choiceExpr{
							pos: position{line: 467, col: 109, offset: 13550},
							alternatives: []interface{}{
								&litMatcher{
									pos:        position{line: 467, col: 109, offset: 13550},
									val:        "}",
									ignoreCase: false,
								},
								&ruleRefExpr{
									pos:  position{line: 467, col: 115, offset: 13556},
									name: "EndOfServiceError",
								},
							},
						},
						&ruleRefExpr{
							pos:  position{line: 467, col: 134, offset: 13575},
							name: "EOS",
						},
					},
				},
			},
		},
		{
			name: "Literal",
<<<<<<< HEAD
			pos:  position{line: 487, col: 1, offset: 14221},
			expr: &actionExpr{
				pos: position{line: 487, col: 11, offset: 14233},
				run: (*parser).callonLiteral1,
				expr: &choiceExpr{
					pos: position{line: 487, col: 12, offset: 14234},
					alternatives: []interface{}{
						&seqExpr{
							pos: position{line: 487, col: 13, offset: 14235},
							exprs: []interface{}{
								&litMatcher{
									pos:        position{line: 487, col: 13, offset: 14235},
=======
			pos:  position{line: 465, col: 1, offset: 13474},
			expr: &actionExpr{
				pos: position{line: 465, col: 11, offset: 13486},
				run: (*parser).callonLiteral1,
				expr: &choiceExpr{
					pos: position{line: 465, col: 12, offset: 13487},
					alternatives: []interface{}{
						&seqExpr{
							pos: position{line: 465, col: 13, offset: 13488},
							exprs: []interface{}{
								&litMatcher{
									pos:        position{line: 465, col: 13, offset: 13488},
>>>>>>> 0d548ea1
									val:        "\"",
									ignoreCase: false,
								},
								&zeroOrMoreExpr{
<<<<<<< HEAD
									pos: position{line: 487, col: 17, offset: 14239},
									expr: &choiceExpr{
										pos: position{line: 487, col: 18, offset: 14240},
										alternatives: []interface{}{
											&litMatcher{
												pos:        position{line: 487, col: 18, offset: 14240},
=======
									pos: position{line: 465, col: 17, offset: 13492},
									expr: &choiceExpr{
										pos: position{line: 465, col: 18, offset: 13493},
										alternatives: []interface{}{
											&litMatcher{
												pos:        position{line: 465, col: 18, offset: 13493},
>>>>>>> 0d548ea1
												val:        "\\\"",
												ignoreCase: false,
											},
											&charClassMatcher{
<<<<<<< HEAD
												pos:        position{line: 487, col: 25, offset: 14247},
=======
												pos:        position{line: 465, col: 25, offset: 13500},
>>>>>>> 0d548ea1
												val:        "[^\"]",
												chars:      []rune{'"'},
												ignoreCase: false,
												inverted:   true,
											},
										},
									},
								},
								&litMatcher{
<<<<<<< HEAD
									pos:        position{line: 487, col: 32, offset: 14254},
=======
									pos:        position{line: 465, col: 32, offset: 13507},
>>>>>>> 0d548ea1
									val:        "\"",
									ignoreCase: false,
								},
							},
						},
						&seqExpr{
<<<<<<< HEAD
							pos: position{line: 487, col: 40, offset: 14262},
							exprs: []interface{}{
								&litMatcher{
									pos:        position{line: 487, col: 40, offset: 14262},
=======
							pos: position{line: 465, col: 40, offset: 13515},
							exprs: []interface{}{
								&litMatcher{
									pos:        position{line: 465, col: 40, offset: 13515},
>>>>>>> 0d548ea1
									val:        "'",
									ignoreCase: false,
								},
								&zeroOrMoreExpr{
<<<<<<< HEAD
									pos: position{line: 487, col: 45, offset: 14267},
									expr: &choiceExpr{
										pos: position{line: 487, col: 46, offset: 14268},
										alternatives: []interface{}{
											&litMatcher{
												pos:        position{line: 487, col: 46, offset: 14268},
=======
									pos: position{line: 465, col: 45, offset: 13520},
									expr: &choiceExpr{
										pos: position{line: 465, col: 46, offset: 13521},
										alternatives: []interface{}{
											&litMatcher{
												pos:        position{line: 465, col: 46, offset: 13521},
>>>>>>> 0d548ea1
												val:        "\\'",
												ignoreCase: false,
											},
											&charClassMatcher{
<<<<<<< HEAD
												pos:        position{line: 487, col: 53, offset: 14275},
=======
												pos:        position{line: 465, col: 53, offset: 13528},
>>>>>>> 0d548ea1
												val:        "[^']",
												chars:      []rune{'\''},
												ignoreCase: false,
												inverted:   true,
											},
										},
									},
								},
								&litMatcher{
<<<<<<< HEAD
									pos:        position{line: 487, col: 60, offset: 14282},
=======
									pos:        position{line: 465, col: 60, offset: 13535},
>>>>>>> 0d548ea1
									val:        "'",
									ignoreCase: false,
								},
							},
						},
					},
				},
			},
		},
		{
			name: "Identifier",
<<<<<<< HEAD
			pos:  position{line: 494, col: 1, offset: 14498},
			expr: &actionExpr{
				pos: position{line: 494, col: 14, offset: 14513},
				run: (*parser).callonIdentifier1,
				expr: &seqExpr{
					pos: position{line: 494, col: 14, offset: 14513},
					exprs: []interface{}{
						&oneOrMoreExpr{
							pos: position{line: 494, col: 14, offset: 14513},
							expr: &choiceExpr{
								pos: position{line: 494, col: 15, offset: 14514},
								alternatives: []interface{}{
									&ruleRefExpr{
										pos:  position{line: 494, col: 15, offset: 14514},
										name: "Letter",
									},
									&litMatcher{
										pos:        position{line: 494, col: 24, offset: 14523},
=======
			pos:  position{line: 472, col: 1, offset: 13751},
			expr: &actionExpr{
				pos: position{line: 472, col: 14, offset: 13766},
				run: (*parser).callonIdentifier1,
				expr: &seqExpr{
					pos: position{line: 472, col: 14, offset: 13766},
					exprs: []interface{}{
						&oneOrMoreExpr{
							pos: position{line: 472, col: 14, offset: 13766},
							expr: &choiceExpr{
								pos: position{line: 472, col: 15, offset: 13767},
								alternatives: []interface{}{
									&ruleRefExpr{
										pos:  position{line: 472, col: 15, offset: 13767},
										name: "Letter",
									},
									&litMatcher{
										pos:        position{line: 472, col: 24, offset: 13776},
>>>>>>> 0d548ea1
										val:        "_",
										ignoreCase: false,
									},
								},
							},
						},
						&zeroOrMoreExpr{
<<<<<<< HEAD
							pos: position{line: 494, col: 30, offset: 14529},
							expr: &choiceExpr{
								pos: position{line: 494, col: 31, offset: 14530},
								alternatives: []interface{}{
									&ruleRefExpr{
										pos:  position{line: 494, col: 31, offset: 14530},
										name: "Letter",
									},
									&ruleRefExpr{
										pos:  position{line: 494, col: 40, offset: 14539},
										name: "Digit",
									},
									&charClassMatcher{
										pos:        position{line: 494, col: 48, offset: 14547},
=======
							pos: position{line: 472, col: 30, offset: 13782},
							expr: &choiceExpr{
								pos: position{line: 472, col: 31, offset: 13783},
								alternatives: []interface{}{
									&ruleRefExpr{
										pos:  position{line: 472, col: 31, offset: 13783},
										name: "Letter",
									},
									&ruleRefExpr{
										pos:  position{line: 472, col: 40, offset: 13792},
										name: "Digit",
									},
									&charClassMatcher{
										pos:        position{line: 472, col: 48, offset: 13800},
>>>>>>> 0d548ea1
										val:        "[._]",
										chars:      []rune{'.', '_'},
										ignoreCase: false,
										inverted:   false,
									},
								},
							},
						},
					},
				},
			},
		},
		{
			name: "ListSeparator",
<<<<<<< HEAD
			pos:  position{line: 498, col: 1, offset: 14602},
			expr: &charClassMatcher{
				pos:        position{line: 498, col: 17, offset: 14620},
=======
			pos:  position{line: 476, col: 1, offset: 13855},
			expr: &charClassMatcher{
				pos:        position{line: 476, col: 17, offset: 13873},
>>>>>>> 0d548ea1
				val:        "[,;]",
				chars:      []rune{',', ';'},
				ignoreCase: false,
				inverted:   false,
			},
		},
		{
			name: "Letter",
<<<<<<< HEAD
			pos:  position{line: 499, col: 1, offset: 14625},
			expr: &charClassMatcher{
				pos:        position{line: 499, col: 10, offset: 14636},
=======
			pos:  position{line: 477, col: 1, offset: 13878},
			expr: &charClassMatcher{
				pos:        position{line: 477, col: 10, offset: 13889},
>>>>>>> 0d548ea1
				val:        "[A-Za-z]",
				ranges:     []rune{'A', 'Z', 'a', 'z'},
				ignoreCase: false,
				inverted:   false,
			},
		},
		{
			name: "Digit",
<<<<<<< HEAD
			pos:  position{line: 500, col: 1, offset: 14645},
			expr: &charClassMatcher{
				pos:        position{line: 500, col: 9, offset: 14655},
=======
			pos:  position{line: 478, col: 1, offset: 13898},
			expr: &charClassMatcher{
				pos:        position{line: 478, col: 9, offset: 13908},
>>>>>>> 0d548ea1
				val:        "[0-9]",
				ranges:     []rune{'0', '9'},
				ignoreCase: false,
				inverted:   false,
			},
		},
		{
			name: "SourceChar",
<<<<<<< HEAD
			pos:  position{line: 502, col: 1, offset: 14662},
			expr: &anyMatcher{
				line: 502, col: 14, offset: 14677,
=======
			pos:  position{line: 480, col: 1, offset: 13915},
			expr: &anyMatcher{
				line: 480, col: 14, offset: 13930,
>>>>>>> 0d548ea1
			},
		},
		{
			name: "DocString",
<<<<<<< HEAD
			pos:  position{line: 503, col: 1, offset: 14679},
			expr: &actionExpr{
				pos: position{line: 503, col: 13, offset: 14693},
				run: (*parser).callonDocString1,
				expr: &seqExpr{
					pos: position{line: 503, col: 13, offset: 14693},
					exprs: []interface{}{
						&litMatcher{
							pos:        position{line: 503, col: 13, offset: 14693},
=======
			pos:  position{line: 481, col: 1, offset: 13932},
			expr: &actionExpr{
				pos: position{line: 481, col: 13, offset: 13946},
				run: (*parser).callonDocString1,
				expr: &seqExpr{
					pos: position{line: 481, col: 13, offset: 13946},
					exprs: []interface{}{
						&litMatcher{
							pos:        position{line: 481, col: 13, offset: 13946},
>>>>>>> 0d548ea1
							val:        "/**@",
							ignoreCase: false,
						},
						&zeroOrMoreExpr{
<<<<<<< HEAD
							pos: position{line: 503, col: 20, offset: 14700},
							expr: &seqExpr{
								pos: position{line: 503, col: 22, offset: 14702},
								exprs: []interface{}{
									&notExpr{
										pos: position{line: 503, col: 22, offset: 14702},
										expr: &litMatcher{
											pos:        position{line: 503, col: 23, offset: 14703},
=======
							pos: position{line: 481, col: 20, offset: 13953},
							expr: &seqExpr{
								pos: position{line: 481, col: 22, offset: 13955},
								exprs: []interface{}{
									&notExpr{
										pos: position{line: 481, col: 22, offset: 13955},
										expr: &litMatcher{
											pos:        position{line: 481, col: 23, offset: 13956},
>>>>>>> 0d548ea1
											val:        "*/",
											ignoreCase: false,
										},
									},
									&ruleRefExpr{
<<<<<<< HEAD
										pos:  position{line: 503, col: 28, offset: 14708},
=======
										pos:  position{line: 481, col: 28, offset: 13961},
>>>>>>> 0d548ea1
										name: "SourceChar",
									},
								},
							},
						},
						&litMatcher{
<<<<<<< HEAD
							pos:        position{line: 503, col: 42, offset: 14722},
=======
							pos:        position{line: 481, col: 42, offset: 13975},
>>>>>>> 0d548ea1
							val:        "*/",
							ignoreCase: false,
						},
					},
				},
			},
		},
		{
			name: "Comment",
<<<<<<< HEAD
			pos:  position{line: 509, col: 1, offset: 14902},
			expr: &choiceExpr{
				pos: position{line: 509, col: 11, offset: 14914},
				alternatives: []interface{}{
					&ruleRefExpr{
						pos:  position{line: 509, col: 11, offset: 14914},
						name: "MultiLineComment",
					},
					&ruleRefExpr{
						pos:  position{line: 509, col: 30, offset: 14933},
=======
			pos:  position{line: 487, col: 1, offset: 14155},
			expr: &choiceExpr{
				pos: position{line: 487, col: 11, offset: 14167},
				alternatives: []interface{}{
					&ruleRefExpr{
						pos:  position{line: 487, col: 11, offset: 14167},
						name: "MultiLineComment",
					},
					&ruleRefExpr{
						pos:  position{line: 487, col: 30, offset: 14186},
>>>>>>> 0d548ea1
						name: "SingleLineComment",
					},
				},
			},
		},
		{
			name: "MultiLineComment",
<<<<<<< HEAD
			pos:  position{line: 510, col: 1, offset: 14951},
			expr: &seqExpr{
				pos: position{line: 510, col: 20, offset: 14972},
				exprs: []interface{}{
					&notExpr{
						pos: position{line: 510, col: 20, offset: 14972},
						expr: &ruleRefExpr{
							pos:  position{line: 510, col: 21, offset: 14973},
=======
			pos:  position{line: 488, col: 1, offset: 14204},
			expr: &seqExpr{
				pos: position{line: 488, col: 20, offset: 14225},
				exprs: []interface{}{
					&notExpr{
						pos: position{line: 488, col: 20, offset: 14225},
						expr: &ruleRefExpr{
							pos:  position{line: 488, col: 21, offset: 14226},
>>>>>>> 0d548ea1
							name: "DocString",
						},
					},
					&litMatcher{
<<<<<<< HEAD
						pos:        position{line: 510, col: 31, offset: 14983},
=======
						pos:        position{line: 488, col: 31, offset: 14236},
>>>>>>> 0d548ea1
						val:        "/*",
						ignoreCase: false,
					},
					&zeroOrMoreExpr{
<<<<<<< HEAD
						pos: position{line: 510, col: 36, offset: 14988},
						expr: &seqExpr{
							pos: position{line: 510, col: 38, offset: 14990},
							exprs: []interface{}{
								&notExpr{
									pos: position{line: 510, col: 38, offset: 14990},
									expr: &litMatcher{
										pos:        position{line: 510, col: 39, offset: 14991},
=======
						pos: position{line: 488, col: 36, offset: 14241},
						expr: &seqExpr{
							pos: position{line: 488, col: 38, offset: 14243},
							exprs: []interface{}{
								&notExpr{
									pos: position{line: 488, col: 38, offset: 14243},
									expr: &litMatcher{
										pos:        position{line: 488, col: 39, offset: 14244},
>>>>>>> 0d548ea1
										val:        "*/",
										ignoreCase: false,
									},
								},
								&ruleRefExpr{
<<<<<<< HEAD
									pos:  position{line: 510, col: 44, offset: 14996},
=======
									pos:  position{line: 488, col: 44, offset: 14249},
>>>>>>> 0d548ea1
									name: "SourceChar",
								},
							},
						},
					},
					&litMatcher{
<<<<<<< HEAD
						pos:        position{line: 510, col: 58, offset: 15010},
=======
						pos:        position{line: 488, col: 58, offset: 14263},
>>>>>>> 0d548ea1
						val:        "*/",
						ignoreCase: false,
					},
				},
			},
		},
		{
			name: "MultiLineCommentNoLineTerminator",
<<<<<<< HEAD
			pos:  position{line: 511, col: 1, offset: 15015},
			expr: &seqExpr{
				pos: position{line: 511, col: 36, offset: 15052},
				exprs: []interface{}{
					&notExpr{
						pos: position{line: 511, col: 36, offset: 15052},
						expr: &ruleRefExpr{
							pos:  position{line: 511, col: 37, offset: 15053},
=======
			pos:  position{line: 489, col: 1, offset: 14268},
			expr: &seqExpr{
				pos: position{line: 489, col: 36, offset: 14305},
				exprs: []interface{}{
					&notExpr{
						pos: position{line: 489, col: 36, offset: 14305},
						expr: &ruleRefExpr{
							pos:  position{line: 489, col: 37, offset: 14306},
>>>>>>> 0d548ea1
							name: "DocString",
						},
					},
					&litMatcher{
<<<<<<< HEAD
						pos:        position{line: 511, col: 47, offset: 15063},
=======
						pos:        position{line: 489, col: 47, offset: 14316},
>>>>>>> 0d548ea1
						val:        "/*",
						ignoreCase: false,
					},
					&zeroOrMoreExpr{
<<<<<<< HEAD
						pos: position{line: 511, col: 52, offset: 15068},
						expr: &seqExpr{
							pos: position{line: 511, col: 54, offset: 15070},
							exprs: []interface{}{
								&notExpr{
									pos: position{line: 511, col: 54, offset: 15070},
									expr: &choiceExpr{
										pos: position{line: 511, col: 57, offset: 15073},
										alternatives: []interface{}{
											&litMatcher{
												pos:        position{line: 511, col: 57, offset: 15073},
=======
						pos: position{line: 489, col: 52, offset: 14321},
						expr: &seqExpr{
							pos: position{line: 489, col: 54, offset: 14323},
							exprs: []interface{}{
								&notExpr{
									pos: position{line: 489, col: 54, offset: 14323},
									expr: &choiceExpr{
										pos: position{line: 489, col: 57, offset: 14326},
										alternatives: []interface{}{
											&litMatcher{
												pos:        position{line: 489, col: 57, offset: 14326},
>>>>>>> 0d548ea1
												val:        "*/",
												ignoreCase: false,
											},
											&ruleRefExpr{
<<<<<<< HEAD
												pos:  position{line: 511, col: 64, offset: 15080},
=======
												pos:  position{line: 489, col: 64, offset: 14333},
>>>>>>> 0d548ea1
												name: "EOL",
											},
										},
									},
								},
								&ruleRefExpr{
<<<<<<< HEAD
									pos:  position{line: 511, col: 70, offset: 15086},
=======
									pos:  position{line: 489, col: 70, offset: 14339},
>>>>>>> 0d548ea1
									name: "SourceChar",
								},
							},
						},
					},
					&litMatcher{
<<<<<<< HEAD
						pos:        position{line: 511, col: 84, offset: 15100},
=======
						pos:        position{line: 489, col: 84, offset: 14353},
>>>>>>> 0d548ea1
						val:        "*/",
						ignoreCase: false,
					},
				},
			},
		},
		{
			name: "SingleLineComment",
<<<<<<< HEAD
			pos:  position{line: 512, col: 1, offset: 15105},
			expr: &choiceExpr{
				pos: position{line: 512, col: 21, offset: 15127},
				alternatives: []interface{}{
					&seqExpr{
						pos: position{line: 512, col: 22, offset: 15128},
						exprs: []interface{}{
							&litMatcher{
								pos:        position{line: 512, col: 22, offset: 15128},
=======
			pos:  position{line: 490, col: 1, offset: 14358},
			expr: &choiceExpr{
				pos: position{line: 490, col: 21, offset: 14380},
				alternatives: []interface{}{
					&seqExpr{
						pos: position{line: 490, col: 22, offset: 14381},
						exprs: []interface{}{
							&litMatcher{
								pos:        position{line: 490, col: 22, offset: 14381},
>>>>>>> 0d548ea1
								val:        "//",
								ignoreCase: false,
							},
							&zeroOrMoreExpr{
<<<<<<< HEAD
								pos: position{line: 512, col: 27, offset: 15133},
								expr: &seqExpr{
									pos: position{line: 512, col: 29, offset: 15135},
									exprs: []interface{}{
										&notExpr{
											pos: position{line: 512, col: 29, offset: 15135},
											expr: &ruleRefExpr{
												pos:  position{line: 512, col: 30, offset: 15136},
=======
								pos: position{line: 490, col: 27, offset: 14386},
								expr: &seqExpr{
									pos: position{line: 490, col: 29, offset: 14388},
									exprs: []interface{}{
										&notExpr{
											pos: position{line: 490, col: 29, offset: 14388},
											expr: &ruleRefExpr{
												pos:  position{line: 490, col: 30, offset: 14389},
>>>>>>> 0d548ea1
												name: "EOL",
											},
										},
										&ruleRefExpr{
<<<<<<< HEAD
											pos:  position{line: 512, col: 34, offset: 15140},
=======
											pos:  position{line: 490, col: 34, offset: 14393},
>>>>>>> 0d548ea1
											name: "SourceChar",
										},
									},
								},
							},
						},
					},
					&seqExpr{
<<<<<<< HEAD
						pos: position{line: 512, col: 52, offset: 15158},
						exprs: []interface{}{
							&litMatcher{
								pos:        position{line: 512, col: 52, offset: 15158},
=======
						pos: position{line: 490, col: 52, offset: 14411},
						exprs: []interface{}{
							&litMatcher{
								pos:        position{line: 490, col: 52, offset: 14411},
>>>>>>> 0d548ea1
								val:        "#",
								ignoreCase: false,
							},
							&zeroOrMoreExpr{
<<<<<<< HEAD
								pos: position{line: 512, col: 56, offset: 15162},
								expr: &seqExpr{
									pos: position{line: 512, col: 58, offset: 15164},
									exprs: []interface{}{
										&notExpr{
											pos: position{line: 512, col: 58, offset: 15164},
											expr: &ruleRefExpr{
												pos:  position{line: 512, col: 59, offset: 15165},
=======
								pos: position{line: 490, col: 56, offset: 14415},
								expr: &seqExpr{
									pos: position{line: 490, col: 58, offset: 14417},
									exprs: []interface{}{
										&notExpr{
											pos: position{line: 490, col: 58, offset: 14417},
											expr: &ruleRefExpr{
												pos:  position{line: 490, col: 59, offset: 14418},
>>>>>>> 0d548ea1
												name: "EOL",
											},
										},
										&ruleRefExpr{
<<<<<<< HEAD
											pos:  position{line: 512, col: 63, offset: 15169},
=======
											pos:  position{line: 490, col: 63, offset: 14422},
>>>>>>> 0d548ea1
											name: "SourceChar",
										},
									},
								},
							},
						},
					},
				},
			},
		},
		{
			name: "__",
<<<<<<< HEAD
			pos:  position{line: 514, col: 1, offset: 15185},
			expr: &zeroOrMoreExpr{
				pos: position{line: 514, col: 6, offset: 15192},
				expr: &choiceExpr{
					pos: position{line: 514, col: 8, offset: 15194},
					alternatives: []interface{}{
						&ruleRefExpr{
							pos:  position{line: 514, col: 8, offset: 15194},
							name: "Whitespace",
						},
						&ruleRefExpr{
							pos:  position{line: 514, col: 21, offset: 15207},
							name: "EOL",
						},
						&ruleRefExpr{
							pos:  position{line: 514, col: 27, offset: 15213},
=======
			pos:  position{line: 492, col: 1, offset: 14438},
			expr: &zeroOrMoreExpr{
				pos: position{line: 492, col: 6, offset: 14445},
				expr: &choiceExpr{
					pos: position{line: 492, col: 8, offset: 14447},
					alternatives: []interface{}{
						&ruleRefExpr{
							pos:  position{line: 492, col: 8, offset: 14447},
							name: "Whitespace",
						},
						&ruleRefExpr{
							pos:  position{line: 492, col: 21, offset: 14460},
							name: "EOL",
						},
						&ruleRefExpr{
							pos:  position{line: 492, col: 27, offset: 14466},
>>>>>>> 0d548ea1
							name: "Comment",
						},
					},
				},
			},
		},
		{
			name: "_",
<<<<<<< HEAD
			pos:  position{line: 515, col: 1, offset: 15224},
			expr: &zeroOrMoreExpr{
				pos: position{line: 515, col: 5, offset: 15230},
				expr: &choiceExpr{
					pos: position{line: 515, col: 7, offset: 15232},
					alternatives: []interface{}{
						&ruleRefExpr{
							pos:  position{line: 515, col: 7, offset: 15232},
							name: "Whitespace",
						},
						&ruleRefExpr{
							pos:  position{line: 515, col: 20, offset: 15245},
=======
			pos:  position{line: 493, col: 1, offset: 14477},
			expr: &zeroOrMoreExpr{
				pos: position{line: 493, col: 5, offset: 14483},
				expr: &choiceExpr{
					pos: position{line: 493, col: 7, offset: 14485},
					alternatives: []interface{}{
						&ruleRefExpr{
							pos:  position{line: 493, col: 7, offset: 14485},
							name: "Whitespace",
						},
						&ruleRefExpr{
							pos:  position{line: 493, col: 20, offset: 14498},
>>>>>>> 0d548ea1
							name: "MultiLineCommentNoLineTerminator",
						},
					},
				},
			},
		},
		{
			name: "WS",
<<<<<<< HEAD
			pos:  position{line: 516, col: 1, offset: 15281},
			expr: &zeroOrMoreExpr{
				pos: position{line: 516, col: 6, offset: 15288},
				expr: &ruleRefExpr{
					pos:  position{line: 516, col: 6, offset: 15288},
=======
			pos:  position{line: 494, col: 1, offset: 14534},
			expr: &zeroOrMoreExpr{
				pos: position{line: 494, col: 6, offset: 14541},
				expr: &ruleRefExpr{
					pos:  position{line: 494, col: 6, offset: 14541},
>>>>>>> 0d548ea1
					name: "Whitespace",
				},
			},
		},
		{
			name: "Whitespace",
<<<<<<< HEAD
			pos:  position{line: 518, col: 1, offset: 15301},
			expr: &charClassMatcher{
				pos:        position{line: 518, col: 14, offset: 15316},
=======
			pos:  position{line: 496, col: 1, offset: 14554},
			expr: &charClassMatcher{
				pos:        position{line: 496, col: 14, offset: 14569},
>>>>>>> 0d548ea1
				val:        "[ \\t\\r]",
				chars:      []rune{' ', '\t', '\r'},
				ignoreCase: false,
				inverted:   false,
			},
		},
		{
			name: "EOL",
<<<<<<< HEAD
			pos:  position{line: 519, col: 1, offset: 15324},
			expr: &litMatcher{
				pos:        position{line: 519, col: 7, offset: 15332},
=======
			pos:  position{line: 497, col: 1, offset: 14577},
			expr: &litMatcher{
				pos:        position{line: 497, col: 7, offset: 14585},
>>>>>>> 0d548ea1
				val:        "\n",
				ignoreCase: false,
			},
		},
		{
			name: "EOS",
<<<<<<< HEAD
			pos:  position{line: 520, col: 1, offset: 15337},
			expr: &choiceExpr{
				pos: position{line: 520, col: 7, offset: 15345},
				alternatives: []interface{}{
					&seqExpr{
						pos: position{line: 520, col: 7, offset: 15345},
						exprs: []interface{}{
							&ruleRefExpr{
								pos:  position{line: 520, col: 7, offset: 15345},
								name: "__",
							},
							&litMatcher{
								pos:        position{line: 520, col: 10, offset: 15348},
=======
			pos:  position{line: 498, col: 1, offset: 14590},
			expr: &choiceExpr{
				pos: position{line: 498, col: 7, offset: 14598},
				alternatives: []interface{}{
					&seqExpr{
						pos: position{line: 498, col: 7, offset: 14598},
						exprs: []interface{}{
							&ruleRefExpr{
								pos:  position{line: 498, col: 7, offset: 14598},
								name: "__",
							},
							&litMatcher{
								pos:        position{line: 498, col: 10, offset: 14601},
>>>>>>> 0d548ea1
								val:        ";",
								ignoreCase: false,
							},
						},
					},
					&seqExpr{
<<<<<<< HEAD
						pos: position{line: 520, col: 16, offset: 15354},
						exprs: []interface{}{
							&ruleRefExpr{
								pos:  position{line: 520, col: 16, offset: 15354},
								name: "_",
							},
							&zeroOrOneExpr{
								pos: position{line: 520, col: 18, offset: 15356},
								expr: &ruleRefExpr{
									pos:  position{line: 520, col: 18, offset: 15356},
=======
						pos: position{line: 498, col: 16, offset: 14607},
						exprs: []interface{}{
							&ruleRefExpr{
								pos:  position{line: 498, col: 16, offset: 14607},
								name: "_",
							},
							&zeroOrOneExpr{
								pos: position{line: 498, col: 18, offset: 14609},
								expr: &ruleRefExpr{
									pos:  position{line: 498, col: 18, offset: 14609},
>>>>>>> 0d548ea1
									name: "SingleLineComment",
								},
							},
							&ruleRefExpr{
<<<<<<< HEAD
								pos:  position{line: 520, col: 37, offset: 15375},
=======
								pos:  position{line: 498, col: 37, offset: 14628},
>>>>>>> 0d548ea1
								name: "EOL",
							},
						},
					},
					&seqExpr{
<<<<<<< HEAD
						pos: position{line: 520, col: 43, offset: 15381},
						exprs: []interface{}{
							&ruleRefExpr{
								pos:  position{line: 520, col: 43, offset: 15381},
								name: "__",
							},
							&ruleRefExpr{
								pos:  position{line: 520, col: 46, offset: 15384},
=======
						pos: position{line: 498, col: 43, offset: 14634},
						exprs: []interface{}{
							&ruleRefExpr{
								pos:  position{line: 498, col: 43, offset: 14634},
								name: "__",
							},
							&ruleRefExpr{
								pos:  position{line: 498, col: 46, offset: 14637},
>>>>>>> 0d548ea1
								name: "EOF",
							},
						},
					},
				},
			},
		},
		{
			name: "EOF",
<<<<<<< HEAD
			pos:  position{line: 522, col: 1, offset: 15389},
			expr: &notExpr{
				pos: position{line: 522, col: 7, offset: 15397},
				expr: &anyMatcher{
					line: 522, col: 8, offset: 15398,
=======
			pos:  position{line: 500, col: 1, offset: 14642},
			expr: &notExpr{
				pos: position{line: 500, col: 7, offset: 14650},
				expr: &anyMatcher{
					line: 500, col: 8, offset: 14651,
>>>>>>> 0d548ea1
				},
			},
		},
	},
}

func (c *current) onGrammar1(statements interface{}) (interface{}, error) {
	thrift := &Thrift{
		Includes:   make(map[string]string),
		Namespaces: make(map[string]string),
		Typedefs:   make(map[string]*TypeDef),
		Constants:  make(map[string]*Constant),
		Enums:      make(map[string]*Enum),
		Structs:    make(map[string]*Struct),
		Exceptions: make(map[string]*Struct),
		Unions:     make(map[string]*Struct),
		Services:   make(map[string]*Service),
	}
	frugal := &Frugal{
		Thrift:         thrift,
		Scopes:         []*Scope{},
		Asyncs:         []*Async{},
		ParsedIncludes: make(map[string]*Frugal),
	}

	stmts := toIfaceSlice(statements)
	for _, st := range stmts {
		wrapper := st.([]interface{})[0].(*statementWrapper)
		switch v := wrapper.statement.(type) {
		case *namespace:
			thrift.Namespaces[v.scope] = v.namespace
		case *Constant:
			v.Comment = wrapper.comment
			thrift.Constants[v.Name] = v
		case *Enum:
			v.Comment = wrapper.comment
			thrift.Enums[v.Name] = v
		case *TypeDef:
			v.Comment = wrapper.comment
			thrift.Typedefs[v.Name] = v
		case *Struct:
			v.Comment = wrapper.comment
			thrift.Structs[v.Name] = v
		case exception:
			strct := (*Struct)(v)
			strct.Comment = wrapper.comment
			thrift.Exceptions[v.Name] = strct
		case union:
			strct := unionToStruct(v)
			strct.Comment = wrapper.comment
			thrift.Unions[v.Name] = strct
		case *Service:
			v.Comment = wrapper.comment
			thrift.Services[v.Name] = v
		case include:
			name := string(v)
			if ix := strings.LastIndex(name, "."); ix > 0 {
				name = name[:ix]
			}
			thrift.Includes[name] = string(v)
		case *Scope:
			v.Comment = wrapper.comment
			v.Frugal = frugal
			frugal.Scopes = append(frugal.Scopes, v)
		case *Async:
			v.Comment = wrapper.comment
			v.Frugal = frugal
			frugal.Asyncs = append(frugal.Asyncs, v)
		default:
			return nil, fmt.Errorf("parser: unknown value %#v", v)
		}
	}
	return frugal, nil
}

func (p *parser) callonGrammar1() (interface{}, error) {
	stack := p.vstack[len(p.vstack)-1]
	_ = stack
	return p.cur.onGrammar1(stack["statements"])
}

func (c *current) onSyntaxError1() (interface{}, error) {
	return nil, errors.New("parser: syntax error")
}

func (p *parser) callonSyntaxError1() (interface{}, error) {
	stack := p.vstack[len(p.vstack)-1]
	_ = stack
	return p.cur.onSyntaxError1()
}

func (c *current) onStatement1(docstr, statement interface{}) (interface{}, error) {
	wrapper := &statementWrapper{statement: statement}
	if docstr != nil {
		raw := docstr.([]interface{})[0].(string)
		wrapper.comment = rawCommentToDocStr(raw)
	}
	return wrapper, nil
}

func (p *parser) callonStatement1() (interface{}, error) {
	stack := p.vstack[len(p.vstack)-1]
	_ = stack
	return p.cur.onStatement1(stack["docstr"], stack["statement"])
}

func (c *current) onInclude1(file interface{}) (interface{}, error) {
	return include(file.(string)), nil
}

func (p *parser) callonInclude1() (interface{}, error) {
	stack := p.vstack[len(p.vstack)-1]
	_ = stack
	return p.cur.onInclude1(stack["file"])
}

func (c *current) onNamespace1(scope, ns interface{}) (interface{}, error) {
	return &namespace{
		scope:     ifaceSliceToString(scope),
		namespace: string(ns.(Identifier)),
	}, nil
}

func (p *parser) callonNamespace1() (interface{}, error) {
	stack := p.vstack[len(p.vstack)-1]
	_ = stack
	return p.cur.onNamespace1(stack["scope"], stack["ns"])
}

func (c *current) onConst1(typ, name, value interface{}) (interface{}, error) {
	return &Constant{
		Name:  string(name.(Identifier)),
		Type:  typ.(*Type),
		Value: value,
	}, nil
}

func (p *parser) callonConst1() (interface{}, error) {
	stack := p.vstack[len(p.vstack)-1]
	_ = stack
	return p.cur.onConst1(stack["typ"], stack["name"], stack["value"])
}

func (c *current) onEnum1(name, values interface{}) (interface{}, error) {
	vs := toIfaceSlice(values)
	en := &Enum{
		Name:   string(name.(Identifier)),
		Values: make(map[string]*EnumValue, len(vs)),
	}
	// Assigns numbers in order. This will behave badly if some values are
	// defined and other are not, but I think that's ok since that's a silly
	// thing to do.
	next := 0
	for _, v := range vs {
		ev := v.([]interface{})[0].(*EnumValue)
		if ev.Value < 0 {
			ev.Value = next
		}
		if ev.Value >= next {
			next = ev.Value + 1
		}
		en.Values[ev.Name] = ev
	}
	return en, nil
}

func (p *parser) callonEnum1() (interface{}, error) {
	stack := p.vstack[len(p.vstack)-1]
	_ = stack
	return p.cur.onEnum1(stack["name"], stack["values"])
}

func (c *current) onEnumValue1(docstr, name, value interface{}) (interface{}, error) {
	ev := &EnumValue{
		Name:  string(name.(Identifier)),
		Value: -1,
	}
	if docstr != nil {
		raw := docstr.([]interface{})[0].(string)
		ev.Comment = rawCommentToDocStr(raw)
	}
	if value != nil {
		ev.Value = int(value.([]interface{})[2].(int64))
	}
	return ev, nil
}

func (p *parser) callonEnumValue1() (interface{}, error) {
	stack := p.vstack[len(p.vstack)-1]
	_ = stack
	return p.cur.onEnumValue1(stack["docstr"], stack["name"], stack["value"])
}

func (c *current) onTypeDef1(typ, name interface{}) (interface{}, error) {
	return &TypeDef{
		Name: string(name.(Identifier)),
		Type: typ.(*Type),
	}, nil
}

func (p *parser) callonTypeDef1() (interface{}, error) {
	stack := p.vstack[len(p.vstack)-1]
	_ = stack
	return p.cur.onTypeDef1(stack["typ"], stack["name"])
}

func (c *current) onStruct1(st interface{}) (interface{}, error) {
	return st.(*Struct), nil
}

func (p *parser) callonStruct1() (interface{}, error) {
	stack := p.vstack[len(p.vstack)-1]
	_ = stack
	return p.cur.onStruct1(stack["st"])
}

func (c *current) onException1(st interface{}) (interface{}, error) {
	return exception(st.(*Struct)), nil
}

func (p *parser) callonException1() (interface{}, error) {
	stack := p.vstack[len(p.vstack)-1]
	_ = stack
	return p.cur.onException1(stack["st"])
}

func (c *current) onUnion1(st interface{}) (interface{}, error) {
	return union(st.(*Struct)), nil
}

func (p *parser) callonUnion1() (interface{}, error) {
	stack := p.vstack[len(p.vstack)-1]
	_ = stack
	return p.cur.onUnion1(stack["st"])
}

func (c *current) onStructLike1(name, fields interface{}) (interface{}, error) {
	st := &Struct{
		Name: string(name.(Identifier)),
	}
	if fields != nil {
		st.Fields = fields.([]*Field)
	}
	return st, nil
}

func (p *parser) callonStructLike1() (interface{}, error) {
	stack := p.vstack[len(p.vstack)-1]
	_ = stack
	return p.cur.onStructLike1(stack["name"], stack["fields"])
}

func (c *current) onFieldList1(fields interface{}) (interface{}, error) {
	fs := fields.([]interface{})
	flds := make([]*Field, len(fs))
	for i, f := range fs {
		flds[i] = f.([]interface{})[0].(*Field)
	}
	return flds, nil
}

func (p *parser) callonFieldList1() (interface{}, error) {
	stack := p.vstack[len(p.vstack)-1]
	_ = stack
	return p.cur.onFieldList1(stack["fields"])
}

func (c *current) onField1(docstr, id, req, typ, name, def interface{}) (interface{}, error) {
	f := &Field{
		ID:   int(id.(int64)),
		Name: string(name.(Identifier)),
		Type: typ.(*Type),
	}
	if docstr != nil {
		raw := docstr.([]interface{})[0].(string)
		f.Comment = rawCommentToDocStr(raw)
	}
	if req != nil && !req.(bool) {
		f.Optional = true
	}
	if def != nil {
		f.Default = def.([]interface{})[2]
	}
	return f, nil
}

func (p *parser) callonField1() (interface{}, error) {
	stack := p.vstack[len(p.vstack)-1]
	_ = stack
	return p.cur.onField1(stack["docstr"], stack["id"], stack["req"], stack["typ"], stack["name"], stack["def"])
}

func (c *current) onFieldReq1() (interface{}, error) {
	return !bytes.Equal(c.text, []byte("optional")), nil
}

func (p *parser) callonFieldReq1() (interface{}, error) {
	stack := p.vstack[len(p.vstack)-1]
	_ = stack
	return p.cur.onFieldReq1()
}

func (c *current) onService1(name, extends, methods interface{}) (interface{}, error) {
	ms := methods.([]interface{})
	svc := &Service{
		Name:    string(name.(Identifier)),
		Methods: make([]*Method, len(ms)),
	}
	if extends != nil {
		svc.Extends = string(extends.([]interface{})[2].(Identifier))
	}
	for i, m := range ms {
		mt := m.([]interface{})[0].(*Method)
		svc.Methods[i] = mt
	}
	return svc, nil
}

func (p *parser) callonService1() (interface{}, error) {
	stack := p.vstack[len(p.vstack)-1]
	_ = stack
	return p.cur.onService1(stack["name"], stack["extends"], stack["methods"])
}

func (c *current) onEndOfServiceError1() (interface{}, error) {
	return nil, errors.New("parser: expected end of service")
}

func (p *parser) callonEndOfServiceError1() (interface{}, error) {
	stack := p.vstack[len(p.vstack)-1]
	_ = stack
	return p.cur.onEndOfServiceError1()
}

func (c *current) onFunction1(docstr, oneway, typ, name, arguments, exceptions interface{}) (interface{}, error) {
	m := &Method{
		Name: string(name.(Identifier)),
	}
	if docstr != nil {
		raw := docstr.([]interface{})[0].(string)
		m.Comment = rawCommentToDocStr(raw)
	}
	t := typ.(*Type)
	if t.Name != "void" {
		m.ReturnType = t
	}
	if oneway != nil {
		m.Oneway = true
	}
	if arguments != nil {
		m.Arguments = arguments.([]*Field)
	}
	if exceptions != nil {
		m.Exceptions = exceptions.([]*Field)
		for _, e := range m.Exceptions {
			e.Optional = true
		}
	}
	return m, nil
}

func (p *parser) callonFunction1() (interface{}, error) {
	stack := p.vstack[len(p.vstack)-1]
	_ = stack
	return p.cur.onFunction1(stack["docstr"], stack["oneway"], stack["typ"], stack["name"], stack["arguments"], stack["exceptions"])
}

func (c *current) onFunctionType1(typ interface{}) (interface{}, error) {
	if t, ok := typ.(*Type); ok {
		return t, nil
	}
	return &Type{Name: string(c.text)}, nil
}

func (p *parser) callonFunctionType1() (interface{}, error) {
	stack := p.vstack[len(p.vstack)-1]
	_ = stack
	return p.cur.onFunctionType1(stack["typ"])
}

func (c *current) onThrows1(exceptions interface{}) (interface{}, error) {
	return exceptions, nil
}

func (p *parser) callonThrows1() (interface{}, error) {
	stack := p.vstack[len(p.vstack)-1]
	_ = stack
	return p.cur.onThrows1(stack["exceptions"])
}

func (c *current) onFieldType1(typ interface{}) (interface{}, error) {
	if t, ok := typ.(Identifier); ok {
		return &Type{Name: string(t)}, nil
	}
	return typ, nil
}

func (p *parser) callonFieldType1() (interface{}, error) {
	stack := p.vstack[len(p.vstack)-1]
	_ = stack
	return p.cur.onFieldType1(stack["typ"])
}

func (c *current) onDefinitionType1(typ interface{}) (interface{}, error) {
	return typ, nil
}

func (p *parser) callonDefinitionType1() (interface{}, error) {
	stack := p.vstack[len(p.vstack)-1]
	_ = stack
	return p.cur.onDefinitionType1(stack["typ"])
}

func (c *current) onBaseType1() (interface{}, error) {
	return &Type{Name: string(c.text)}, nil
}

func (p *parser) callonBaseType1() (interface{}, error) {
	stack := p.vstack[len(p.vstack)-1]
	_ = stack
	return p.cur.onBaseType1()
}

func (c *current) onContainerType1(typ interface{}) (interface{}, error) {
	return typ, nil
}

func (p *parser) callonContainerType1() (interface{}, error) {
	stack := p.vstack[len(p.vstack)-1]
	_ = stack
	return p.cur.onContainerType1(stack["typ"])
}

func (c *current) onMapType1(key, value interface{}) (interface{}, error) {
	return &Type{
		Name:      "map",
		KeyType:   key.(*Type),
		ValueType: value.(*Type),
	}, nil
}

func (p *parser) callonMapType1() (interface{}, error) {
	stack := p.vstack[len(p.vstack)-1]
	_ = stack
	return p.cur.onMapType1(stack["key"], stack["value"])
}

func (c *current) onSetType1(typ interface{}) (interface{}, error) {
	return &Type{
		Name:      "set",
		ValueType: typ.(*Type),
	}, nil
}

func (p *parser) callonSetType1() (interface{}, error) {
	stack := p.vstack[len(p.vstack)-1]
	_ = stack
	return p.cur.onSetType1(stack["typ"])
}

func (c *current) onListType1(typ interface{}) (interface{}, error) {
	return &Type{
		Name:      "list",
		ValueType: typ.(*Type),
	}, nil
}

func (p *parser) callonListType1() (interface{}, error) {
	stack := p.vstack[len(p.vstack)-1]
	_ = stack
	return p.cur.onListType1(stack["typ"])
}

func (c *current) onCppType1(cppType interface{}) (interface{}, error) {
	return cppType, nil
}

func (p *parser) callonCppType1() (interface{}, error) {
	stack := p.vstack[len(p.vstack)-1]
	_ = stack
	return p.cur.onCppType1(stack["cppType"])
}

func (c *current) onIntConstant1() (interface{}, error) {
	return strconv.ParseInt(string(c.text), 10, 64)
}

func (p *parser) callonIntConstant1() (interface{}, error) {
	stack := p.vstack[len(p.vstack)-1]
	_ = stack
	return p.cur.onIntConstant1()
}

func (c *current) onDoubleConstant1() (interface{}, error) {
	return strconv.ParseFloat(string(c.text), 64)
}

func (p *parser) callonDoubleConstant1() (interface{}, error) {
	stack := p.vstack[len(p.vstack)-1]
	_ = stack
	return p.cur.onDoubleConstant1()
}

func (c *current) onConstList1(values interface{}) (interface{}, error) {
	valueSlice := values.([]interface{})
	vs := make([]interface{}, len(valueSlice))
	for i, v := range valueSlice {
		vs[i] = v.([]interface{})[0]
	}
	return vs, nil
}

func (p *parser) callonConstList1() (interface{}, error) {
	stack := p.vstack[len(p.vstack)-1]
	_ = stack
	return p.cur.onConstList1(stack["values"])
}

func (c *current) onConstMap1(values interface{}) (interface{}, error) {
	if values == nil {
		return nil, nil
	}
	vals := values.([]interface{})
	kvs := make([]KeyValue, len(vals))
	for i, kv := range vals {
		v := kv.([]interface{})
		kvs[i] = KeyValue{
			Key:   v[0],
			Value: v[4],
		}
	}
	return kvs, nil
}

func (p *parser) callonConstMap1() (interface{}, error) {
	stack := p.vstack[len(p.vstack)-1]
	_ = stack
	return p.cur.onConstMap1(stack["values"])
}

func (c *current) onScope1(docstr, name, prefix, operations interface{}) (interface{}, error) {
	ops := operations.([]interface{})
	scope := &Scope{
		Name:       string(name.(Identifier)),
		Operations: make([]*Operation, len(ops)),
		Prefix:     defaultPrefix,
	}
	if docstr != nil {
		raw := docstr.([]interface{})[0].(string)
		scope.Comment = rawCommentToDocStr(raw)
	}
	if prefix != nil {
		scope.Prefix = prefix.(*ScopePrefix)
	}
	for i, o := range ops {
		op := o.([]interface{})[0].(*Operation)
		scope.Operations[i] = op
	}
	return scope, nil
}

func (p *parser) callonScope1() (interface{}, error) {
	stack := p.vstack[len(p.vstack)-1]
	_ = stack
	return p.cur.onScope1(stack["docstr"], stack["name"], stack["prefix"], stack["operations"])
}

func (c *current) onEndOfScopeError1() (interface{}, error) {
	return nil, errors.New("parser: expected end of scope")
}

func (p *parser) callonEndOfScopeError1() (interface{}, error) {
	stack := p.vstack[len(p.vstack)-1]
	_ = stack
	return p.cur.onEndOfScopeError1()
}

func (c *current) onPrefix1(name interface{}) (interface{}, error) {
	return newScopePrefix(name.(string))
}

func (p *parser) callonPrefix1() (interface{}, error) {
	stack := p.vstack[len(p.vstack)-1]
	_ = stack
	return p.cur.onPrefix1(stack["name"])
}

func (c *current) onOperation1(docstr, name, param interface{}) (interface{}, error) {
	o := &Operation{
		Name:  string(name.(Identifier)),
		Param: string(param.(Identifier)),
	}
	if docstr != nil {
		raw := docstr.([]interface{})[0].(string)
		o.Comment = rawCommentToDocStr(raw)
	}
	return o, nil
}

func (p *parser) callonOperation1() (interface{}, error) {
	stack := p.vstack[len(p.vstack)-1]
	_ = stack
	return p.cur.onOperation1(stack["docstr"], stack["name"], stack["param"])
}

func (c *current) onAsync1(name, extends, methods interface{}) (interface{}, error) {
	ms := methods.([]interface{})
	async := &Async{
		Name:    string(name.(Identifier)),
		Methods: make(map[string]*Method, len(ms)),
	}
	if extends != nil {
		async.Extends = string(extends.([]interface{})[2].(Identifier))
	}
	for _, m := range ms {
		mt := m.([]interface{})[0].(*Method)
		async.Methods[mt.Name] = mt
	}
	return async, nil
}

func (p *parser) callonAsync1() (interface{}, error) {
	stack := p.vstack[len(p.vstack)-1]
	_ = stack
	return p.cur.onAsync1(stack["name"], stack["extends"], stack["methods"])
}

func (c *current) onLiteral1() (interface{}, error) {
	if len(c.text) != 0 && c.text[0] == '\'' {
		return strconv.Unquote(`"` + strings.Replace(string(c.text[1:len(c.text)-1]), `\'`, `'`, -1) + `"`)
	}
	return strconv.Unquote(string(c.text))
}

func (p *parser) callonLiteral1() (interface{}, error) {
	stack := p.vstack[len(p.vstack)-1]
	_ = stack
	return p.cur.onLiteral1()
}

func (c *current) onIdentifier1() (interface{}, error) {
	return Identifier(string(c.text)), nil
}

func (p *parser) callonIdentifier1() (interface{}, error) {
	stack := p.vstack[len(p.vstack)-1]
	_ = stack
	return p.cur.onIdentifier1()
}

func (c *current) onDocString1() (interface{}, error) {
	comment := string(c.text)
	comment = strings.TrimPrefix(comment, "/**@")
	comment = strings.TrimSuffix(comment, "*/")
	return strings.TrimSpace(comment), nil
}

func (p *parser) callonDocString1() (interface{}, error) {
	stack := p.vstack[len(p.vstack)-1]
	_ = stack
	return p.cur.onDocString1()
}

var (
	// errNoRule is returned when the grammar to parse has no rule.
	errNoRule = errors.New("grammar has no rule")

	// errInvalidEncoding is returned when the source is not properly
	// utf8-encoded.
	errInvalidEncoding = errors.New("invalid encoding")

	// errNoMatch is returned if no match could be found.
	errNoMatch = errors.New("no match found")
)

// Option is a function that can set an option on the parser. It returns
// the previous setting as an Option.
type Option func(*parser) Option

// Debug creates an Option to set the debug flag to b. When set to true,
// debugging information is printed to stdout while parsing.
//
// The default is false.
func Debug(b bool) Option {
	return func(p *parser) Option {
		old := p.debug
		p.debug = b
		return Debug(old)
	}
}

// Memoize creates an Option to set the memoize flag to b. When set to true,
// the parser will cache all results so each expression is evaluated only
// once. This guarantees linear parsing time even for pathological cases,
// at the expense of more memory and slower times for typical cases.
//
// The default is false.
func Memoize(b bool) Option {
	return func(p *parser) Option {
		old := p.memoize
		p.memoize = b
		return Memoize(old)
	}
}

// Recover creates an Option to set the recover flag to b. When set to
// true, this causes the parser to recover from panics and convert it
// to an error. Setting it to false can be useful while debugging to
// access the full stack trace.
//
// The default is true.
func Recover(b bool) Option {
	return func(p *parser) Option {
		old := p.recover
		p.recover = b
		return Recover(old)
	}
}

// ParseFile parses the file identified by filename.
func ParseFile(filename string, opts ...Option) (interface{}, error) {
	f, err := os.Open(filename)
	if err != nil {
		return nil, err
	}
	defer f.Close()
	return ParseReader(filename, f, opts...)
}

// ParseReader parses the data from r using filename as information in the
// error messages.
func ParseReader(filename string, r io.Reader, opts ...Option) (interface{}, error) {
	b, err := ioutil.ReadAll(r)
	if err != nil {
		return nil, err
	}

	return Parse(filename, b, opts...)
}

// Parse parses the data from b using filename as information in the
// error messages.
func Parse(filename string, b []byte, opts ...Option) (interface{}, error) {
	return newParser(filename, b, opts...).parse(g)
}

// position records a position in the text.
type position struct {
	line, col, offset int
}

func (p position) String() string {
	return fmt.Sprintf("%d:%d [%d]", p.line, p.col, p.offset)
}

// savepoint stores all state required to go back to this point in the
// parser.
type savepoint struct {
	position
	rn rune
	w  int
}

type current struct {
	pos  position // start position of the match
	text []byte   // raw text of the match
}

// the AST types...

type grammar struct {
	pos   position
	rules []*rule
}

type rule struct {
	pos         position
	name        string
	displayName string
	expr        interface{}
}

type choiceExpr struct {
	pos          position
	alternatives []interface{}
}

type actionExpr struct {
	pos  position
	expr interface{}
	run  func(*parser) (interface{}, error)
}

type seqExpr struct {
	pos   position
	exprs []interface{}
}

type labeledExpr struct {
	pos   position
	label string
	expr  interface{}
}

type expr struct {
	pos  position
	expr interface{}
}

type andExpr expr
type notExpr expr
type zeroOrOneExpr expr
type zeroOrMoreExpr expr
type oneOrMoreExpr expr

type ruleRefExpr struct {
	pos  position
	name string
}

type andCodeExpr struct {
	pos position
	run func(*parser) (bool, error)
}

type notCodeExpr struct {
	pos position
	run func(*parser) (bool, error)
}

type litMatcher struct {
	pos        position
	val        string
	ignoreCase bool
}

type charClassMatcher struct {
	pos        position
	val        string
	chars      []rune
	ranges     []rune
	classes    []*unicode.RangeTable
	ignoreCase bool
	inverted   bool
}

type anyMatcher position

// errList cumulates the errors found by the parser.
type errList []error

func (e *errList) add(err error) {
	*e = append(*e, err)
}

func (e errList) err() error {
	if len(e) == 0 {
		return nil
	}
	e.dedupe()
	return e
}

func (e *errList) dedupe() {
	var cleaned []error
	set := make(map[string]bool)
	for _, err := range *e {
		if msg := err.Error(); !set[msg] {
			set[msg] = true
			cleaned = append(cleaned, err)
		}
	}
	*e = cleaned
}

func (e errList) Error() string {
	switch len(e) {
	case 0:
		return ""
	case 1:
		return e[0].Error()
	default:
		var buf bytes.Buffer

		for i, err := range e {
			if i > 0 {
				buf.WriteRune('\n')
			}
			buf.WriteString(err.Error())
		}
		return buf.String()
	}
}

// parserError wraps an error with a prefix indicating the rule in which
// the error occurred. The original error is stored in the Inner field.
type parserError struct {
	Inner  error
	pos    position
	prefix string
}

// Error returns the error message.
func (p *parserError) Error() string {
	return p.prefix + ": " + p.Inner.Error()
}

// newParser creates a parser with the specified input source and options.
func newParser(filename string, b []byte, opts ...Option) *parser {
	p := &parser{
		filename: filename,
		errs:     new(errList),
		data:     b,
		pt:       savepoint{position: position{line: 1}},
		recover:  true,
	}
	p.setOptions(opts)
	return p
}

// setOptions applies the options to the parser.
func (p *parser) setOptions(opts []Option) {
	for _, opt := range opts {
		opt(p)
	}
}

type resultTuple struct {
	v   interface{}
	b   bool
	end savepoint
}

type parser struct {
	filename string
	pt       savepoint
	cur      current

	data []byte
	errs *errList

	recover bool
	debug   bool
	depth   int

	memoize bool
	// memoization table for the packrat algorithm:
	// map[offset in source] map[expression or rule] {value, match}
	memo map[int]map[interface{}]resultTuple

	// rules table, maps the rule identifier to the rule node
	rules map[string]*rule
	// variables stack, map of label to value
	vstack []map[string]interface{}
	// rule stack, allows identification of the current rule in errors
	rstack []*rule

	// stats
	exprCnt int
}

// push a variable set on the vstack.
func (p *parser) pushV() {
	if cap(p.vstack) == len(p.vstack) {
		// create new empty slot in the stack
		p.vstack = append(p.vstack, nil)
	} else {
		// slice to 1 more
		p.vstack = p.vstack[:len(p.vstack)+1]
	}

	// get the last args set
	m := p.vstack[len(p.vstack)-1]
	if m != nil && len(m) == 0 {
		// empty map, all good
		return
	}

	m = make(map[string]interface{})
	p.vstack[len(p.vstack)-1] = m
}

// pop a variable set from the vstack.
func (p *parser) popV() {
	// if the map is not empty, clear it
	m := p.vstack[len(p.vstack)-1]
	if len(m) > 0 {
		// GC that map
		p.vstack[len(p.vstack)-1] = nil
	}
	p.vstack = p.vstack[:len(p.vstack)-1]
}

func (p *parser) print(prefix, s string) string {
	if !p.debug {
		return s
	}

	fmt.Printf("%s %d:%d:%d: %s [%#U]\n",
		prefix, p.pt.line, p.pt.col, p.pt.offset, s, p.pt.rn)
	return s
}

func (p *parser) in(s string) string {
	p.depth++
	return p.print(strings.Repeat(" ", p.depth)+">", s)
}

func (p *parser) out(s string) string {
	p.depth--
	return p.print(strings.Repeat(" ", p.depth)+"<", s)
}

func (p *parser) addErr(err error) {
	p.addErrAt(err, p.pt.position)
}

func (p *parser) addErrAt(err error, pos position) {
	var buf bytes.Buffer
	if p.filename != "" {
		buf.WriteString(p.filename)
	}
	if buf.Len() > 0 {
		buf.WriteString(":")
	}
	buf.WriteString(fmt.Sprintf("%d:%d (%d)", pos.line, pos.col, pos.offset))
	if len(p.rstack) > 0 {
		if buf.Len() > 0 {
			buf.WriteString(": ")
		}
		rule := p.rstack[len(p.rstack)-1]
		if rule.displayName != "" {
			buf.WriteString("rule " + rule.displayName)
		} else {
			buf.WriteString("rule " + rule.name)
		}
	}
	pe := &parserError{Inner: err, prefix: buf.String()}
	p.errs.add(pe)
}

// read advances the parser to the next rune.
func (p *parser) read() {
	p.pt.offset += p.pt.w
	rn, n := utf8.DecodeRune(p.data[p.pt.offset:])
	p.pt.rn = rn
	p.pt.w = n
	p.pt.col++
	if rn == '\n' {
		p.pt.line++
		p.pt.col = 0
	}

	if rn == utf8.RuneError {
		if n > 0 {
			p.addErr(errInvalidEncoding)
		}
	}
}

// restore parser position to the savepoint pt.
func (p *parser) restore(pt savepoint) {
	if p.debug {
		defer p.out(p.in("restore"))
	}
	if pt.offset == p.pt.offset {
		return
	}
	p.pt = pt
}

// get the slice of bytes from the savepoint start to the current position.
func (p *parser) sliceFrom(start savepoint) []byte {
	return p.data[start.position.offset:p.pt.position.offset]
}

func (p *parser) getMemoized(node interface{}) (resultTuple, bool) {
	if len(p.memo) == 0 {
		return resultTuple{}, false
	}
	m := p.memo[p.pt.offset]
	if len(m) == 0 {
		return resultTuple{}, false
	}
	res, ok := m[node]
	return res, ok
}

func (p *parser) setMemoized(pt savepoint, node interface{}, tuple resultTuple) {
	if p.memo == nil {
		p.memo = make(map[int]map[interface{}]resultTuple)
	}
	m := p.memo[pt.offset]
	if m == nil {
		m = make(map[interface{}]resultTuple)
		p.memo[pt.offset] = m
	}
	m[node] = tuple
}

func (p *parser) buildRulesTable(g *grammar) {
	p.rules = make(map[string]*rule, len(g.rules))
	for _, r := range g.rules {
		p.rules[r.name] = r
	}
}

func (p *parser) parse(g *grammar) (val interface{}, err error) {
	if len(g.rules) == 0 {
		p.addErr(errNoRule)
		return nil, p.errs.err()
	}

	// TODO : not super critical but this could be generated
	p.buildRulesTable(g)

	if p.recover {
		// panic can be used in action code to stop parsing immediately
		// and return the panic as an error.
		defer func() {
			if e := recover(); e != nil {
				if p.debug {
					defer p.out(p.in("panic handler"))
				}
				val = nil
				switch e := e.(type) {
				case error:
					p.addErr(e)
				default:
					p.addErr(fmt.Errorf("%v", e))
				}
				err = p.errs.err()
			}
		}()
	}

	// start rule is rule [0]
	p.read() // advance to first rune
	val, ok := p.parseRule(g.rules[0])
	if !ok {
		if len(*p.errs) == 0 {
			// make sure this doesn't go out silently
			p.addErr(errNoMatch)
		}
		return nil, p.errs.err()
	}
	return val, p.errs.err()
}

func (p *parser) parseRule(rule *rule) (interface{}, bool) {
	if p.debug {
		defer p.out(p.in("parseRule " + rule.name))
	}

	if p.memoize {
		res, ok := p.getMemoized(rule)
		if ok {
			p.restore(res.end)
			return res.v, res.b
		}
	}

	start := p.pt
	p.rstack = append(p.rstack, rule)
	p.pushV()
	val, ok := p.parseExpr(rule.expr)
	p.popV()
	p.rstack = p.rstack[:len(p.rstack)-1]
	if ok && p.debug {
		p.print(strings.Repeat(" ", p.depth)+"MATCH", string(p.sliceFrom(start)))
	}

	if p.memoize {
		p.setMemoized(start, rule, resultTuple{val, ok, p.pt})
	}
	return val, ok
}

func (p *parser) parseExpr(expr interface{}) (interface{}, bool) {
	var pt savepoint
	var ok bool

	if p.memoize {
		res, ok := p.getMemoized(expr)
		if ok {
			p.restore(res.end)
			return res.v, res.b
		}
		pt = p.pt
	}

	p.exprCnt++
	var val interface{}
	switch expr := expr.(type) {
	case *actionExpr:
		val, ok = p.parseActionExpr(expr)
	case *andCodeExpr:
		val, ok = p.parseAndCodeExpr(expr)
	case *andExpr:
		val, ok = p.parseAndExpr(expr)
	case *anyMatcher:
		val, ok = p.parseAnyMatcher(expr)
	case *charClassMatcher:
		val, ok = p.parseCharClassMatcher(expr)
	case *choiceExpr:
		val, ok = p.parseChoiceExpr(expr)
	case *labeledExpr:
		val, ok = p.parseLabeledExpr(expr)
	case *litMatcher:
		val, ok = p.parseLitMatcher(expr)
	case *notCodeExpr:
		val, ok = p.parseNotCodeExpr(expr)
	case *notExpr:
		val, ok = p.parseNotExpr(expr)
	case *oneOrMoreExpr:
		val, ok = p.parseOneOrMoreExpr(expr)
	case *ruleRefExpr:
		val, ok = p.parseRuleRefExpr(expr)
	case *seqExpr:
		val, ok = p.parseSeqExpr(expr)
	case *zeroOrMoreExpr:
		val, ok = p.parseZeroOrMoreExpr(expr)
	case *zeroOrOneExpr:
		val, ok = p.parseZeroOrOneExpr(expr)
	default:
		panic(fmt.Sprintf("unknown expression type %T", expr))
	}
	if p.memoize {
		p.setMemoized(pt, expr, resultTuple{val, ok, p.pt})
	}
	return val, ok
}

func (p *parser) parseActionExpr(act *actionExpr) (interface{}, bool) {
	if p.debug {
		defer p.out(p.in("parseActionExpr"))
	}

	start := p.pt
	val, ok := p.parseExpr(act.expr)
	if ok {
		p.cur.pos = start.position
		p.cur.text = p.sliceFrom(start)
		actVal, err := act.run(p)
		if err != nil {
			p.addErrAt(err, start.position)
		}
		val = actVal
	}
	if ok && p.debug {
		p.print(strings.Repeat(" ", p.depth)+"MATCH", string(p.sliceFrom(start)))
	}
	return val, ok
}

func (p *parser) parseAndCodeExpr(and *andCodeExpr) (interface{}, bool) {
	if p.debug {
		defer p.out(p.in("parseAndCodeExpr"))
	}

	ok, err := and.run(p)
	if err != nil {
		p.addErr(err)
	}
	return nil, ok
}

func (p *parser) parseAndExpr(and *andExpr) (interface{}, bool) {
	if p.debug {
		defer p.out(p.in("parseAndExpr"))
	}

	pt := p.pt
	p.pushV()
	_, ok := p.parseExpr(and.expr)
	p.popV()
	p.restore(pt)
	return nil, ok
}

func (p *parser) parseAnyMatcher(any *anyMatcher) (interface{}, bool) {
	if p.debug {
		defer p.out(p.in("parseAnyMatcher"))
	}

	if p.pt.rn != utf8.RuneError {
		start := p.pt
		p.read()
		return p.sliceFrom(start), true
	}
	return nil, false
}

func (p *parser) parseCharClassMatcher(chr *charClassMatcher) (interface{}, bool) {
	if p.debug {
		defer p.out(p.in("parseCharClassMatcher"))
	}

	cur := p.pt.rn
	// can't match EOF
	if cur == utf8.RuneError {
		return nil, false
	}
	start := p.pt
	if chr.ignoreCase {
		cur = unicode.ToLower(cur)
	}

	// try to match in the list of available chars
	for _, rn := range chr.chars {
		if rn == cur {
			if chr.inverted {
				return nil, false
			}
			p.read()
			return p.sliceFrom(start), true
		}
	}

	// try to match in the list of ranges
	for i := 0; i < len(chr.ranges); i += 2 {
		if cur >= chr.ranges[i] && cur <= chr.ranges[i+1] {
			if chr.inverted {
				return nil, false
			}
			p.read()
			return p.sliceFrom(start), true
		}
	}

	// try to match in the list of Unicode classes
	for _, cl := range chr.classes {
		if unicode.Is(cl, cur) {
			if chr.inverted {
				return nil, false
			}
			p.read()
			return p.sliceFrom(start), true
		}
	}

	if chr.inverted {
		p.read()
		return p.sliceFrom(start), true
	}
	return nil, false
}

func (p *parser) parseChoiceExpr(ch *choiceExpr) (interface{}, bool) {
	if p.debug {
		defer p.out(p.in("parseChoiceExpr"))
	}

	for _, alt := range ch.alternatives {
		p.pushV()
		val, ok := p.parseExpr(alt)
		p.popV()
		if ok {
			return val, ok
		}
	}
	return nil, false
}

func (p *parser) parseLabeledExpr(lab *labeledExpr) (interface{}, bool) {
	if p.debug {
		defer p.out(p.in("parseLabeledExpr"))
	}

	p.pushV()
	val, ok := p.parseExpr(lab.expr)
	p.popV()
	if ok && lab.label != "" {
		m := p.vstack[len(p.vstack)-1]
		m[lab.label] = val
	}
	return val, ok
}

func (p *parser) parseLitMatcher(lit *litMatcher) (interface{}, bool) {
	if p.debug {
		defer p.out(p.in("parseLitMatcher"))
	}

	start := p.pt
	for _, want := range lit.val {
		cur := p.pt.rn
		if lit.ignoreCase {
			cur = unicode.ToLower(cur)
		}
		if cur != want {
			p.restore(start)
			return nil, false
		}
		p.read()
	}
	return p.sliceFrom(start), true
}

func (p *parser) parseNotCodeExpr(not *notCodeExpr) (interface{}, bool) {
	if p.debug {
		defer p.out(p.in("parseNotCodeExpr"))
	}

	ok, err := not.run(p)
	if err != nil {
		p.addErr(err)
	}
	return nil, !ok
}

func (p *parser) parseNotExpr(not *notExpr) (interface{}, bool) {
	if p.debug {
		defer p.out(p.in("parseNotExpr"))
	}

	pt := p.pt
	p.pushV()
	_, ok := p.parseExpr(not.expr)
	p.popV()
	p.restore(pt)
	return nil, !ok
}

func (p *parser) parseOneOrMoreExpr(expr *oneOrMoreExpr) (interface{}, bool) {
	if p.debug {
		defer p.out(p.in("parseOneOrMoreExpr"))
	}

	var vals []interface{}

	for {
		p.pushV()
		val, ok := p.parseExpr(expr.expr)
		p.popV()
		if !ok {
			if len(vals) == 0 {
				// did not match once, no match
				return nil, false
			}
			return vals, true
		}
		vals = append(vals, val)
	}
}

func (p *parser) parseRuleRefExpr(ref *ruleRefExpr) (interface{}, bool) {
	if p.debug {
		defer p.out(p.in("parseRuleRefExpr " + ref.name))
	}

	if ref.name == "" {
		panic(fmt.Sprintf("%s: invalid rule: missing name", ref.pos))
	}

	rule := p.rules[ref.name]
	if rule == nil {
		p.addErr(fmt.Errorf("undefined rule: %s", ref.name))
		return nil, false
	}
	return p.parseRule(rule)
}

func (p *parser) parseSeqExpr(seq *seqExpr) (interface{}, bool) {
	if p.debug {
		defer p.out(p.in("parseSeqExpr"))
	}

	var vals []interface{}

	pt := p.pt
	for _, expr := range seq.exprs {
		val, ok := p.parseExpr(expr)
		if !ok {
			p.restore(pt)
			return nil, false
		}
		vals = append(vals, val)
	}
	return vals, true
}

func (p *parser) parseZeroOrMoreExpr(expr *zeroOrMoreExpr) (interface{}, bool) {
	if p.debug {
		defer p.out(p.in("parseZeroOrMoreExpr"))
	}

	var vals []interface{}

	for {
		p.pushV()
		val, ok := p.parseExpr(expr.expr)
		p.popV()
		if !ok {
			return vals, true
		}
		vals = append(vals, val)
	}
}

func (p *parser) parseZeroOrOneExpr(expr *zeroOrOneExpr) (interface{}, bool) {
	if p.debug {
		defer p.out(p.in("parseZeroOrOneExpr"))
	}

	p.pushV()
	val, _ := p.parseExpr(expr.expr)
	p.popV()
	// whether it matched or not, consider it a match
	return val, true
}

func rangeTable(class string) *unicode.RangeTable {
	if rt, ok := unicode.Categories[class]; ok {
		return rt
	}
	if rt, ok := unicode.Properties[class]; ok {
		return rt
	}
	if rt, ok := unicode.Scripts[class]; ok {
		return rt
	}

	// cannot happen
	panic(fmt.Sprintf("invalid Unicode class: %s", class))
}<|MERGE_RESOLUTION|>--- conflicted
+++ resolved
@@ -1022,71 +1022,38 @@
 		},
 		{
 			name: "EndOfServiceError",
-<<<<<<< HEAD
-			pos:  position{line: 298, col: 1, offset: 8949},
+			pos:  position{line: 298, col: 1, offset: 8934},
 			expr: &actionExpr{
-				pos: position{line: 298, col: 21, offset: 8971},
+				pos: position{line: 298, col: 21, offset: 8956},
 				run: (*parser).callonEndOfServiceError1,
 				expr: &anyMatcher{
-					line: 298, col: 21, offset: 8971,
-=======
-			pos:  position{line: 292, col: 1, offset: 8750},
+					line: 298, col: 21, offset: 8956,
+				},
+			},
+		},
+		{
+			name: "Function",
+			pos:  position{line: 302, col: 1, offset: 9025},
 			expr: &actionExpr{
-				pos: position{line: 292, col: 21, offset: 8772},
-				run: (*parser).callonEndOfServiceError1,
-				expr: &anyMatcher{
-					line: 292, col: 21, offset: 8772,
->>>>>>> 0d548ea1
-				},
-			},
-		},
-		{
-			name: "Function",
-<<<<<<< HEAD
-			pos:  position{line: 302, col: 1, offset: 9040},
-			expr: &actionExpr{
-				pos: position{line: 302, col: 12, offset: 9053},
+				pos: position{line: 302, col: 12, offset: 9038},
 				run: (*parser).callonFunction1,
 				expr: &seqExpr{
-					pos: position{line: 302, col: 12, offset: 9053},
+					pos: position{line: 302, col: 12, offset: 9038},
 					exprs: []interface{}{
 						&labeledExpr{
-							pos:   position{line: 302, col: 12, offset: 9053},
+							pos:   position{line: 302, col: 12, offset: 9038},
 							label: "docstr",
 							expr: &zeroOrOneExpr{
-								pos: position{line: 302, col: 19, offset: 9060},
+								pos: position{line: 302, col: 19, offset: 9045},
 								expr: &seqExpr{
-									pos: position{line: 302, col: 20, offset: 9061},
+									pos: position{line: 302, col: 20, offset: 9046},
 									exprs: []interface{}{
 										&ruleRefExpr{
-											pos:  position{line: 302, col: 20, offset: 9061},
+											pos:  position{line: 302, col: 20, offset: 9046},
 											name: "DocString",
 										},
 										&ruleRefExpr{
-											pos:  position{line: 302, col: 30, offset: 9071},
-=======
-			pos:  position{line: 296, col: 1, offset: 8841},
-			expr: &actionExpr{
-				pos: position{line: 296, col: 12, offset: 8854},
-				run: (*parser).callonFunction1,
-				expr: &seqExpr{
-					pos: position{line: 296, col: 12, offset: 8854},
-					exprs: []interface{}{
-						&labeledExpr{
-							pos:   position{line: 296, col: 12, offset: 8854},
-							label: "docstr",
-							expr: &zeroOrOneExpr{
-								pos: position{line: 296, col: 19, offset: 8861},
-								expr: &seqExpr{
-									pos: position{line: 296, col: 20, offset: 8862},
-									exprs: []interface{}{
-										&ruleRefExpr{
-											pos:  position{line: 296, col: 20, offset: 8862},
-											name: "DocString",
-										},
-										&ruleRefExpr{
-											pos:  position{line: 296, col: 30, offset: 8872},
->>>>>>> 0d548ea1
+											pos:  position{line: 302, col: 30, offset: 9056},
 											name: "__",
 										},
 									},
@@ -1094,36 +1061,20 @@
 							},
 						},
 						&labeledExpr{
-<<<<<<< HEAD
-							pos:   position{line: 302, col: 35, offset: 9076},
+							pos:   position{line: 302, col: 35, offset: 9061},
 							label: "oneway",
 							expr: &zeroOrOneExpr{
-								pos: position{line: 302, col: 42, offset: 9083},
+								pos: position{line: 302, col: 42, offset: 9068},
 								expr: &seqExpr{
-									pos: position{line: 302, col: 43, offset: 9084},
+									pos: position{line: 302, col: 43, offset: 9069},
 									exprs: []interface{}{
 										&litMatcher{
-											pos:        position{line: 302, col: 43, offset: 9084},
-=======
-							pos:   position{line: 296, col: 35, offset: 8877},
-							label: "oneway",
-							expr: &zeroOrOneExpr{
-								pos: position{line: 296, col: 42, offset: 8884},
-								expr: &seqExpr{
-									pos: position{line: 296, col: 43, offset: 8885},
-									exprs: []interface{}{
-										&litMatcher{
-											pos:        position{line: 296, col: 43, offset: 8885},
->>>>>>> 0d548ea1
+											pos:        position{line: 302, col: 43, offset: 9069},
 											val:        "oneway",
 											ignoreCase: false,
 										},
 										&ruleRefExpr{
-<<<<<<< HEAD
-											pos:  position{line: 302, col: 52, offset: 9093},
-=======
-											pos:  position{line: 296, col: 52, offset: 8894},
->>>>>>> 0d548ea1
+											pos:  position{line: 302, col: 52, offset: 9078},
 											name: "__",
 										},
 									},
@@ -1131,912 +1082,507 @@
 							},
 						},
 						&labeledExpr{
-<<<<<<< HEAD
-							pos:   position{line: 302, col: 57, offset: 9098},
+							pos:   position{line: 302, col: 57, offset: 9083},
 							label: "typ",
 							expr: &ruleRefExpr{
-								pos:  position{line: 302, col: 61, offset: 9102},
-=======
-							pos:   position{line: 296, col: 57, offset: 8899},
+								pos:  position{line: 302, col: 61, offset: 9087},
+								name: "FunctionType",
+							},
+						},
+						&ruleRefExpr{
+							pos:  position{line: 302, col: 74, offset: 9100},
+							name: "__",
+						},
+						&labeledExpr{
+							pos:   position{line: 302, col: 77, offset: 9103},
+							label: "name",
+							expr: &ruleRefExpr{
+								pos:  position{line: 302, col: 82, offset: 9108},
+								name: "Identifier",
+							},
+						},
+						&ruleRefExpr{
+							pos:  position{line: 302, col: 93, offset: 9119},
+							name: "_",
+						},
+						&litMatcher{
+							pos:        position{line: 302, col: 95, offset: 9121},
+							val:        "(",
+							ignoreCase: false,
+						},
+						&ruleRefExpr{
+							pos:  position{line: 302, col: 99, offset: 9125},
+							name: "__",
+						},
+						&labeledExpr{
+							pos:   position{line: 302, col: 102, offset: 9128},
+							label: "arguments",
+							expr: &ruleRefExpr{
+								pos:  position{line: 302, col: 112, offset: 9138},
+								name: "FieldList",
+							},
+						},
+						&litMatcher{
+							pos:        position{line: 302, col: 122, offset: 9148},
+							val:        ")",
+							ignoreCase: false,
+						},
+						&ruleRefExpr{
+							pos:  position{line: 302, col: 126, offset: 9152},
+							name: "__",
+						},
+						&labeledExpr{
+							pos:   position{line: 302, col: 129, offset: 9155},
+							label: "exceptions",
+							expr: &zeroOrOneExpr{
+								pos: position{line: 302, col: 140, offset: 9166},
+								expr: &ruleRefExpr{
+									pos:  position{line: 302, col: 140, offset: 9166},
+									name: "Throws",
+								},
+							},
+						},
+						&zeroOrOneExpr{
+							pos: position{line: 302, col: 148, offset: 9174},
+							expr: &ruleRefExpr{
+								pos:  position{line: 302, col: 148, offset: 9174},
+								name: "ListSeparator",
+							},
+						},
+					},
+				},
+			},
+		},
+		{
+			name: "FunctionType",
+			pos:  position{line: 329, col: 1, offset: 9765},
+			expr: &actionExpr{
+				pos: position{line: 329, col: 16, offset: 9782},
+				run: (*parser).callonFunctionType1,
+				expr: &labeledExpr{
+					pos:   position{line: 329, col: 16, offset: 9782},
+					label: "typ",
+					expr: &choiceExpr{
+						pos: position{line: 329, col: 21, offset: 9787},
+						alternatives: []interface{}{
+							&litMatcher{
+								pos:        position{line: 329, col: 21, offset: 9787},
+								val:        "void",
+								ignoreCase: false,
+							},
+							&ruleRefExpr{
+								pos:  position{line: 329, col: 30, offset: 9796},
+								name: "FieldType",
+							},
+						},
+					},
+				},
+			},
+		},
+		{
+			name: "Throws",
+			pos:  position{line: 336, col: 1, offset: 9918},
+			expr: &actionExpr{
+				pos: position{line: 336, col: 10, offset: 9929},
+				run: (*parser).callonThrows1,
+				expr: &seqExpr{
+					pos: position{line: 336, col: 10, offset: 9929},
+					exprs: []interface{}{
+						&litMatcher{
+							pos:        position{line: 336, col: 10, offset: 9929},
+							val:        "throws",
+							ignoreCase: false,
+						},
+						&ruleRefExpr{
+							pos:  position{line: 336, col: 19, offset: 9938},
+							name: "__",
+						},
+						&litMatcher{
+							pos:        position{line: 336, col: 22, offset: 9941},
+							val:        "(",
+							ignoreCase: false,
+						},
+						&ruleRefExpr{
+							pos:  position{line: 336, col: 26, offset: 9945},
+							name: "__",
+						},
+						&labeledExpr{
+							pos:   position{line: 336, col: 29, offset: 9948},
+							label: "exceptions",
+							expr: &ruleRefExpr{
+								pos:  position{line: 336, col: 40, offset: 9959},
+								name: "FieldList",
+							},
+						},
+						&litMatcher{
+							pos:        position{line: 336, col: 50, offset: 9969},
+							val:        ")",
+							ignoreCase: false,
+						},
+					},
+				},
+			},
+		},
+		{
+			name: "FieldType",
+			pos:  position{line: 340, col: 1, offset: 10005},
+			expr: &actionExpr{
+				pos: position{line: 340, col: 13, offset: 10019},
+				run: (*parser).callonFieldType1,
+				expr: &labeledExpr{
+					pos:   position{line: 340, col: 13, offset: 10019},
+					label: "typ",
+					expr: &choiceExpr{
+						pos: position{line: 340, col: 18, offset: 10024},
+						alternatives: []interface{}{
+							&ruleRefExpr{
+								pos:  position{line: 340, col: 18, offset: 10024},
+								name: "BaseType",
+							},
+							&ruleRefExpr{
+								pos:  position{line: 340, col: 29, offset: 10035},
+								name: "ContainerType",
+							},
+							&ruleRefExpr{
+								pos:  position{line: 340, col: 45, offset: 10051},
+								name: "Identifier",
+							},
+						},
+					},
+				},
+			},
+		},
+		{
+			name: "DefinitionType",
+			pos:  position{line: 347, col: 1, offset: 10176},
+			expr: &actionExpr{
+				pos: position{line: 347, col: 18, offset: 10195},
+				run: (*parser).callonDefinitionType1,
+				expr: &labeledExpr{
+					pos:   position{line: 347, col: 18, offset: 10195},
+					label: "typ",
+					expr: &choiceExpr{
+						pos: position{line: 347, col: 23, offset: 10200},
+						alternatives: []interface{}{
+							&ruleRefExpr{
+								pos:  position{line: 347, col: 23, offset: 10200},
+								name: "BaseType",
+							},
+							&ruleRefExpr{
+								pos:  position{line: 347, col: 34, offset: 10211},
+								name: "ContainerType",
+							},
+						},
+					},
+				},
+			},
+		},
+		{
+			name: "BaseType",
+			pos:  position{line: 351, col: 1, offset: 10251},
+			expr: &actionExpr{
+				pos: position{line: 351, col: 12, offset: 10264},
+				run: (*parser).callonBaseType1,
+				expr: &choiceExpr{
+					pos: position{line: 351, col: 13, offset: 10265},
+					alternatives: []interface{}{
+						&litMatcher{
+							pos:        position{line: 351, col: 13, offset: 10265},
+							val:        "bool",
+							ignoreCase: false,
+						},
+						&litMatcher{
+							pos:        position{line: 351, col: 22, offset: 10274},
+							val:        "byte",
+							ignoreCase: false,
+						},
+						&litMatcher{
+							pos:        position{line: 351, col: 31, offset: 10283},
+							val:        "i16",
+							ignoreCase: false,
+						},
+						&litMatcher{
+							pos:        position{line: 351, col: 39, offset: 10291},
+							val:        "i32",
+							ignoreCase: false,
+						},
+						&litMatcher{
+							pos:        position{line: 351, col: 47, offset: 10299},
+							val:        "i64",
+							ignoreCase: false,
+						},
+						&litMatcher{
+							pos:        position{line: 351, col: 55, offset: 10307},
+							val:        "double",
+							ignoreCase: false,
+						},
+						&litMatcher{
+							pos:        position{line: 351, col: 66, offset: 10318},
+							val:        "string",
+							ignoreCase: false,
+						},
+						&litMatcher{
+							pos:        position{line: 351, col: 77, offset: 10329},
+							val:        "binary",
+							ignoreCase: false,
+						},
+					},
+				},
+			},
+		},
+		{
+			name: "ContainerType",
+			pos:  position{line: 355, col: 1, offset: 10389},
+			expr: &actionExpr{
+				pos: position{line: 355, col: 17, offset: 10407},
+				run: (*parser).callonContainerType1,
+				expr: &labeledExpr{
+					pos:   position{line: 355, col: 17, offset: 10407},
+					label: "typ",
+					expr: &choiceExpr{
+						pos: position{line: 355, col: 22, offset: 10412},
+						alternatives: []interface{}{
+							&ruleRefExpr{
+								pos:  position{line: 355, col: 22, offset: 10412},
+								name: "MapType",
+							},
+							&ruleRefExpr{
+								pos:  position{line: 355, col: 32, offset: 10422},
+								name: "SetType",
+							},
+							&ruleRefExpr{
+								pos:  position{line: 355, col: 42, offset: 10432},
+								name: "ListType",
+							},
+						},
+					},
+				},
+			},
+		},
+		{
+			name: "MapType",
+			pos:  position{line: 359, col: 1, offset: 10467},
+			expr: &actionExpr{
+				pos: position{line: 359, col: 11, offset: 10479},
+				run: (*parser).callonMapType1,
+				expr: &seqExpr{
+					pos: position{line: 359, col: 11, offset: 10479},
+					exprs: []interface{}{
+						&zeroOrOneExpr{
+							pos: position{line: 359, col: 11, offset: 10479},
+							expr: &ruleRefExpr{
+								pos:  position{line: 359, col: 11, offset: 10479},
+								name: "CppType",
+							},
+						},
+						&litMatcher{
+							pos:        position{line: 359, col: 20, offset: 10488},
+							val:        "map<",
+							ignoreCase: false,
+						},
+						&ruleRefExpr{
+							pos:  position{line: 359, col: 27, offset: 10495},
+							name: "WS",
+						},
+						&labeledExpr{
+							pos:   position{line: 359, col: 30, offset: 10498},
+							label: "key",
+							expr: &ruleRefExpr{
+								pos:  position{line: 359, col: 34, offset: 10502},
+								name: "FieldType",
+							},
+						},
+						&ruleRefExpr{
+							pos:  position{line: 359, col: 44, offset: 10512},
+							name: "WS",
+						},
+						&litMatcher{
+							pos:        position{line: 359, col: 47, offset: 10515},
+							val:        ",",
+							ignoreCase: false,
+						},
+						&ruleRefExpr{
+							pos:  position{line: 359, col: 51, offset: 10519},
+							name: "WS",
+						},
+						&labeledExpr{
+							pos:   position{line: 359, col: 54, offset: 10522},
+							label: "value",
+							expr: &ruleRefExpr{
+								pos:  position{line: 359, col: 60, offset: 10528},
+								name: "FieldType",
+							},
+						},
+						&ruleRefExpr{
+							pos:  position{line: 359, col: 70, offset: 10538},
+							name: "WS",
+						},
+						&litMatcher{
+							pos:        position{line: 359, col: 73, offset: 10541},
+							val:        ">",
+							ignoreCase: false,
+						},
+					},
+				},
+			},
+		},
+		{
+			name: "SetType",
+			pos:  position{line: 367, col: 1, offset: 10664},
+			expr: &actionExpr{
+				pos: position{line: 367, col: 11, offset: 10676},
+				run: (*parser).callonSetType1,
+				expr: &seqExpr{
+					pos: position{line: 367, col: 11, offset: 10676},
+					exprs: []interface{}{
+						&zeroOrOneExpr{
+							pos: position{line: 367, col: 11, offset: 10676},
+							expr: &ruleRefExpr{
+								pos:  position{line: 367, col: 11, offset: 10676},
+								name: "CppType",
+							},
+						},
+						&litMatcher{
+							pos:        position{line: 367, col: 20, offset: 10685},
+							val:        "set<",
+							ignoreCase: false,
+						},
+						&ruleRefExpr{
+							pos:  position{line: 367, col: 27, offset: 10692},
+							name: "WS",
+						},
+						&labeledExpr{
+							pos:   position{line: 367, col: 30, offset: 10695},
 							label: "typ",
 							expr: &ruleRefExpr{
-								pos:  position{line: 296, col: 61, offset: 8903},
->>>>>>> 0d548ea1
-								name: "FunctionType",
-							},
-						},
-						&ruleRefExpr{
-<<<<<<< HEAD
-							pos:  position{line: 302, col: 74, offset: 9115},
-							name: "__",
-						},
-						&labeledExpr{
-							pos:   position{line: 302, col: 77, offset: 9118},
-							label: "name",
+								pos:  position{line: 367, col: 34, offset: 10699},
+								name: "FieldType",
+							},
+						},
+						&ruleRefExpr{
+							pos:  position{line: 367, col: 44, offset: 10709},
+							name: "WS",
+						},
+						&litMatcher{
+							pos:        position{line: 367, col: 47, offset: 10712},
+							val:        ">",
+							ignoreCase: false,
+						},
+					},
+				},
+			},
+		},
+		{
+			name: "ListType",
+			pos:  position{line: 374, col: 1, offset: 10803},
+			expr: &actionExpr{
+				pos: position{line: 374, col: 12, offset: 10816},
+				run: (*parser).callonListType1,
+				expr: &seqExpr{
+					pos: position{line: 374, col: 12, offset: 10816},
+					exprs: []interface{}{
+						&litMatcher{
+							pos:        position{line: 374, col: 12, offset: 10816},
+							val:        "list<",
+							ignoreCase: false,
+						},
+						&ruleRefExpr{
+							pos:  position{line: 374, col: 20, offset: 10824},
+							name: "WS",
+						},
+						&labeledExpr{
+							pos:   position{line: 374, col: 23, offset: 10827},
+							label: "typ",
 							expr: &ruleRefExpr{
-								pos:  position{line: 302, col: 82, offset: 9123},
-=======
-							pos:  position{line: 296, col: 74, offset: 8916},
-							name: "__",
-						},
-						&labeledExpr{
-							pos:   position{line: 296, col: 77, offset: 8919},
-							label: "name",
+								pos:  position{line: 374, col: 27, offset: 10831},
+								name: "FieldType",
+							},
+						},
+						&ruleRefExpr{
+							pos:  position{line: 374, col: 37, offset: 10841},
+							name: "WS",
+						},
+						&litMatcher{
+							pos:        position{line: 374, col: 40, offset: 10844},
+							val:        ">",
+							ignoreCase: false,
+						},
+					},
+				},
+			},
+		},
+		{
+			name: "CppType",
+			pos:  position{line: 381, col: 1, offset: 10936},
+			expr: &actionExpr{
+				pos: position{line: 381, col: 11, offset: 10948},
+				run: (*parser).callonCppType1,
+				expr: &seqExpr{
+					pos: position{line: 381, col: 11, offset: 10948},
+					exprs: []interface{}{
+						&litMatcher{
+							pos:        position{line: 381, col: 11, offset: 10948},
+							val:        "cpp_type",
+							ignoreCase: false,
+						},
+						&labeledExpr{
+							pos:   position{line: 381, col: 22, offset: 10959},
+							label: "cppType",
 							expr: &ruleRefExpr{
-								pos:  position{line: 296, col: 82, offset: 8924},
->>>>>>> 0d548ea1
-								name: "Identifier",
-							},
-						},
-						&ruleRefExpr{
-<<<<<<< HEAD
-							pos:  position{line: 302, col: 93, offset: 9134},
-							name: "_",
-						},
-						&litMatcher{
-							pos:        position{line: 302, col: 95, offset: 9136},
-=======
-							pos:  position{line: 296, col: 93, offset: 8935},
-							name: "_",
-						},
-						&litMatcher{
-							pos:        position{line: 296, col: 95, offset: 8937},
->>>>>>> 0d548ea1
-							val:        "(",
-							ignoreCase: false,
-						},
-						&ruleRefExpr{
-<<<<<<< HEAD
-							pos:  position{line: 302, col: 99, offset: 9140},
-							name: "__",
-						},
-						&labeledExpr{
-							pos:   position{line: 302, col: 102, offset: 9143},
-							label: "arguments",
-							expr: &ruleRefExpr{
-								pos:  position{line: 302, col: 112, offset: 9153},
-=======
-							pos:  position{line: 296, col: 99, offset: 8941},
-							name: "__",
-						},
-						&labeledExpr{
-							pos:   position{line: 296, col: 102, offset: 8944},
-							label: "arguments",
-							expr: &ruleRefExpr{
-								pos:  position{line: 296, col: 112, offset: 8954},
->>>>>>> 0d548ea1
-								name: "FieldList",
-							},
-						},
-						&litMatcher{
-<<<<<<< HEAD
-							pos:        position{line: 302, col: 122, offset: 9163},
-=======
-							pos:        position{line: 296, col: 122, offset: 8964},
->>>>>>> 0d548ea1
-							val:        ")",
-							ignoreCase: false,
-						},
-						&ruleRefExpr{
-<<<<<<< HEAD
-							pos:  position{line: 302, col: 126, offset: 9167},
-							name: "__",
-						},
-						&labeledExpr{
-							pos:   position{line: 302, col: 129, offset: 9170},
-							label: "exceptions",
-							expr: &zeroOrOneExpr{
-								pos: position{line: 302, col: 140, offset: 9181},
-								expr: &ruleRefExpr{
-									pos:  position{line: 302, col: 140, offset: 9181},
-=======
-							pos:  position{line: 296, col: 126, offset: 8968},
-							name: "__",
-						},
-						&labeledExpr{
-							pos:   position{line: 296, col: 129, offset: 8971},
-							label: "exceptions",
-							expr: &zeroOrOneExpr{
-								pos: position{line: 296, col: 140, offset: 8982},
-								expr: &ruleRefExpr{
-									pos:  position{line: 296, col: 140, offset: 8982},
->>>>>>> 0d548ea1
-									name: "Throws",
-								},
-							},
-						},
-						&zeroOrOneExpr{
-<<<<<<< HEAD
-							pos: position{line: 302, col: 148, offset: 9189},
-							expr: &ruleRefExpr{
-								pos:  position{line: 302, col: 148, offset: 9189},
-=======
-							pos: position{line: 296, col: 148, offset: 8990},
-							expr: &ruleRefExpr{
-								pos:  position{line: 296, col: 148, offset: 8990},
->>>>>>> 0d548ea1
-								name: "ListSeparator",
-							},
-						},
-					},
-				},
-			},
-		},
-		{
-			name: "FunctionType",
-<<<<<<< HEAD
-			pos:  position{line: 329, col: 1, offset: 9780},
+								pos:  position{line: 381, col: 30, offset: 10967},
+								name: "Literal",
+							},
+						},
+					},
+				},
+			},
+		},
+		{
+			name: "ConstValue",
+			pos:  position{line: 385, col: 1, offset: 11004},
+			expr: &choiceExpr{
+				pos: position{line: 385, col: 14, offset: 11019},
+				alternatives: []interface{}{
+					&ruleRefExpr{
+						pos:  position{line: 385, col: 14, offset: 11019},
+						name: "Literal",
+					},
+					&ruleRefExpr{
+						pos:  position{line: 385, col: 24, offset: 11029},
+						name: "DoubleConstant",
+					},
+					&ruleRefExpr{
+						pos:  position{line: 385, col: 41, offset: 11046},
+						name: "IntConstant",
+					},
+					&ruleRefExpr{
+						pos:  position{line: 385, col: 55, offset: 11060},
+						name: "ConstMap",
+					},
+					&ruleRefExpr{
+						pos:  position{line: 385, col: 66, offset: 11071},
+						name: "ConstList",
+					},
+					&ruleRefExpr{
+						pos:  position{line: 385, col: 78, offset: 11083},
+						name: "Identifier",
+					},
+				},
+			},
+		},
+		{
+			name: "IntConstant",
+			pos:  position{line: 387, col: 1, offset: 11095},
 			expr: &actionExpr{
-				pos: position{line: 329, col: 16, offset: 9797},
-				run: (*parser).callonFunctionType1,
-				expr: &labeledExpr{
-					pos:   position{line: 329, col: 16, offset: 9797},
-					label: "typ",
-					expr: &choiceExpr{
-						pos: position{line: 329, col: 21, offset: 9802},
-						alternatives: []interface{}{
-							&litMatcher{
-								pos:        position{line: 329, col: 21, offset: 9802},
-=======
-			pos:  position{line: 323, col: 1, offset: 9581},
-			expr: &actionExpr{
-				pos: position{line: 323, col: 16, offset: 9598},
-				run: (*parser).callonFunctionType1,
-				expr: &labeledExpr{
-					pos:   position{line: 323, col: 16, offset: 9598},
-					label: "typ",
-					expr: &choiceExpr{
-						pos: position{line: 323, col: 21, offset: 9603},
-						alternatives: []interface{}{
-							&litMatcher{
-								pos:        position{line: 323, col: 21, offset: 9603},
->>>>>>> 0d548ea1
-								val:        "void",
-								ignoreCase: false,
-							},
-							&ruleRefExpr{
-<<<<<<< HEAD
-								pos:  position{line: 329, col: 30, offset: 9811},
-=======
-								pos:  position{line: 323, col: 30, offset: 9612},
->>>>>>> 0d548ea1
-								name: "FieldType",
-							},
-						},
-					},
-				},
-			},
-		},
-		{
-			name: "Throws",
-<<<<<<< HEAD
-			pos:  position{line: 336, col: 1, offset: 9933},
-			expr: &actionExpr{
-				pos: position{line: 336, col: 10, offset: 9944},
-				run: (*parser).callonThrows1,
+				pos: position{line: 387, col: 15, offset: 11111},
+				run: (*parser).callonIntConstant1,
 				expr: &seqExpr{
-					pos: position{line: 336, col: 10, offset: 9944},
-					exprs: []interface{}{
-						&litMatcher{
-							pos:        position{line: 336, col: 10, offset: 9944},
-=======
-			pos:  position{line: 330, col: 1, offset: 9734},
-			expr: &actionExpr{
-				pos: position{line: 330, col: 10, offset: 9745},
-				run: (*parser).callonThrows1,
-				expr: &seqExpr{
-					pos: position{line: 330, col: 10, offset: 9745},
-					exprs: []interface{}{
-						&litMatcher{
-							pos:        position{line: 330, col: 10, offset: 9745},
->>>>>>> 0d548ea1
-							val:        "throws",
-							ignoreCase: false,
-						},
-						&ruleRefExpr{
-<<<<<<< HEAD
-							pos:  position{line: 336, col: 19, offset: 9953},
-							name: "__",
-						},
-						&litMatcher{
-							pos:        position{line: 336, col: 22, offset: 9956},
-=======
-							pos:  position{line: 330, col: 19, offset: 9754},
-							name: "__",
-						},
-						&litMatcher{
-							pos:        position{line: 330, col: 22, offset: 9757},
->>>>>>> 0d548ea1
-							val:        "(",
-							ignoreCase: false,
-						},
-						&ruleRefExpr{
-<<<<<<< HEAD
-							pos:  position{line: 336, col: 26, offset: 9960},
-							name: "__",
-						},
-						&labeledExpr{
-							pos:   position{line: 336, col: 29, offset: 9963},
-							label: "exceptions",
-							expr: &ruleRefExpr{
-								pos:  position{line: 336, col: 40, offset: 9974},
-=======
-							pos:  position{line: 330, col: 26, offset: 9761},
-							name: "__",
-						},
-						&labeledExpr{
-							pos:   position{line: 330, col: 29, offset: 9764},
-							label: "exceptions",
-							expr: &ruleRefExpr{
-								pos:  position{line: 330, col: 40, offset: 9775},
->>>>>>> 0d548ea1
-								name: "FieldList",
-							},
-						},
-						&litMatcher{
-<<<<<<< HEAD
-							pos:        position{line: 336, col: 50, offset: 9984},
-=======
-							pos:        position{line: 330, col: 50, offset: 9785},
->>>>>>> 0d548ea1
-							val:        ")",
-							ignoreCase: false,
-						},
-					},
-				},
-			},
-		},
-		{
-			name: "FieldType",
-<<<<<<< HEAD
-			pos:  position{line: 340, col: 1, offset: 10020},
-			expr: &actionExpr{
-				pos: position{line: 340, col: 13, offset: 10034},
-				run: (*parser).callonFieldType1,
-				expr: &labeledExpr{
-					pos:   position{line: 340, col: 13, offset: 10034},
-					label: "typ",
-					expr: &choiceExpr{
-						pos: position{line: 340, col: 18, offset: 10039},
-						alternatives: []interface{}{
-							&ruleRefExpr{
-								pos:  position{line: 340, col: 18, offset: 10039},
-								name: "BaseType",
-							},
-							&ruleRefExpr{
-								pos:  position{line: 340, col: 29, offset: 10050},
-								name: "ContainerType",
-							},
-							&ruleRefExpr{
-								pos:  position{line: 340, col: 45, offset: 10066},
-=======
-			pos:  position{line: 334, col: 1, offset: 9821},
-			expr: &actionExpr{
-				pos: position{line: 334, col: 13, offset: 9835},
-				run: (*parser).callonFieldType1,
-				expr: &labeledExpr{
-					pos:   position{line: 334, col: 13, offset: 9835},
-					label: "typ",
-					expr: &choiceExpr{
-						pos: position{line: 334, col: 18, offset: 9840},
-						alternatives: []interface{}{
-							&ruleRefExpr{
-								pos:  position{line: 334, col: 18, offset: 9840},
-								name: "BaseType",
-							},
-							&ruleRefExpr{
-								pos:  position{line: 334, col: 29, offset: 9851},
-								name: "ContainerType",
-							},
-							&ruleRefExpr{
-								pos:  position{line: 334, col: 45, offset: 9867},
->>>>>>> 0d548ea1
-								name: "Identifier",
-							},
-						},
-					},
-				},
-			},
-		},
-		{
-			name: "DefinitionType",
-<<<<<<< HEAD
-			pos:  position{line: 347, col: 1, offset: 10191},
-			expr: &actionExpr{
-				pos: position{line: 347, col: 18, offset: 10210},
-				run: (*parser).callonDefinitionType1,
-				expr: &labeledExpr{
-					pos:   position{line: 347, col: 18, offset: 10210},
-					label: "typ",
-					expr: &choiceExpr{
-						pos: position{line: 347, col: 23, offset: 10215},
-						alternatives: []interface{}{
-							&ruleRefExpr{
-								pos:  position{line: 347, col: 23, offset: 10215},
-								name: "BaseType",
-							},
-							&ruleRefExpr{
-								pos:  position{line: 347, col: 34, offset: 10226},
-=======
-			pos:  position{line: 341, col: 1, offset: 9992},
-			expr: &actionExpr{
-				pos: position{line: 341, col: 18, offset: 10011},
-				run: (*parser).callonDefinitionType1,
-				expr: &labeledExpr{
-					pos:   position{line: 341, col: 18, offset: 10011},
-					label: "typ",
-					expr: &choiceExpr{
-						pos: position{line: 341, col: 23, offset: 10016},
-						alternatives: []interface{}{
-							&ruleRefExpr{
-								pos:  position{line: 341, col: 23, offset: 10016},
-								name: "BaseType",
-							},
-							&ruleRefExpr{
-								pos:  position{line: 341, col: 34, offset: 10027},
->>>>>>> 0d548ea1
-								name: "ContainerType",
-							},
-						},
-					},
-				},
-			},
-		},
-		{
-			name: "BaseType",
-<<<<<<< HEAD
-			pos:  position{line: 351, col: 1, offset: 10266},
-			expr: &actionExpr{
-				pos: position{line: 351, col: 12, offset: 10279},
-				run: (*parser).callonBaseType1,
-				expr: &choiceExpr{
-					pos: position{line: 351, col: 13, offset: 10280},
-					alternatives: []interface{}{
-						&litMatcher{
-							pos:        position{line: 351, col: 13, offset: 10280},
-=======
-			pos:  position{line: 345, col: 1, offset: 10067},
-			expr: &actionExpr{
-				pos: position{line: 345, col: 12, offset: 10080},
-				run: (*parser).callonBaseType1,
-				expr: &choiceExpr{
-					pos: position{line: 345, col: 13, offset: 10081},
-					alternatives: []interface{}{
-						&litMatcher{
-							pos:        position{line: 345, col: 13, offset: 10081},
->>>>>>> 0d548ea1
-							val:        "bool",
-							ignoreCase: false,
-						},
-						&litMatcher{
-<<<<<<< HEAD
-							pos:        position{line: 351, col: 22, offset: 10289},
-=======
-							pos:        position{line: 345, col: 22, offset: 10090},
->>>>>>> 0d548ea1
-							val:        "byte",
-							ignoreCase: false,
-						},
-						&litMatcher{
-<<<<<<< HEAD
-							pos:        position{line: 351, col: 31, offset: 10298},
-=======
-							pos:        position{line: 345, col: 31, offset: 10099},
->>>>>>> 0d548ea1
-							val:        "i16",
-							ignoreCase: false,
-						},
-						&litMatcher{
-<<<<<<< HEAD
-							pos:        position{line: 351, col: 39, offset: 10306},
-=======
-							pos:        position{line: 345, col: 39, offset: 10107},
->>>>>>> 0d548ea1
-							val:        "i32",
-							ignoreCase: false,
-						},
-						&litMatcher{
-<<<<<<< HEAD
-							pos:        position{line: 351, col: 47, offset: 10314},
-=======
-							pos:        position{line: 345, col: 47, offset: 10115},
->>>>>>> 0d548ea1
-							val:        "i64",
-							ignoreCase: false,
-						},
-						&litMatcher{
-<<<<<<< HEAD
-							pos:        position{line: 351, col: 55, offset: 10322},
-=======
-							pos:        position{line: 345, col: 55, offset: 10123},
->>>>>>> 0d548ea1
-							val:        "double",
-							ignoreCase: false,
-						},
-						&litMatcher{
-<<<<<<< HEAD
-							pos:        position{line: 351, col: 66, offset: 10333},
-=======
-							pos:        position{line: 345, col: 66, offset: 10134},
->>>>>>> 0d548ea1
-							val:        "string",
-							ignoreCase: false,
-						},
-						&litMatcher{
-<<<<<<< HEAD
-							pos:        position{line: 351, col: 77, offset: 10344},
-=======
-							pos:        position{line: 345, col: 77, offset: 10145},
->>>>>>> 0d548ea1
-							val:        "binary",
-							ignoreCase: false,
-						},
-					},
-				},
-			},
-		},
-		{
-			name: "ContainerType",
-<<<<<<< HEAD
-			pos:  position{line: 355, col: 1, offset: 10404},
-			expr: &actionExpr{
-				pos: position{line: 355, col: 17, offset: 10422},
-				run: (*parser).callonContainerType1,
-				expr: &labeledExpr{
-					pos:   position{line: 355, col: 17, offset: 10422},
-					label: "typ",
-					expr: &choiceExpr{
-						pos: position{line: 355, col: 22, offset: 10427},
-						alternatives: []interface{}{
-							&ruleRefExpr{
-								pos:  position{line: 355, col: 22, offset: 10427},
-								name: "MapType",
-							},
-							&ruleRefExpr{
-								pos:  position{line: 355, col: 32, offset: 10437},
-								name: "SetType",
-							},
-							&ruleRefExpr{
-								pos:  position{line: 355, col: 42, offset: 10447},
-=======
-			pos:  position{line: 349, col: 1, offset: 10205},
-			expr: &actionExpr{
-				pos: position{line: 349, col: 17, offset: 10223},
-				run: (*parser).callonContainerType1,
-				expr: &labeledExpr{
-					pos:   position{line: 349, col: 17, offset: 10223},
-					label: "typ",
-					expr: &choiceExpr{
-						pos: position{line: 349, col: 22, offset: 10228},
-						alternatives: []interface{}{
-							&ruleRefExpr{
-								pos:  position{line: 349, col: 22, offset: 10228},
-								name: "MapType",
-							},
-							&ruleRefExpr{
-								pos:  position{line: 349, col: 32, offset: 10238},
-								name: "SetType",
-							},
-							&ruleRefExpr{
-								pos:  position{line: 349, col: 42, offset: 10248},
->>>>>>> 0d548ea1
-								name: "ListType",
-							},
-						},
-					},
-				},
-			},
-		},
-		{
-			name: "MapType",
-<<<<<<< HEAD
-			pos:  position{line: 359, col: 1, offset: 10482},
-			expr: &actionExpr{
-				pos: position{line: 359, col: 11, offset: 10494},
-				run: (*parser).callonMapType1,
-				expr: &seqExpr{
-					pos: position{line: 359, col: 11, offset: 10494},
+					pos: position{line: 387, col: 15, offset: 11111},
 					exprs: []interface{}{
 						&zeroOrOneExpr{
-							pos: position{line: 359, col: 11, offset: 10494},
-							expr: &ruleRefExpr{
-								pos:  position{line: 359, col: 11, offset: 10494},
-=======
-			pos:  position{line: 353, col: 1, offset: 10283},
-			expr: &actionExpr{
-				pos: position{line: 353, col: 11, offset: 10295},
-				run: (*parser).callonMapType1,
-				expr: &seqExpr{
-					pos: position{line: 353, col: 11, offset: 10295},
-					exprs: []interface{}{
-						&zeroOrOneExpr{
-							pos: position{line: 353, col: 11, offset: 10295},
-							expr: &ruleRefExpr{
-								pos:  position{line: 353, col: 11, offset: 10295},
->>>>>>> 0d548ea1
-								name: "CppType",
-							},
-						},
-						&litMatcher{
-<<<<<<< HEAD
-							pos:        position{line: 359, col: 20, offset: 10503},
-=======
-							pos:        position{line: 353, col: 20, offset: 10304},
->>>>>>> 0d548ea1
-							val:        "map<",
-							ignoreCase: false,
-						},
-						&ruleRefExpr{
-<<<<<<< HEAD
-							pos:  position{line: 359, col: 27, offset: 10510},
-							name: "WS",
-						},
-						&labeledExpr{
-							pos:   position{line: 359, col: 30, offset: 10513},
-							label: "key",
-							expr: &ruleRefExpr{
-								pos:  position{line: 359, col: 34, offset: 10517},
-=======
-							pos:  position{line: 353, col: 27, offset: 10311},
-							name: "WS",
-						},
-						&labeledExpr{
-							pos:   position{line: 353, col: 30, offset: 10314},
-							label: "key",
-							expr: &ruleRefExpr{
-								pos:  position{line: 353, col: 34, offset: 10318},
->>>>>>> 0d548ea1
-								name: "FieldType",
-							},
-						},
-						&ruleRefExpr{
-<<<<<<< HEAD
-							pos:  position{line: 359, col: 44, offset: 10527},
-							name: "WS",
-						},
-						&litMatcher{
-							pos:        position{line: 359, col: 47, offset: 10530},
-=======
-							pos:  position{line: 353, col: 44, offset: 10328},
-							name: "WS",
-						},
-						&litMatcher{
-							pos:        position{line: 353, col: 47, offset: 10331},
->>>>>>> 0d548ea1
-							val:        ",",
-							ignoreCase: false,
-						},
-						&ruleRefExpr{
-<<<<<<< HEAD
-							pos:  position{line: 359, col: 51, offset: 10534},
-							name: "WS",
-						},
-						&labeledExpr{
-							pos:   position{line: 359, col: 54, offset: 10537},
-							label: "value",
-							expr: &ruleRefExpr{
-								pos:  position{line: 359, col: 60, offset: 10543},
-=======
-							pos:  position{line: 353, col: 51, offset: 10335},
-							name: "WS",
-						},
-						&labeledExpr{
-							pos:   position{line: 353, col: 54, offset: 10338},
-							label: "value",
-							expr: &ruleRefExpr{
-								pos:  position{line: 353, col: 60, offset: 10344},
->>>>>>> 0d548ea1
-								name: "FieldType",
-							},
-						},
-						&ruleRefExpr{
-<<<<<<< HEAD
-							pos:  position{line: 359, col: 70, offset: 10553},
-							name: "WS",
-						},
-						&litMatcher{
-							pos:        position{line: 359, col: 73, offset: 10556},
-=======
-							pos:  position{line: 353, col: 70, offset: 10354},
-							name: "WS",
-						},
-						&litMatcher{
-							pos:        position{line: 353, col: 73, offset: 10357},
->>>>>>> 0d548ea1
-							val:        ">",
-							ignoreCase: false,
-						},
-					},
-				},
-			},
-		},
-		{
-			name: "SetType",
-<<<<<<< HEAD
-			pos:  position{line: 367, col: 1, offset: 10679},
-			expr: &actionExpr{
-				pos: position{line: 367, col: 11, offset: 10691},
-				run: (*parser).callonSetType1,
-				expr: &seqExpr{
-					pos: position{line: 367, col: 11, offset: 10691},
-					exprs: []interface{}{
-						&zeroOrOneExpr{
-							pos: position{line: 367, col: 11, offset: 10691},
-							expr: &ruleRefExpr{
-								pos:  position{line: 367, col: 11, offset: 10691},
-=======
-			pos:  position{line: 361, col: 1, offset: 10480},
-			expr: &actionExpr{
-				pos: position{line: 361, col: 11, offset: 10492},
-				run: (*parser).callonSetType1,
-				expr: &seqExpr{
-					pos: position{line: 361, col: 11, offset: 10492},
-					exprs: []interface{}{
-						&zeroOrOneExpr{
-							pos: position{line: 361, col: 11, offset: 10492},
-							expr: &ruleRefExpr{
-								pos:  position{line: 361, col: 11, offset: 10492},
->>>>>>> 0d548ea1
-								name: "CppType",
-							},
-						},
-						&litMatcher{
-<<<<<<< HEAD
-							pos:        position{line: 367, col: 20, offset: 10700},
-=======
-							pos:        position{line: 361, col: 20, offset: 10501},
->>>>>>> 0d548ea1
-							val:        "set<",
-							ignoreCase: false,
-						},
-						&ruleRefExpr{
-<<<<<<< HEAD
-							pos:  position{line: 367, col: 27, offset: 10707},
-							name: "WS",
-						},
-						&labeledExpr{
-							pos:   position{line: 367, col: 30, offset: 10710},
-							label: "typ",
-							expr: &ruleRefExpr{
-								pos:  position{line: 367, col: 34, offset: 10714},
-=======
-							pos:  position{line: 361, col: 27, offset: 10508},
-							name: "WS",
-						},
-						&labeledExpr{
-							pos:   position{line: 361, col: 30, offset: 10511},
-							label: "typ",
-							expr: &ruleRefExpr{
-								pos:  position{line: 361, col: 34, offset: 10515},
->>>>>>> 0d548ea1
-								name: "FieldType",
-							},
-						},
-						&ruleRefExpr{
-<<<<<<< HEAD
-							pos:  position{line: 367, col: 44, offset: 10724},
-							name: "WS",
-						},
-						&litMatcher{
-							pos:        position{line: 367, col: 47, offset: 10727},
-=======
-							pos:  position{line: 361, col: 44, offset: 10525},
-							name: "WS",
-						},
-						&litMatcher{
-							pos:        position{line: 361, col: 47, offset: 10528},
->>>>>>> 0d548ea1
-							val:        ">",
-							ignoreCase: false,
-						},
-					},
-				},
-			},
-		},
-		{
-			name: "ListType",
-<<<<<<< HEAD
-			pos:  position{line: 374, col: 1, offset: 10818},
-			expr: &actionExpr{
-				pos: position{line: 374, col: 12, offset: 10831},
-				run: (*parser).callonListType1,
-				expr: &seqExpr{
-					pos: position{line: 374, col: 12, offset: 10831},
-					exprs: []interface{}{
-						&litMatcher{
-							pos:        position{line: 374, col: 12, offset: 10831},
-=======
-			pos:  position{line: 368, col: 1, offset: 10619},
-			expr: &actionExpr{
-				pos: position{line: 368, col: 12, offset: 10632},
-				run: (*parser).callonListType1,
-				expr: &seqExpr{
-					pos: position{line: 368, col: 12, offset: 10632},
-					exprs: []interface{}{
-						&litMatcher{
-							pos:        position{line: 368, col: 12, offset: 10632},
->>>>>>> 0d548ea1
-							val:        "list<",
-							ignoreCase: false,
-						},
-						&ruleRefExpr{
-<<<<<<< HEAD
-							pos:  position{line: 374, col: 20, offset: 10839},
-							name: "WS",
-						},
-						&labeledExpr{
-							pos:   position{line: 374, col: 23, offset: 10842},
-							label: "typ",
-							expr: &ruleRefExpr{
-								pos:  position{line: 374, col: 27, offset: 10846},
-=======
-							pos:  position{line: 368, col: 20, offset: 10640},
-							name: "WS",
-						},
-						&labeledExpr{
-							pos:   position{line: 368, col: 23, offset: 10643},
-							label: "typ",
-							expr: &ruleRefExpr{
-								pos:  position{line: 368, col: 27, offset: 10647},
->>>>>>> 0d548ea1
-								name: "FieldType",
-							},
-						},
-						&ruleRefExpr{
-<<<<<<< HEAD
-							pos:  position{line: 374, col: 37, offset: 10856},
-							name: "WS",
-						},
-						&litMatcher{
-							pos:        position{line: 374, col: 40, offset: 10859},
-=======
-							pos:  position{line: 368, col: 37, offset: 10657},
-							name: "WS",
-						},
-						&litMatcher{
-							pos:        position{line: 368, col: 40, offset: 10660},
->>>>>>> 0d548ea1
-							val:        ">",
-							ignoreCase: false,
-						},
-					},
-				},
-			},
-		},
-		{
-			name: "CppType",
-<<<<<<< HEAD
-			pos:  position{line: 381, col: 1, offset: 10951},
-			expr: &actionExpr{
-				pos: position{line: 381, col: 11, offset: 10963},
-				run: (*parser).callonCppType1,
-				expr: &seqExpr{
-					pos: position{line: 381, col: 11, offset: 10963},
-					exprs: []interface{}{
-						&litMatcher{
-							pos:        position{line: 381, col: 11, offset: 10963},
-=======
-			pos:  position{line: 375, col: 1, offset: 10752},
-			expr: &actionExpr{
-				pos: position{line: 375, col: 11, offset: 10764},
-				run: (*parser).callonCppType1,
-				expr: &seqExpr{
-					pos: position{line: 375, col: 11, offset: 10764},
-					exprs: []interface{}{
-						&litMatcher{
-							pos:        position{line: 375, col: 11, offset: 10764},
->>>>>>> 0d548ea1
-							val:        "cpp_type",
-							ignoreCase: false,
-						},
-						&labeledExpr{
-<<<<<<< HEAD
-							pos:   position{line: 381, col: 22, offset: 10974},
-							label: "cppType",
-							expr: &ruleRefExpr{
-								pos:  position{line: 381, col: 30, offset: 10982},
-=======
-							pos:   position{line: 375, col: 22, offset: 10775},
-							label: "cppType",
-							expr: &ruleRefExpr{
-								pos:  position{line: 375, col: 30, offset: 10783},
->>>>>>> 0d548ea1
-								name: "Literal",
-							},
-						},
-					},
-				},
-			},
-		},
-		{
-			name: "ConstValue",
-<<<<<<< HEAD
-			pos:  position{line: 385, col: 1, offset: 11019},
-			expr: &choiceExpr{
-				pos: position{line: 385, col: 14, offset: 11034},
-				alternatives: []interface{}{
-					&ruleRefExpr{
-						pos:  position{line: 385, col: 14, offset: 11034},
-						name: "Literal",
-					},
-					&ruleRefExpr{
-						pos:  position{line: 385, col: 24, offset: 11044},
-						name: "DoubleConstant",
-					},
-					&ruleRefExpr{
-						pos:  position{line: 385, col: 41, offset: 11061},
-						name: "IntConstant",
-					},
-					&ruleRefExpr{
-						pos:  position{line: 385, col: 55, offset: 11075},
-						name: "ConstMap",
-					},
-					&ruleRefExpr{
-						pos:  position{line: 385, col: 66, offset: 11086},
-						name: "ConstList",
-					},
-					&ruleRefExpr{
-						pos:  position{line: 385, col: 78, offset: 11098},
-=======
-			pos:  position{line: 379, col: 1, offset: 10820},
-			expr: &choiceExpr{
-				pos: position{line: 379, col: 14, offset: 10835},
-				alternatives: []interface{}{
-					&ruleRefExpr{
-						pos:  position{line: 379, col: 14, offset: 10835},
-						name: "Literal",
-					},
-					&ruleRefExpr{
-						pos:  position{line: 379, col: 24, offset: 10845},
-						name: "DoubleConstant",
-					},
-					&ruleRefExpr{
-						pos:  position{line: 379, col: 41, offset: 10862},
-						name: "IntConstant",
-					},
-					&ruleRefExpr{
-						pos:  position{line: 379, col: 55, offset: 10876},
-						name: "ConstMap",
-					},
-					&ruleRefExpr{
-						pos:  position{line: 379, col: 66, offset: 10887},
-						name: "ConstList",
-					},
-					&ruleRefExpr{
-						pos:  position{line: 379, col: 78, offset: 10899},
->>>>>>> 0d548ea1
-						name: "Identifier",
-					},
-				},
-			},
-		},
-		{
-			name: "IntConstant",
-<<<<<<< HEAD
-			pos:  position{line: 387, col: 1, offset: 11110},
-			expr: &actionExpr{
-				pos: position{line: 387, col: 15, offset: 11126},
-				run: (*parser).callonIntConstant1,
-				expr: &seqExpr{
-					pos: position{line: 387, col: 15, offset: 11126},
-					exprs: []interface{}{
-						&zeroOrOneExpr{
-							pos: position{line: 387, col: 15, offset: 11126},
+							pos: position{line: 387, col: 15, offset: 11111},
 							expr: &charClassMatcher{
-								pos:        position{line: 387, col: 15, offset: 11126},
-=======
-			pos:  position{line: 381, col: 1, offset: 10911},
-			expr: &actionExpr{
-				pos: position{line: 381, col: 15, offset: 10927},
-				run: (*parser).callonIntConstant1,
-				expr: &seqExpr{
-					pos: position{line: 381, col: 15, offset: 10927},
-					exprs: []interface{}{
-						&zeroOrOneExpr{
-							pos: position{line: 381, col: 15, offset: 10927},
-							expr: &charClassMatcher{
-								pos:        position{line: 381, col: 15, offset: 10927},
->>>>>>> 0d548ea1
+								pos:        position{line: 387, col: 15, offset: 11111},
 								val:        "[-+]",
 								chars:      []rune{'-', '+'},
 								ignoreCase: false,
@@ -2044,15 +1590,9 @@
 							},
 						},
 						&oneOrMoreExpr{
-<<<<<<< HEAD
-							pos: position{line: 387, col: 21, offset: 11132},
+							pos: position{line: 387, col: 21, offset: 11117},
 							expr: &ruleRefExpr{
-								pos:  position{line: 387, col: 21, offset: 11132},
-=======
-							pos: position{line: 381, col: 21, offset: 10933},
-							expr: &ruleRefExpr{
-								pos:  position{line: 381, col: 21, offset: 10933},
->>>>>>> 0d548ea1
+								pos:  position{line: 387, col: 21, offset: 11117},
 								name: "Digit",
 							},
 						},
@@ -2062,31 +1602,17 @@
 		},
 		{
 			name: "DoubleConstant",
-<<<<<<< HEAD
-			pos:  position{line: 391, col: 1, offset: 11196},
+			pos:  position{line: 391, col: 1, offset: 11181},
 			expr: &actionExpr{
-				pos: position{line: 391, col: 18, offset: 11215},
+				pos: position{line: 391, col: 18, offset: 11200},
 				run: (*parser).callonDoubleConstant1,
 				expr: &seqExpr{
-					pos: position{line: 391, col: 18, offset: 11215},
+					pos: position{line: 391, col: 18, offset: 11200},
 					exprs: []interface{}{
 						&zeroOrOneExpr{
-							pos: position{line: 391, col: 18, offset: 11215},
+							pos: position{line: 391, col: 18, offset: 11200},
 							expr: &charClassMatcher{
-								pos:        position{line: 391, col: 18, offset: 11215},
-=======
-			pos:  position{line: 385, col: 1, offset: 10997},
-			expr: &actionExpr{
-				pos: position{line: 385, col: 18, offset: 11016},
-				run: (*parser).callonDoubleConstant1,
-				expr: &seqExpr{
-					pos: position{line: 385, col: 18, offset: 11016},
-					exprs: []interface{}{
-						&zeroOrOneExpr{
-							pos: position{line: 385, col: 18, offset: 11016},
-							expr: &charClassMatcher{
-								pos:        position{line: 385, col: 18, offset: 11016},
->>>>>>> 0d548ea1
+								pos:        position{line: 391, col: 18, offset: 11200},
 								val:        "[+-]",
 								chars:      []rune{'+', '-'},
 								ignoreCase: false,
@@ -2094,67 +1620,38 @@
 							},
 						},
 						&zeroOrMoreExpr{
-<<<<<<< HEAD
-							pos: position{line: 391, col: 24, offset: 11221},
+							pos: position{line: 391, col: 24, offset: 11206},
 							expr: &ruleRefExpr{
-								pos:  position{line: 391, col: 24, offset: 11221},
-=======
-							pos: position{line: 385, col: 24, offset: 11022},
+								pos:  position{line: 391, col: 24, offset: 11206},
+								name: "Digit",
+							},
+						},
+						&litMatcher{
+							pos:        position{line: 391, col: 31, offset: 11213},
+							val:        ".",
+							ignoreCase: false,
+						},
+						&zeroOrMoreExpr{
+							pos: position{line: 391, col: 35, offset: 11217},
 							expr: &ruleRefExpr{
-								pos:  position{line: 385, col: 24, offset: 11022},
->>>>>>> 0d548ea1
+								pos:  position{line: 391, col: 35, offset: 11217},
 								name: "Digit",
 							},
 						},
-						&litMatcher{
-<<<<<<< HEAD
-							pos:        position{line: 391, col: 31, offset: 11228},
-=======
-							pos:        position{line: 385, col: 31, offset: 11029},
->>>>>>> 0d548ea1
-							val:        ".",
-							ignoreCase: false,
-						},
-						&zeroOrMoreExpr{
-<<<<<<< HEAD
-							pos: position{line: 391, col: 35, offset: 11232},
-							expr: &ruleRefExpr{
-								pos:  position{line: 391, col: 35, offset: 11232},
-=======
-							pos: position{line: 385, col: 35, offset: 11033},
-							expr: &ruleRefExpr{
-								pos:  position{line: 385, col: 35, offset: 11033},
->>>>>>> 0d548ea1
-								name: "Digit",
-							},
-						},
 						&zeroOrOneExpr{
-<<<<<<< HEAD
-							pos: position{line: 391, col: 42, offset: 11239},
+							pos: position{line: 391, col: 42, offset: 11224},
 							expr: &seqExpr{
-								pos: position{line: 391, col: 44, offset: 11241},
+								pos: position{line: 391, col: 44, offset: 11226},
 								exprs: []interface{}{
 									&charClassMatcher{
-										pos:        position{line: 391, col: 44, offset: 11241},
-=======
-							pos: position{line: 385, col: 42, offset: 11040},
-							expr: &seqExpr{
-								pos: position{line: 385, col: 44, offset: 11042},
-								exprs: []interface{}{
-									&charClassMatcher{
-										pos:        position{line: 385, col: 44, offset: 11042},
->>>>>>> 0d548ea1
+										pos:        position{line: 391, col: 44, offset: 11226},
 										val:        "['Ee']",
 										chars:      []rune{'\'', 'E', 'e', '\''},
 										ignoreCase: false,
 										inverted:   false,
 									},
 									&ruleRefExpr{
-<<<<<<< HEAD
-										pos:  position{line: 391, col: 51, offset: 11248},
-=======
-										pos:  position{line: 385, col: 51, offset: 11049},
->>>>>>> 0d548ea1
+										pos:  position{line: 391, col: 51, offset: 11233},
 										name: "IntConstant",
 									},
 								},
@@ -2166,240 +1663,129 @@
 		},
 		{
 			name: "ConstList",
-<<<<<<< HEAD
-			pos:  position{line: 395, col: 1, offset: 11318},
+			pos:  position{line: 395, col: 1, offset: 11303},
 			expr: &actionExpr{
-				pos: position{line: 395, col: 13, offset: 11332},
+				pos: position{line: 395, col: 13, offset: 11317},
 				run: (*parser).callonConstList1,
 				expr: &seqExpr{
-					pos: position{line: 395, col: 13, offset: 11332},
+					pos: position{line: 395, col: 13, offset: 11317},
 					exprs: []interface{}{
 						&litMatcher{
-							pos:        position{line: 395, col: 13, offset: 11332},
-=======
-			pos:  position{line: 389, col: 1, offset: 11119},
-			expr: &actionExpr{
-				pos: position{line: 389, col: 13, offset: 11133},
-				run: (*parser).callonConstList1,
-				expr: &seqExpr{
-					pos: position{line: 389, col: 13, offset: 11133},
-					exprs: []interface{}{
-						&litMatcher{
-							pos:        position{line: 389, col: 13, offset: 11133},
->>>>>>> 0d548ea1
+							pos:        position{line: 395, col: 13, offset: 11317},
 							val:        "[",
 							ignoreCase: false,
 						},
 						&ruleRefExpr{
-<<<<<<< HEAD
-							pos:  position{line: 395, col: 17, offset: 11336},
+							pos:  position{line: 395, col: 17, offset: 11321},
 							name: "__",
 						},
 						&labeledExpr{
-							pos:   position{line: 395, col: 20, offset: 11339},
+							pos:   position{line: 395, col: 20, offset: 11324},
 							label: "values",
 							expr: &zeroOrMoreExpr{
-								pos: position{line: 395, col: 27, offset: 11346},
+								pos: position{line: 395, col: 27, offset: 11331},
 								expr: &seqExpr{
-									pos: position{line: 395, col: 28, offset: 11347},
+									pos: position{line: 395, col: 28, offset: 11332},
 									exprs: []interface{}{
 										&ruleRefExpr{
-											pos:  position{line: 395, col: 28, offset: 11347},
+											pos:  position{line: 395, col: 28, offset: 11332},
 											name: "ConstValue",
 										},
 										&ruleRefExpr{
-											pos:  position{line: 395, col: 39, offset: 11358},
+											pos:  position{line: 395, col: 39, offset: 11343},
 											name: "__",
 										},
 										&zeroOrOneExpr{
-											pos: position{line: 395, col: 42, offset: 11361},
+											pos: position{line: 395, col: 42, offset: 11346},
 											expr: &ruleRefExpr{
-												pos:  position{line: 395, col: 42, offset: 11361},
-=======
-							pos:  position{line: 389, col: 17, offset: 11137},
+												pos:  position{line: 395, col: 42, offset: 11346},
+												name: "ListSeparator",
+											},
+										},
+										&ruleRefExpr{
+											pos:  position{line: 395, col: 57, offset: 11361},
+											name: "__",
+										},
+									},
+								},
+							},
+						},
+						&ruleRefExpr{
+							pos:  position{line: 395, col: 62, offset: 11366},
 							name: "__",
 						},
-						&labeledExpr{
-							pos:   position{line: 389, col: 20, offset: 11140},
+						&litMatcher{
+							pos:        position{line: 395, col: 65, offset: 11369},
+							val:        "]",
+							ignoreCase: false,
+						},
+					},
+				},
+			},
+		},
+		{
+			name: "ConstMap",
+			pos:  position{line: 404, col: 1, offset: 11563},
+			expr: &actionExpr{
+				pos: position{line: 404, col: 12, offset: 11576},
+				run: (*parser).callonConstMap1,
+				expr: &seqExpr{
+					pos: position{line: 404, col: 12, offset: 11576},
+					exprs: []interface{}{
+						&litMatcher{
+							pos:        position{line: 404, col: 12, offset: 11576},
+							val:        "{",
+							ignoreCase: false,
+						},
+						&ruleRefExpr{
+							pos:  position{line: 404, col: 16, offset: 11580},
+							name: "__",
+						},
+						&labeledExpr{
+							pos:   position{line: 404, col: 19, offset: 11583},
 							label: "values",
 							expr: &zeroOrMoreExpr{
-								pos: position{line: 389, col: 27, offset: 11147},
+								pos: position{line: 404, col: 26, offset: 11590},
 								expr: &seqExpr{
-									pos: position{line: 389, col: 28, offset: 11148},
+									pos: position{line: 404, col: 27, offset: 11591},
 									exprs: []interface{}{
 										&ruleRefExpr{
-											pos:  position{line: 389, col: 28, offset: 11148},
+											pos:  position{line: 404, col: 27, offset: 11591},
 											name: "ConstValue",
 										},
 										&ruleRefExpr{
-											pos:  position{line: 389, col: 39, offset: 11159},
+											pos:  position{line: 404, col: 38, offset: 11602},
 											name: "__",
 										},
-										&zeroOrOneExpr{
-											pos: position{line: 389, col: 42, offset: 11162},
-											expr: &ruleRefExpr{
-												pos:  position{line: 389, col: 42, offset: 11162},
->>>>>>> 0d548ea1
-												name: "ListSeparator",
-											},
-										},
-										&ruleRefExpr{
-<<<<<<< HEAD
-											pos:  position{line: 395, col: 57, offset: 11376},
-=======
-											pos:  position{line: 389, col: 57, offset: 11177},
->>>>>>> 0d548ea1
-											name: "__",
-										},
-									},
-								},
-							},
-						},
-						&ruleRefExpr{
-<<<<<<< HEAD
-							pos:  position{line: 395, col: 62, offset: 11381},
-							name: "__",
-						},
-						&litMatcher{
-							pos:        position{line: 395, col: 65, offset: 11384},
-=======
-							pos:  position{line: 389, col: 62, offset: 11182},
-							name: "__",
-						},
-						&litMatcher{
-							pos:        position{line: 389, col: 65, offset: 11185},
->>>>>>> 0d548ea1
-							val:        "]",
-							ignoreCase: false,
-						},
-					},
-				},
-			},
-		},
-		{
-			name: "ConstMap",
-<<<<<<< HEAD
-			pos:  position{line: 404, col: 1, offset: 11578},
-			expr: &actionExpr{
-				pos: position{line: 404, col: 12, offset: 11591},
-				run: (*parser).callonConstMap1,
-				expr: &seqExpr{
-					pos: position{line: 404, col: 12, offset: 11591},
-					exprs: []interface{}{
-						&litMatcher{
-							pos:        position{line: 404, col: 12, offset: 11591},
-=======
-			pos:  position{line: 398, col: 1, offset: 11379},
-			expr: &actionExpr{
-				pos: position{line: 398, col: 12, offset: 11392},
-				run: (*parser).callonConstMap1,
-				expr: &seqExpr{
-					pos: position{line: 398, col: 12, offset: 11392},
-					exprs: []interface{}{
-						&litMatcher{
-							pos:        position{line: 398, col: 12, offset: 11392},
->>>>>>> 0d548ea1
-							val:        "{",
-							ignoreCase: false,
-						},
-						&ruleRefExpr{
-<<<<<<< HEAD
-							pos:  position{line: 404, col: 16, offset: 11595},
-							name: "__",
-						},
-						&labeledExpr{
-							pos:   position{line: 404, col: 19, offset: 11598},
-							label: "values",
-							expr: &zeroOrMoreExpr{
-								pos: position{line: 404, col: 26, offset: 11605},
-								expr: &seqExpr{
-									pos: position{line: 404, col: 27, offset: 11606},
-									exprs: []interface{}{
-										&ruleRefExpr{
-											pos:  position{line: 404, col: 27, offset: 11606},
-											name: "ConstValue",
-										},
-										&ruleRefExpr{
-											pos:  position{line: 404, col: 38, offset: 11617},
-											name: "__",
-										},
 										&litMatcher{
-											pos:        position{line: 404, col: 41, offset: 11620},
-=======
-							pos:  position{line: 398, col: 16, offset: 11396},
-							name: "__",
-						},
-						&labeledExpr{
-							pos:   position{line: 398, col: 19, offset: 11399},
-							label: "values",
-							expr: &zeroOrMoreExpr{
-								pos: position{line: 398, col: 26, offset: 11406},
-								expr: &seqExpr{
-									pos: position{line: 398, col: 27, offset: 11407},
-									exprs: []interface{}{
-										&ruleRefExpr{
-											pos:  position{line: 398, col: 27, offset: 11407},
-											name: "ConstValue",
-										},
-										&ruleRefExpr{
-											pos:  position{line: 398, col: 38, offset: 11418},
-											name: "__",
-										},
-										&litMatcher{
-											pos:        position{line: 398, col: 41, offset: 11421},
->>>>>>> 0d548ea1
+											pos:        position{line: 404, col: 41, offset: 11605},
 											val:        ":",
 											ignoreCase: false,
 										},
 										&ruleRefExpr{
-<<<<<<< HEAD
-											pos:  position{line: 404, col: 45, offset: 11624},
+											pos:  position{line: 404, col: 45, offset: 11609},
 											name: "__",
 										},
 										&ruleRefExpr{
-											pos:  position{line: 404, col: 48, offset: 11627},
+											pos:  position{line: 404, col: 48, offset: 11612},
 											name: "ConstValue",
 										},
 										&ruleRefExpr{
-											pos:  position{line: 404, col: 59, offset: 11638},
+											pos:  position{line: 404, col: 59, offset: 11623},
 											name: "__",
 										},
 										&choiceExpr{
-											pos: position{line: 404, col: 63, offset: 11642},
+											pos: position{line: 404, col: 63, offset: 11627},
 											alternatives: []interface{}{
 												&litMatcher{
-													pos:        position{line: 404, col: 63, offset: 11642},
-=======
-											pos:  position{line: 398, col: 45, offset: 11425},
-											name: "__",
-										},
-										&ruleRefExpr{
-											pos:  position{line: 398, col: 48, offset: 11428},
-											name: "ConstValue",
-										},
-										&ruleRefExpr{
-											pos:  position{line: 398, col: 59, offset: 11439},
-											name: "__",
-										},
-										&choiceExpr{
-											pos: position{line: 398, col: 63, offset: 11443},
-											alternatives: []interface{}{
-												&litMatcher{
-													pos:        position{line: 398, col: 63, offset: 11443},
->>>>>>> 0d548ea1
+													pos:        position{line: 404, col: 63, offset: 11627},
 													val:        ",",
 													ignoreCase: false,
 												},
 												&andExpr{
-<<<<<<< HEAD
-													pos: position{line: 404, col: 69, offset: 11648},
+													pos: position{line: 404, col: 69, offset: 11633},
 													expr: &litMatcher{
-														pos:        position{line: 404, col: 70, offset: 11649},
-=======
-													pos: position{line: 398, col: 69, offset: 11449},
-													expr: &litMatcher{
-														pos:        position{line: 398, col: 70, offset: 11450},
->>>>>>> 0d548ea1
+														pos:        position{line: 404, col: 70, offset: 11634},
 														val:        "}",
 														ignoreCase: false,
 													},
@@ -2407,11 +1793,7 @@
 											},
 										},
 										&ruleRefExpr{
-<<<<<<< HEAD
-											pos:  position{line: 404, col: 75, offset: 11654},
-=======
-											pos:  position{line: 398, col: 75, offset: 11455},
->>>>>>> 0d548ea1
+											pos:  position{line: 404, col: 75, offset: 11639},
 											name: "__",
 										},
 									},
@@ -2419,11 +1801,7 @@
 							},
 						},
 						&litMatcher{
-<<<<<<< HEAD
-							pos:        position{line: 404, col: 80, offset: 11659},
-=======
-							pos:        position{line: 398, col: 80, offset: 11460},
->>>>>>> 0d548ea1
+							pos:        position{line: 404, col: 80, offset: 11644},
 							val:        "}",
 							ignoreCase: false,
 						},
@@ -2433,196 +1811,334 @@
 		},
 		{
 			name: "FrugalStatement",
-<<<<<<< HEAD
-			pos:  position{line: 424, col: 1, offset: 12209},
+			pos:  position{line: 424, col: 1, offset: 12194},
 			expr: &choiceExpr{
-				pos: position{line: 424, col: 19, offset: 12229},
+				pos: position{line: 424, col: 19, offset: 12214},
 				alternatives: []interface{}{
 					&ruleRefExpr{
-						pos:  position{line: 424, col: 19, offset: 12229},
+						pos:  position{line: 424, col: 19, offset: 12214},
 						name: "Scope",
 					},
 					&ruleRefExpr{
-						pos:  position{line: 424, col: 27, offset: 12237},
+						pos:  position{line: 424, col: 27, offset: 12222},
 						name: "Async",
 					},
 				},
-=======
-			pos:  position{line: 418, col: 1, offset: 12010},
-			expr: &ruleRefExpr{
-				pos:  position{line: 418, col: 19, offset: 12030},
-				name: "Scope",
->>>>>>> 0d548ea1
 			},
 		},
 		{
 			name: "Scope",
-<<<<<<< HEAD
-			pos:  position{line: 426, col: 1, offset: 12244},
+			pos:  position{line: 426, col: 1, offset: 12229},
 			expr: &actionExpr{
-				pos: position{line: 426, col: 9, offset: 12254},
+				pos: position{line: 426, col: 9, offset: 12239},
 				run: (*parser).callonScope1,
 				expr: &seqExpr{
-					pos: position{line: 426, col: 9, offset: 12254},
+					pos: position{line: 426, col: 9, offset: 12239},
 					exprs: []interface{}{
 						&labeledExpr{
-							pos:   position{line: 426, col: 9, offset: 12254},
+							pos:   position{line: 426, col: 9, offset: 12239},
 							label: "docstr",
 							expr: &zeroOrOneExpr{
-								pos: position{line: 426, col: 16, offset: 12261},
+								pos: position{line: 426, col: 16, offset: 12246},
 								expr: &seqExpr{
-									pos: position{line: 426, col: 17, offset: 12262},
+									pos: position{line: 426, col: 17, offset: 12247},
 									exprs: []interface{}{
 										&ruleRefExpr{
-											pos:  position{line: 426, col: 17, offset: 12262},
+											pos:  position{line: 426, col: 17, offset: 12247},
 											name: "DocString",
 										},
 										&ruleRefExpr{
-											pos:  position{line: 426, col: 27, offset: 12272},
-=======
-			pos:  position{line: 420, col: 1, offset: 12037},
+											pos:  position{line: 426, col: 27, offset: 12257},
+											name: "__",
+										},
+									},
+								},
+							},
+						},
+						&litMatcher{
+							pos:        position{line: 426, col: 32, offset: 12262},
+							val:        "scope",
+							ignoreCase: false,
+						},
+						&ruleRefExpr{
+							pos:  position{line: 426, col: 40, offset: 12270},
+							name: "__",
+						},
+						&labeledExpr{
+							pos:   position{line: 426, col: 43, offset: 12273},
+							label: "name",
+							expr: &ruleRefExpr{
+								pos:  position{line: 426, col: 48, offset: 12278},
+								name: "Identifier",
+							},
+						},
+						&ruleRefExpr{
+							pos:  position{line: 426, col: 59, offset: 12289},
+							name: "__",
+						},
+						&litMatcher{
+							pos:        position{line: 426, col: 62, offset: 12292},
+							val:        "{",
+							ignoreCase: false,
+						},
+						&ruleRefExpr{
+							pos:  position{line: 426, col: 66, offset: 12296},
+							name: "__",
+						},
+						&labeledExpr{
+							pos:   position{line: 426, col: 69, offset: 12299},
+							label: "prefix",
+							expr: &zeroOrOneExpr{
+								pos: position{line: 426, col: 76, offset: 12306},
+								expr: &ruleRefExpr{
+									pos:  position{line: 426, col: 76, offset: 12306},
+									name: "Prefix",
+								},
+							},
+						},
+						&ruleRefExpr{
+							pos:  position{line: 426, col: 84, offset: 12314},
+							name: "__",
+						},
+						&labeledExpr{
+							pos:   position{line: 426, col: 87, offset: 12317},
+							label: "operations",
+							expr: &zeroOrMoreExpr{
+								pos: position{line: 426, col: 98, offset: 12328},
+								expr: &seqExpr{
+									pos: position{line: 426, col: 99, offset: 12329},
+									exprs: []interface{}{
+										&ruleRefExpr{
+											pos:  position{line: 426, col: 99, offset: 12329},
+											name: "Operation",
+										},
+										&ruleRefExpr{
+											pos:  position{line: 426, col: 109, offset: 12339},
+											name: "__",
+										},
+									},
+								},
+							},
+						},
+						&choiceExpr{
+							pos: position{line: 426, col: 115, offset: 12345},
+							alternatives: []interface{}{
+								&litMatcher{
+									pos:        position{line: 426, col: 115, offset: 12345},
+									val:        "}",
+									ignoreCase: false,
+								},
+								&ruleRefExpr{
+									pos:  position{line: 426, col: 121, offset: 12351},
+									name: "EndOfScopeError",
+								},
+							},
+						},
+						&ruleRefExpr{
+							pos:  position{line: 426, col: 138, offset: 12368},
+							name: "EOS",
+						},
+					},
+				},
+			},
+		},
+		{
+			name: "EndOfScopeError",
+			pos:  position{line: 447, col: 1, offset: 12913},
 			expr: &actionExpr{
-				pos: position{line: 420, col: 9, offset: 12047},
-				run: (*parser).callonScope1,
+				pos: position{line: 447, col: 19, offset: 12933},
+				run: (*parser).callonEndOfScopeError1,
+				expr: &anyMatcher{
+					line: 447, col: 19, offset: 12933,
+				},
+			},
+		},
+		{
+			name: "Prefix",
+			pos:  position{line: 451, col: 1, offset: 13000},
+			expr: &actionExpr{
+				pos: position{line: 451, col: 10, offset: 13011},
+				run: (*parser).callonPrefix1,
 				expr: &seqExpr{
-					pos: position{line: 420, col: 9, offset: 12047},
+					pos: position{line: 451, col: 10, offset: 13011},
 					exprs: []interface{}{
-						&labeledExpr{
-							pos:   position{line: 420, col: 9, offset: 12047},
+						&litMatcher{
+							pos:        position{line: 451, col: 10, offset: 13011},
+							val:        "prefix",
+							ignoreCase: false,
+						},
+						&ruleRefExpr{
+							pos:  position{line: 451, col: 19, offset: 13020},
+							name: "_",
+						},
+						&labeledExpr{
+							pos:   position{line: 451, col: 21, offset: 13022},
+							label: "name",
+							expr: &ruleRefExpr{
+								pos:  position{line: 451, col: 26, offset: 13027},
+								name: "Literal",
+							},
+						},
+						&ruleRefExpr{
+							pos:  position{line: 451, col: 34, offset: 13035},
+							name: "__",
+						},
+					},
+				},
+			},
+		},
+		{
+			name: "Operation",
+			pos:  position{line: 455, col: 1, offset: 13085},
+			expr: &actionExpr{
+				pos: position{line: 455, col: 13, offset: 13099},
+				run: (*parser).callonOperation1,
+				expr: &seqExpr{
+					pos: position{line: 455, col: 13, offset: 13099},
+					exprs: []interface{}{
+						&labeledExpr{
+							pos:   position{line: 455, col: 13, offset: 13099},
 							label: "docstr",
 							expr: &zeroOrOneExpr{
-								pos: position{line: 420, col: 16, offset: 12054},
+								pos: position{line: 455, col: 20, offset: 13106},
 								expr: &seqExpr{
-									pos: position{line: 420, col: 17, offset: 12055},
+									pos: position{line: 455, col: 21, offset: 13107},
 									exprs: []interface{}{
 										&ruleRefExpr{
-											pos:  position{line: 420, col: 17, offset: 12055},
+											pos:  position{line: 455, col: 21, offset: 13107},
 											name: "DocString",
 										},
 										&ruleRefExpr{
-											pos:  position{line: 420, col: 27, offset: 12065},
->>>>>>> 0d548ea1
+											pos:  position{line: 455, col: 31, offset: 13117},
 											name: "__",
 										},
 									},
 								},
 							},
 						},
-						&litMatcher{
-<<<<<<< HEAD
-							pos:        position{line: 426, col: 32, offset: 12277},
-=======
-							pos:        position{line: 420, col: 32, offset: 12070},
->>>>>>> 0d548ea1
-							val:        "scope",
-							ignoreCase: false,
-						},
-						&ruleRefExpr{
-<<<<<<< HEAD
-							pos:  position{line: 426, col: 40, offset: 12285},
-							name: "__",
-						},
-						&labeledExpr{
-							pos:   position{line: 426, col: 43, offset: 12288},
+						&labeledExpr{
+							pos:   position{line: 455, col: 36, offset: 13122},
 							label: "name",
 							expr: &ruleRefExpr{
-								pos:  position{line: 426, col: 48, offset: 12293},
-=======
-							pos:  position{line: 420, col: 40, offset: 12078},
+								pos:  position{line: 455, col: 41, offset: 13127},
+								name: "Identifier",
+							},
+						},
+						&ruleRefExpr{
+							pos:  position{line: 455, col: 52, offset: 13138},
+							name: "_",
+						},
+						&litMatcher{
+							pos:        position{line: 455, col: 54, offset: 13140},
+							val:        ":",
+							ignoreCase: false,
+						},
+						&ruleRefExpr{
+							pos:  position{line: 455, col: 58, offset: 13144},
 							name: "__",
 						},
 						&labeledExpr{
-							pos:   position{line: 420, col: 43, offset: 12081},
+							pos:   position{line: 455, col: 61, offset: 13147},
+							label: "param",
+							expr: &ruleRefExpr{
+								pos:  position{line: 455, col: 67, offset: 13153},
+								name: "Identifier",
+							},
+						},
+						&ruleRefExpr{
+							pos:  position{line: 455, col: 78, offset: 13164},
+							name: "__",
+						},
+					},
+				},
+			},
+		},
+		{
+			name: "Async",
+			pos:  position{line: 467, col: 1, offset: 13425},
+			expr: &actionExpr{
+				pos: position{line: 467, col: 9, offset: 13435},
+				run: (*parser).callonAsync1,
+				expr: &seqExpr{
+					pos: position{line: 467, col: 9, offset: 13435},
+					exprs: []interface{}{
+						&litMatcher{
+							pos:        position{line: 467, col: 9, offset: 13435},
+							val:        "async",
+							ignoreCase: false,
+						},
+						&ruleRefExpr{
+							pos:  position{line: 467, col: 17, offset: 13443},
+							name: "_",
+						},
+						&labeledExpr{
+							pos:   position{line: 467, col: 19, offset: 13445},
 							label: "name",
 							expr: &ruleRefExpr{
-								pos:  position{line: 420, col: 48, offset: 12086},
->>>>>>> 0d548ea1
+								pos:  position{line: 467, col: 24, offset: 13450},
 								name: "Identifier",
 							},
 						},
 						&ruleRefExpr{
-<<<<<<< HEAD
-							pos:  position{line: 426, col: 59, offset: 12304},
+							pos:  position{line: 467, col: 35, offset: 13461},
+							name: "_",
+						},
+						&labeledExpr{
+							pos:   position{line: 467, col: 37, offset: 13463},
+							label: "extends",
+							expr: &zeroOrOneExpr{
+								pos: position{line: 467, col: 45, offset: 13471},
+								expr: &seqExpr{
+									pos: position{line: 467, col: 46, offset: 13472},
+									exprs: []interface{}{
+										&litMatcher{
+											pos:        position{line: 467, col: 46, offset: 13472},
+											val:        "extends",
+											ignoreCase: false,
+										},
+										&ruleRefExpr{
+											pos:  position{line: 467, col: 56, offset: 13482},
+											name: "__",
+										},
+										&ruleRefExpr{
+											pos:  position{line: 467, col: 59, offset: 13485},
+											name: "Identifier",
+										},
+										&ruleRefExpr{
+											pos:  position{line: 467, col: 70, offset: 13496},
+											name: "__",
+										},
+									},
+								},
+							},
+						},
+						&ruleRefExpr{
+							pos:  position{line: 467, col: 75, offset: 13501},
 							name: "__",
 						},
 						&litMatcher{
-							pos:        position{line: 426, col: 62, offset: 12307},
-=======
-							pos:  position{line: 420, col: 59, offset: 12097},
+							pos:        position{line: 467, col: 78, offset: 13504},
+							val:        "{",
+							ignoreCase: false,
+						},
+						&ruleRefExpr{
+							pos:  position{line: 467, col: 82, offset: 13508},
 							name: "__",
 						},
-						&litMatcher{
-							pos:        position{line: 420, col: 62, offset: 12100},
->>>>>>> 0d548ea1
-							val:        "{",
-							ignoreCase: false,
-						},
-						&ruleRefExpr{
-<<<<<<< HEAD
-							pos:  position{line: 426, col: 66, offset: 12311},
-							name: "__",
-						},
-						&labeledExpr{
-							pos:   position{line: 426, col: 69, offset: 12314},
-							label: "prefix",
-							expr: &zeroOrOneExpr{
-								pos: position{line: 426, col: 76, offset: 12321},
-								expr: &ruleRefExpr{
-									pos:  position{line: 426, col: 76, offset: 12321},
-=======
-							pos:  position{line: 420, col: 66, offset: 12104},
-							name: "__",
-						},
-						&labeledExpr{
-							pos:   position{line: 420, col: 69, offset: 12107},
-							label: "prefix",
-							expr: &zeroOrOneExpr{
-								pos: position{line: 420, col: 76, offset: 12114},
-								expr: &ruleRefExpr{
-									pos:  position{line: 420, col: 76, offset: 12114},
->>>>>>> 0d548ea1
-									name: "Prefix",
-								},
-							},
-						},
-						&ruleRefExpr{
-<<<<<<< HEAD
-							pos:  position{line: 426, col: 84, offset: 12329},
-							name: "__",
-						},
-						&labeledExpr{
-							pos:   position{line: 426, col: 87, offset: 12332},
-							label: "operations",
+						&labeledExpr{
+							pos:   position{line: 467, col: 85, offset: 13511},
+							label: "methods",
 							expr: &zeroOrMoreExpr{
-								pos: position{line: 426, col: 98, offset: 12343},
+								pos: position{line: 467, col: 93, offset: 13519},
 								expr: &seqExpr{
-									pos: position{line: 426, col: 99, offset: 12344},
+									pos: position{line: 467, col: 94, offset: 13520},
 									exprs: []interface{}{
 										&ruleRefExpr{
-											pos:  position{line: 426, col: 99, offset: 12344},
-											name: "Operation",
-										},
-										&ruleRefExpr{
-											pos:  position{line: 426, col: 109, offset: 12354},
-=======
-							pos:  position{line: 420, col: 84, offset: 12122},
-							name: "__",
-						},
-						&labeledExpr{
-							pos:   position{line: 420, col: 87, offset: 12125},
-							label: "operations",
-							expr: &zeroOrMoreExpr{
-								pos: position{line: 420, col: 98, offset: 12136},
-								expr: &seqExpr{
-									pos: position{line: 420, col: 99, offset: 12137},
-									exprs: []interface{}{
-										&ruleRefExpr{
-											pos:  position{line: 420, col: 99, offset: 12137},
-											name: "Operation",
-										},
-										&ruleRefExpr{
-											pos:  position{line: 420, col: 109, offset: 12147},
->>>>>>> 0d548ea1
+											pos:  position{line: 467, col: 94, offset: 13520},
+											name: "Function",
+										},
+										&ruleRefExpr{
+											pos:  position{line: 467, col: 103, offset: 13529},
 											name: "__",
 										},
 									},
@@ -2630,36 +2146,21 @@
 							},
 						},
 						&choiceExpr{
-<<<<<<< HEAD
-							pos: position{line: 426, col: 115, offset: 12360},
+							pos: position{line: 467, col: 109, offset: 13535},
 							alternatives: []interface{}{
 								&litMatcher{
-									pos:        position{line: 426, col: 115, offset: 12360},
-=======
-							pos: position{line: 420, col: 115, offset: 12153},
-							alternatives: []interface{}{
-								&litMatcher{
-									pos:        position{line: 420, col: 115, offset: 12153},
->>>>>>> 0d548ea1
+									pos:        position{line: 467, col: 109, offset: 13535},
 									val:        "}",
 									ignoreCase: false,
 								},
 								&ruleRefExpr{
-<<<<<<< HEAD
-									pos:  position{line: 426, col: 121, offset: 12366},
-=======
-									pos:  position{line: 420, col: 121, offset: 12159},
->>>>>>> 0d548ea1
-									name: "EndOfScopeError",
-								},
-							},
-						},
-						&ruleRefExpr{
-<<<<<<< HEAD
-							pos:  position{line: 426, col: 138, offset: 12383},
-=======
-							pos:  position{line: 420, col: 138, offset: 12176},
->>>>>>> 0d548ea1
+									pos:  position{line: 467, col: 115, offset: 13541},
+									name: "EndOfServiceError",
+								},
+							},
+						},
+						&ruleRefExpr{
+							pos:  position{line: 467, col: 134, offset: 13560},
 							name: "EOS",
 						},
 					},
@@ -2667,377 +2168,34 @@
 			},
 		},
 		{
-			name: "EndOfScopeError",
-<<<<<<< HEAD
-			pos:  position{line: 447, col: 1, offset: 12928},
+			name: "Literal",
+			pos:  position{line: 487, col: 1, offset: 14206},
 			expr: &actionExpr{
-				pos: position{line: 447, col: 19, offset: 12948},
-				run: (*parser).callonEndOfScopeError1,
-				expr: &anyMatcher{
-					line: 447, col: 19, offset: 12948,
-=======
-			pos:  position{line: 441, col: 1, offset: 12721},
-			expr: &actionExpr{
-				pos: position{line: 441, col: 19, offset: 12741},
-				run: (*parser).callonEndOfScopeError1,
-				expr: &anyMatcher{
-					line: 441, col: 19, offset: 12741,
->>>>>>> 0d548ea1
-				},
-			},
-		},
-		{
-			name: "Prefix",
-<<<<<<< HEAD
-			pos:  position{line: 451, col: 1, offset: 13015},
-			expr: &actionExpr{
-				pos: position{line: 451, col: 10, offset: 13026},
-				run: (*parser).callonPrefix1,
-				expr: &seqExpr{
-					pos: position{line: 451, col: 10, offset: 13026},
-					exprs: []interface{}{
-						&litMatcher{
-							pos:        position{line: 451, col: 10, offset: 13026},
-=======
-			pos:  position{line: 445, col: 1, offset: 12808},
-			expr: &actionExpr{
-				pos: position{line: 445, col: 10, offset: 12819},
-				run: (*parser).callonPrefix1,
-				expr: &seqExpr{
-					pos: position{line: 445, col: 10, offset: 12819},
-					exprs: []interface{}{
-						&litMatcher{
-							pos:        position{line: 445, col: 10, offset: 12819},
->>>>>>> 0d548ea1
-							val:        "prefix",
-							ignoreCase: false,
-						},
-						&ruleRefExpr{
-<<<<<<< HEAD
-							pos:  position{line: 451, col: 19, offset: 13035},
-							name: "_",
-						},
-						&labeledExpr{
-							pos:   position{line: 451, col: 21, offset: 13037},
-							label: "name",
-							expr: &ruleRefExpr{
-								pos:  position{line: 451, col: 26, offset: 13042},
-=======
-							pos:  position{line: 445, col: 19, offset: 12828},
-							name: "_",
-						},
-						&labeledExpr{
-							pos:   position{line: 445, col: 21, offset: 12830},
-							label: "name",
-							expr: &ruleRefExpr{
-								pos:  position{line: 445, col: 26, offset: 12835},
->>>>>>> 0d548ea1
-								name: "Literal",
-							},
-						},
-						&ruleRefExpr{
-<<<<<<< HEAD
-							pos:  position{line: 451, col: 34, offset: 13050},
-=======
-							pos:  position{line: 445, col: 34, offset: 12843},
->>>>>>> 0d548ea1
-							name: "__",
-						},
-					},
-				},
-			},
-		},
-		{
-			name: "Operation",
-<<<<<<< HEAD
-			pos:  position{line: 455, col: 1, offset: 13100},
-			expr: &actionExpr{
-				pos: position{line: 455, col: 13, offset: 13114},
-				run: (*parser).callonOperation1,
-				expr: &seqExpr{
-					pos: position{line: 455, col: 13, offset: 13114},
-					exprs: []interface{}{
-						&labeledExpr{
-							pos:   position{line: 455, col: 13, offset: 13114},
-							label: "docstr",
-							expr: &zeroOrOneExpr{
-								pos: position{line: 455, col: 20, offset: 13121},
-								expr: &seqExpr{
-									pos: position{line: 455, col: 21, offset: 13122},
-									exprs: []interface{}{
-										&ruleRefExpr{
-											pos:  position{line: 455, col: 21, offset: 13122},
-											name: "DocString",
-										},
-										&ruleRefExpr{
-											pos:  position{line: 455, col: 31, offset: 13132},
-=======
-			pos:  position{line: 449, col: 1, offset: 12893},
-			expr: &actionExpr{
-				pos: position{line: 449, col: 13, offset: 12907},
-				run: (*parser).callonOperation1,
-				expr: &seqExpr{
-					pos: position{line: 449, col: 13, offset: 12907},
-					exprs: []interface{}{
-						&labeledExpr{
-							pos:   position{line: 449, col: 13, offset: 12907},
-							label: "docstr",
-							expr: &zeroOrOneExpr{
-								pos: position{line: 449, col: 20, offset: 12914},
-								expr: &seqExpr{
-									pos: position{line: 449, col: 21, offset: 12915},
-									exprs: []interface{}{
-										&ruleRefExpr{
-											pos:  position{line: 449, col: 21, offset: 12915},
-											name: "DocString",
-										},
-										&ruleRefExpr{
-											pos:  position{line: 449, col: 31, offset: 12925},
->>>>>>> 0d548ea1
-											name: "__",
-										},
-									},
-								},
-							},
-						},
-						&labeledExpr{
-<<<<<<< HEAD
-							pos:   position{line: 455, col: 36, offset: 13137},
-							label: "name",
-							expr: &ruleRefExpr{
-								pos:  position{line: 455, col: 41, offset: 13142},
-=======
-							pos:   position{line: 449, col: 36, offset: 12930},
-							label: "name",
-							expr: &ruleRefExpr{
-								pos:  position{line: 449, col: 41, offset: 12935},
->>>>>>> 0d548ea1
-								name: "Identifier",
-							},
-						},
-						&ruleRefExpr{
-<<<<<<< HEAD
-							pos:  position{line: 455, col: 52, offset: 13153},
-							name: "_",
-						},
-						&litMatcher{
-							pos:        position{line: 455, col: 54, offset: 13155},
-=======
-							pos:  position{line: 449, col: 52, offset: 12946},
-							name: "_",
-						},
-						&litMatcher{
-							pos:        position{line: 449, col: 54, offset: 12948},
->>>>>>> 0d548ea1
-							val:        ":",
-							ignoreCase: false,
-						},
-						&ruleRefExpr{
-<<<<<<< HEAD
-							pos:  position{line: 455, col: 58, offset: 13159},
-							name: "__",
-						},
-						&labeledExpr{
-							pos:   position{line: 455, col: 61, offset: 13162},
-							label: "param",
-							expr: &ruleRefExpr{
-								pos:  position{line: 455, col: 67, offset: 13168},
-								name: "Identifier",
-							},
-						},
-						&ruleRefExpr{
-							pos:  position{line: 455, col: 78, offset: 13179},
-							name: "__",
-						},
-					},
-				},
-			},
-		},
-		{
-			name: "Async",
-			pos:  position{line: 467, col: 1, offset: 13440},
-			expr: &actionExpr{
-				pos: position{line: 467, col: 9, offset: 13450},
-				run: (*parser).callonAsync1,
-				expr: &seqExpr{
-					pos: position{line: 467, col: 9, offset: 13450},
-					exprs: []interface{}{
-						&litMatcher{
-							pos:        position{line: 467, col: 9, offset: 13450},
-							val:        "async",
-							ignoreCase: false,
-						},
-						&ruleRefExpr{
-							pos:  position{line: 467, col: 17, offset: 13458},
-							name: "_",
-						},
-						&labeledExpr{
-							pos:   position{line: 467, col: 19, offset: 13460},
-							label: "name",
-							expr: &ruleRefExpr{
-								pos:  position{line: 467, col: 24, offset: 13465},
-=======
-							pos:  position{line: 449, col: 58, offset: 12952},
-							name: "__",
-						},
-						&labeledExpr{
-							pos:   position{line: 449, col: 61, offset: 12955},
-							label: "param",
-							expr: &ruleRefExpr{
-								pos:  position{line: 449, col: 67, offset: 12961},
->>>>>>> 0d548ea1
-								name: "Identifier",
-							},
-						},
-						&ruleRefExpr{
-<<<<<<< HEAD
-							pos:  position{line: 467, col: 35, offset: 13476},
-							name: "_",
-						},
-						&labeledExpr{
-							pos:   position{line: 467, col: 37, offset: 13478},
-							label: "extends",
-							expr: &zeroOrOneExpr{
-								pos: position{line: 467, col: 45, offset: 13486},
-								expr: &seqExpr{
-									pos: position{line: 467, col: 46, offset: 13487},
-									exprs: []interface{}{
-										&litMatcher{
-											pos:        position{line: 467, col: 46, offset: 13487},
-											val:        "extends",
-											ignoreCase: false,
-										},
-										&ruleRefExpr{
-											pos:  position{line: 467, col: 56, offset: 13497},
-											name: "__",
-										},
-										&ruleRefExpr{
-											pos:  position{line: 467, col: 59, offset: 13500},
-											name: "Identifier",
-										},
-										&ruleRefExpr{
-											pos:  position{line: 467, col: 70, offset: 13511},
-											name: "__",
-										},
-									},
-								},
-							},
-						},
-						&ruleRefExpr{
-							pos:  position{line: 467, col: 75, offset: 13516},
-							name: "__",
-						},
-						&litMatcher{
-							pos:        position{line: 467, col: 78, offset: 13519},
-							val:        "{",
-							ignoreCase: false,
-						},
-						&ruleRefExpr{
-							pos:  position{line: 467, col: 82, offset: 13523},
-=======
-							pos:  position{line: 449, col: 78, offset: 12972},
->>>>>>> 0d548ea1
-							name: "__",
-						},
-						&labeledExpr{
-							pos:   position{line: 467, col: 85, offset: 13526},
-							label: "methods",
-							expr: &zeroOrMoreExpr{
-								pos: position{line: 467, col: 93, offset: 13534},
-								expr: &seqExpr{
-									pos: position{line: 467, col: 94, offset: 13535},
-									exprs: []interface{}{
-										&ruleRefExpr{
-											pos:  position{line: 467, col: 94, offset: 13535},
-											name: "Function",
-										},
-										&ruleRefExpr{
-											pos:  position{line: 467, col: 103, offset: 13544},
-											name: "__",
-										},
-									},
-								},
-							},
-						},
-						&choiceExpr{
-							pos: position{line: 467, col: 109, offset: 13550},
-							alternatives: []interface{}{
-								&litMatcher{
-									pos:        position{line: 467, col: 109, offset: 13550},
-									val:        "}",
-									ignoreCase: false,
-								},
-								&ruleRefExpr{
-									pos:  position{line: 467, col: 115, offset: 13556},
-									name: "EndOfServiceError",
-								},
-							},
-						},
-						&ruleRefExpr{
-							pos:  position{line: 467, col: 134, offset: 13575},
-							name: "EOS",
-						},
-					},
-				},
-			},
-		},
-		{
-			name: "Literal",
-<<<<<<< HEAD
-			pos:  position{line: 487, col: 1, offset: 14221},
-			expr: &actionExpr{
-				pos: position{line: 487, col: 11, offset: 14233},
+				pos: position{line: 487, col: 11, offset: 14218},
 				run: (*parser).callonLiteral1,
 				expr: &choiceExpr{
-					pos: position{line: 487, col: 12, offset: 14234},
+					pos: position{line: 487, col: 12, offset: 14219},
 					alternatives: []interface{}{
 						&seqExpr{
-							pos: position{line: 487, col: 13, offset: 14235},
+							pos: position{line: 487, col: 13, offset: 14220},
 							exprs: []interface{}{
 								&litMatcher{
-									pos:        position{line: 487, col: 13, offset: 14235},
-=======
-			pos:  position{line: 465, col: 1, offset: 13474},
-			expr: &actionExpr{
-				pos: position{line: 465, col: 11, offset: 13486},
-				run: (*parser).callonLiteral1,
-				expr: &choiceExpr{
-					pos: position{line: 465, col: 12, offset: 13487},
-					alternatives: []interface{}{
-						&seqExpr{
-							pos: position{line: 465, col: 13, offset: 13488},
-							exprs: []interface{}{
-								&litMatcher{
-									pos:        position{line: 465, col: 13, offset: 13488},
->>>>>>> 0d548ea1
+									pos:        position{line: 487, col: 13, offset: 14220},
 									val:        "\"",
 									ignoreCase: false,
 								},
 								&zeroOrMoreExpr{
-<<<<<<< HEAD
-									pos: position{line: 487, col: 17, offset: 14239},
+									pos: position{line: 487, col: 17, offset: 14224},
 									expr: &choiceExpr{
-										pos: position{line: 487, col: 18, offset: 14240},
+										pos: position{line: 487, col: 18, offset: 14225},
 										alternatives: []interface{}{
 											&litMatcher{
-												pos:        position{line: 487, col: 18, offset: 14240},
-=======
-									pos: position{line: 465, col: 17, offset: 13492},
-									expr: &choiceExpr{
-										pos: position{line: 465, col: 18, offset: 13493},
-										alternatives: []interface{}{
-											&litMatcher{
-												pos:        position{line: 465, col: 18, offset: 13493},
->>>>>>> 0d548ea1
+												pos:        position{line: 487, col: 18, offset: 14225},
 												val:        "\\\"",
 												ignoreCase: false,
 											},
 											&charClassMatcher{
-<<<<<<< HEAD
-												pos:        position{line: 487, col: 25, offset: 14247},
-=======
-												pos:        position{line: 465, col: 25, offset: 13500},
->>>>>>> 0d548ea1
+												pos:        position{line: 487, col: 25, offset: 14232},
 												val:        "[^\"]",
 												chars:      []rune{'"'},
 												ignoreCase: false,
@@ -3047,56 +2205,32 @@
 									},
 								},
 								&litMatcher{
-<<<<<<< HEAD
-									pos:        position{line: 487, col: 32, offset: 14254},
-=======
-									pos:        position{line: 465, col: 32, offset: 13507},
->>>>>>> 0d548ea1
+									pos:        position{line: 487, col: 32, offset: 14239},
 									val:        "\"",
 									ignoreCase: false,
 								},
 							},
 						},
 						&seqExpr{
-<<<<<<< HEAD
-							pos: position{line: 487, col: 40, offset: 14262},
+							pos: position{line: 487, col: 40, offset: 14247},
 							exprs: []interface{}{
 								&litMatcher{
-									pos:        position{line: 487, col: 40, offset: 14262},
-=======
-							pos: position{line: 465, col: 40, offset: 13515},
-							exprs: []interface{}{
-								&litMatcher{
-									pos:        position{line: 465, col: 40, offset: 13515},
->>>>>>> 0d548ea1
+									pos:        position{line: 487, col: 40, offset: 14247},
 									val:        "'",
 									ignoreCase: false,
 								},
 								&zeroOrMoreExpr{
-<<<<<<< HEAD
-									pos: position{line: 487, col: 45, offset: 14267},
+									pos: position{line: 487, col: 45, offset: 14252},
 									expr: &choiceExpr{
-										pos: position{line: 487, col: 46, offset: 14268},
+										pos: position{line: 487, col: 46, offset: 14253},
 										alternatives: []interface{}{
 											&litMatcher{
-												pos:        position{line: 487, col: 46, offset: 14268},
-=======
-									pos: position{line: 465, col: 45, offset: 13520},
-									expr: &choiceExpr{
-										pos: position{line: 465, col: 46, offset: 13521},
-										alternatives: []interface{}{
-											&litMatcher{
-												pos:        position{line: 465, col: 46, offset: 13521},
->>>>>>> 0d548ea1
+												pos:        position{line: 487, col: 46, offset: 14253},
 												val:        "\\'",
 												ignoreCase: false,
 											},
 											&charClassMatcher{
-<<<<<<< HEAD
-												pos:        position{line: 487, col: 53, offset: 14275},
-=======
-												pos:        position{line: 465, col: 53, offset: 13528},
->>>>>>> 0d548ea1
+												pos:        position{line: 487, col: 53, offset: 14260},
 												val:        "[^']",
 												chars:      []rune{'\''},
 												ignoreCase: false,
@@ -3106,11 +2240,7 @@
 									},
 								},
 								&litMatcher{
-<<<<<<< HEAD
-									pos:        position{line: 487, col: 60, offset: 14282},
-=======
-									pos:        position{line: 465, col: 60, offset: 13535},
->>>>>>> 0d548ea1
+									pos:        position{line: 487, col: 60, offset: 14267},
 									val:        "'",
 									ignoreCase: false,
 								},
@@ -3122,45 +2252,24 @@
 		},
 		{
 			name: "Identifier",
-<<<<<<< HEAD
-			pos:  position{line: 494, col: 1, offset: 14498},
+			pos:  position{line: 494, col: 1, offset: 14483},
 			expr: &actionExpr{
-				pos: position{line: 494, col: 14, offset: 14513},
+				pos: position{line: 494, col: 14, offset: 14498},
 				run: (*parser).callonIdentifier1,
 				expr: &seqExpr{
-					pos: position{line: 494, col: 14, offset: 14513},
+					pos: position{line: 494, col: 14, offset: 14498},
 					exprs: []interface{}{
 						&oneOrMoreExpr{
-							pos: position{line: 494, col: 14, offset: 14513},
+							pos: position{line: 494, col: 14, offset: 14498},
 							expr: &choiceExpr{
-								pos: position{line: 494, col: 15, offset: 14514},
+								pos: position{line: 494, col: 15, offset: 14499},
 								alternatives: []interface{}{
 									&ruleRefExpr{
-										pos:  position{line: 494, col: 15, offset: 14514},
+										pos:  position{line: 494, col: 15, offset: 14499},
 										name: "Letter",
 									},
 									&litMatcher{
-										pos:        position{line: 494, col: 24, offset: 14523},
-=======
-			pos:  position{line: 472, col: 1, offset: 13751},
-			expr: &actionExpr{
-				pos: position{line: 472, col: 14, offset: 13766},
-				run: (*parser).callonIdentifier1,
-				expr: &seqExpr{
-					pos: position{line: 472, col: 14, offset: 13766},
-					exprs: []interface{}{
-						&oneOrMoreExpr{
-							pos: position{line: 472, col: 14, offset: 13766},
-							expr: &choiceExpr{
-								pos: position{line: 472, col: 15, offset: 13767},
-								alternatives: []interface{}{
-									&ruleRefExpr{
-										pos:  position{line: 472, col: 15, offset: 13767},
-										name: "Letter",
-									},
-									&litMatcher{
-										pos:        position{line: 472, col: 24, offset: 13776},
->>>>>>> 0d548ea1
+										pos:        position{line: 494, col: 24, offset: 14508},
 										val:        "_",
 										ignoreCase: false,
 									},
@@ -3168,37 +2277,20 @@
 							},
 						},
 						&zeroOrMoreExpr{
-<<<<<<< HEAD
-							pos: position{line: 494, col: 30, offset: 14529},
+							pos: position{line: 494, col: 30, offset: 14514},
 							expr: &choiceExpr{
-								pos: position{line: 494, col: 31, offset: 14530},
+								pos: position{line: 494, col: 31, offset: 14515},
 								alternatives: []interface{}{
 									&ruleRefExpr{
-										pos:  position{line: 494, col: 31, offset: 14530},
+										pos:  position{line: 494, col: 31, offset: 14515},
 										name: "Letter",
 									},
 									&ruleRefExpr{
-										pos:  position{line: 494, col: 40, offset: 14539},
+										pos:  position{line: 494, col: 40, offset: 14524},
 										name: "Digit",
 									},
 									&charClassMatcher{
-										pos:        position{line: 494, col: 48, offset: 14547},
-=======
-							pos: position{line: 472, col: 30, offset: 13782},
-							expr: &choiceExpr{
-								pos: position{line: 472, col: 31, offset: 13783},
-								alternatives: []interface{}{
-									&ruleRefExpr{
-										pos:  position{line: 472, col: 31, offset: 13783},
-										name: "Letter",
-									},
-									&ruleRefExpr{
-										pos:  position{line: 472, col: 40, offset: 13792},
-										name: "Digit",
-									},
-									&charClassMatcher{
-										pos:        position{line: 472, col: 48, offset: 13800},
->>>>>>> 0d548ea1
+										pos:        position{line: 494, col: 48, offset: 14532},
 										val:        "[._]",
 										chars:      []rune{'.', '_'},
 										ignoreCase: false,
@@ -3213,15 +2305,9 @@
 		},
 		{
 			name: "ListSeparator",
-<<<<<<< HEAD
-			pos:  position{line: 498, col: 1, offset: 14602},
+			pos:  position{line: 498, col: 1, offset: 14587},
 			expr: &charClassMatcher{
-				pos:        position{line: 498, col: 17, offset: 14620},
-=======
-			pos:  position{line: 476, col: 1, offset: 13855},
-			expr: &charClassMatcher{
-				pos:        position{line: 476, col: 17, offset: 13873},
->>>>>>> 0d548ea1
+				pos:        position{line: 498, col: 17, offset: 14605},
 				val:        "[,;]",
 				chars:      []rune{',', ';'},
 				ignoreCase: false,
@@ -3230,15 +2316,9 @@
 		},
 		{
 			name: "Letter",
-<<<<<<< HEAD
-			pos:  position{line: 499, col: 1, offset: 14625},
+			pos:  position{line: 499, col: 1, offset: 14610},
 			expr: &charClassMatcher{
-				pos:        position{line: 499, col: 10, offset: 14636},
-=======
-			pos:  position{line: 477, col: 1, offset: 13878},
-			expr: &charClassMatcher{
-				pos:        position{line: 477, col: 10, offset: 13889},
->>>>>>> 0d548ea1
+				pos:        position{line: 499, col: 10, offset: 14621},
 				val:        "[A-Za-z]",
 				ranges:     []rune{'A', 'Z', 'a', 'z'},
 				ignoreCase: false,
@@ -3247,15 +2327,9 @@
 		},
 		{
 			name: "Digit",
-<<<<<<< HEAD
-			pos:  position{line: 500, col: 1, offset: 14645},
+			pos:  position{line: 500, col: 1, offset: 14630},
 			expr: &charClassMatcher{
-				pos:        position{line: 500, col: 9, offset: 14655},
-=======
-			pos:  position{line: 478, col: 1, offset: 13898},
-			expr: &charClassMatcher{
-				pos:        position{line: 478, col: 9, offset: 13908},
->>>>>>> 0d548ea1
+				pos:        position{line: 500, col: 9, offset: 14640},
 				val:        "[0-9]",
 				ranges:     []rune{'0', '9'},
 				ignoreCase: false,
@@ -3264,84 +2338,47 @@
 		},
 		{
 			name: "SourceChar",
-<<<<<<< HEAD
-			pos:  position{line: 502, col: 1, offset: 14662},
+			pos:  position{line: 502, col: 1, offset: 14647},
 			expr: &anyMatcher{
-				line: 502, col: 14, offset: 14677,
-=======
-			pos:  position{line: 480, col: 1, offset: 13915},
-			expr: &anyMatcher{
-				line: 480, col: 14, offset: 13930,
->>>>>>> 0d548ea1
+				line: 502, col: 14, offset: 14662,
 			},
 		},
 		{
 			name: "DocString",
-<<<<<<< HEAD
-			pos:  position{line: 503, col: 1, offset: 14679},
+			pos:  position{line: 503, col: 1, offset: 14664},
 			expr: &actionExpr{
-				pos: position{line: 503, col: 13, offset: 14693},
+				pos: position{line: 503, col: 13, offset: 14678},
 				run: (*parser).callonDocString1,
 				expr: &seqExpr{
-					pos: position{line: 503, col: 13, offset: 14693},
+					pos: position{line: 503, col: 13, offset: 14678},
 					exprs: []interface{}{
 						&litMatcher{
-							pos:        position{line: 503, col: 13, offset: 14693},
-=======
-			pos:  position{line: 481, col: 1, offset: 13932},
-			expr: &actionExpr{
-				pos: position{line: 481, col: 13, offset: 13946},
-				run: (*parser).callonDocString1,
-				expr: &seqExpr{
-					pos: position{line: 481, col: 13, offset: 13946},
-					exprs: []interface{}{
-						&litMatcher{
-							pos:        position{line: 481, col: 13, offset: 13946},
->>>>>>> 0d548ea1
+							pos:        position{line: 503, col: 13, offset: 14678},
 							val:        "/**@",
 							ignoreCase: false,
 						},
 						&zeroOrMoreExpr{
-<<<<<<< HEAD
-							pos: position{line: 503, col: 20, offset: 14700},
+							pos: position{line: 503, col: 20, offset: 14685},
 							expr: &seqExpr{
-								pos: position{line: 503, col: 22, offset: 14702},
+								pos: position{line: 503, col: 22, offset: 14687},
 								exprs: []interface{}{
 									&notExpr{
-										pos: position{line: 503, col: 22, offset: 14702},
+										pos: position{line: 503, col: 22, offset: 14687},
 										expr: &litMatcher{
-											pos:        position{line: 503, col: 23, offset: 14703},
-=======
-							pos: position{line: 481, col: 20, offset: 13953},
-							expr: &seqExpr{
-								pos: position{line: 481, col: 22, offset: 13955},
-								exprs: []interface{}{
-									&notExpr{
-										pos: position{line: 481, col: 22, offset: 13955},
-										expr: &litMatcher{
-											pos:        position{line: 481, col: 23, offset: 13956},
->>>>>>> 0d548ea1
+											pos:        position{line: 503, col: 23, offset: 14688},
 											val:        "*/",
 											ignoreCase: false,
 										},
 									},
 									&ruleRefExpr{
-<<<<<<< HEAD
-										pos:  position{line: 503, col: 28, offset: 14708},
-=======
-										pos:  position{line: 481, col: 28, offset: 13961},
->>>>>>> 0d548ea1
+										pos:  position{line: 503, col: 28, offset: 14693},
 										name: "SourceChar",
 									},
 								},
 							},
 						},
 						&litMatcher{
-<<<<<<< HEAD
-							pos:        position{line: 503, col: 42, offset: 14722},
-=======
-							pos:        position{line: 481, col: 42, offset: 13975},
->>>>>>> 0d548ea1
+							pos:        position{line: 503, col: 42, offset: 14707},
 							val:        "*/",
 							ignoreCase: false,
 						},
@@ -3351,29 +2388,16 @@
 		},
 		{
 			name: "Comment",
-<<<<<<< HEAD
-			pos:  position{line: 509, col: 1, offset: 14902},
+			pos:  position{line: 509, col: 1, offset: 14887},
 			expr: &choiceExpr{
-				pos: position{line: 509, col: 11, offset: 14914},
+				pos: position{line: 509, col: 11, offset: 14899},
 				alternatives: []interface{}{
 					&ruleRefExpr{
-						pos:  position{line: 509, col: 11, offset: 14914},
+						pos:  position{line: 509, col: 11, offset: 14899},
 						name: "MultiLineComment",
 					},
 					&ruleRefExpr{
-						pos:  position{line: 509, col: 30, offset: 14933},
-=======
-			pos:  position{line: 487, col: 1, offset: 14155},
-			expr: &choiceExpr{
-				pos: position{line: 487, col: 11, offset: 14167},
-				alternatives: []interface{}{
-					&ruleRefExpr{
-						pos:  position{line: 487, col: 11, offset: 14167},
-						name: "MultiLineComment",
-					},
-					&ruleRefExpr{
-						pos:  position{line: 487, col: 30, offset: 14186},
->>>>>>> 0d548ea1
+						pos:  position{line: 509, col: 30, offset: 14918},
 						name: "SingleLineComment",
 					},
 				},
@@ -3381,78 +2405,44 @@
 		},
 		{
 			name: "MultiLineComment",
-<<<<<<< HEAD
-			pos:  position{line: 510, col: 1, offset: 14951},
+			pos:  position{line: 510, col: 1, offset: 14936},
 			expr: &seqExpr{
-				pos: position{line: 510, col: 20, offset: 14972},
+				pos: position{line: 510, col: 20, offset: 14957},
 				exprs: []interface{}{
 					&notExpr{
-						pos: position{line: 510, col: 20, offset: 14972},
+						pos: position{line: 510, col: 20, offset: 14957},
 						expr: &ruleRefExpr{
-							pos:  position{line: 510, col: 21, offset: 14973},
-=======
-			pos:  position{line: 488, col: 1, offset: 14204},
-			expr: &seqExpr{
-				pos: position{line: 488, col: 20, offset: 14225},
-				exprs: []interface{}{
-					&notExpr{
-						pos: position{line: 488, col: 20, offset: 14225},
-						expr: &ruleRefExpr{
-							pos:  position{line: 488, col: 21, offset: 14226},
->>>>>>> 0d548ea1
+							pos:  position{line: 510, col: 21, offset: 14958},
 							name: "DocString",
 						},
 					},
 					&litMatcher{
-<<<<<<< HEAD
-						pos:        position{line: 510, col: 31, offset: 14983},
-=======
-						pos:        position{line: 488, col: 31, offset: 14236},
->>>>>>> 0d548ea1
+						pos:        position{line: 510, col: 31, offset: 14968},
 						val:        "/*",
 						ignoreCase: false,
 					},
 					&zeroOrMoreExpr{
-<<<<<<< HEAD
-						pos: position{line: 510, col: 36, offset: 14988},
+						pos: position{line: 510, col: 36, offset: 14973},
 						expr: &seqExpr{
-							pos: position{line: 510, col: 38, offset: 14990},
+							pos: position{line: 510, col: 38, offset: 14975},
 							exprs: []interface{}{
 								&notExpr{
-									pos: position{line: 510, col: 38, offset: 14990},
+									pos: position{line: 510, col: 38, offset: 14975},
 									expr: &litMatcher{
-										pos:        position{line: 510, col: 39, offset: 14991},
-=======
-						pos: position{line: 488, col: 36, offset: 14241},
-						expr: &seqExpr{
-							pos: position{line: 488, col: 38, offset: 14243},
-							exprs: []interface{}{
-								&notExpr{
-									pos: position{line: 488, col: 38, offset: 14243},
-									expr: &litMatcher{
-										pos:        position{line: 488, col: 39, offset: 14244},
->>>>>>> 0d548ea1
+										pos:        position{line: 510, col: 39, offset: 14976},
 										val:        "*/",
 										ignoreCase: false,
 									},
 								},
 								&ruleRefExpr{
-<<<<<<< HEAD
-									pos:  position{line: 510, col: 44, offset: 14996},
-=======
-									pos:  position{line: 488, col: 44, offset: 14249},
->>>>>>> 0d548ea1
+									pos:  position{line: 510, col: 44, offset: 14981},
 									name: "SourceChar",
 								},
 							},
 						},
 					},
 					&litMatcher{
-<<<<<<< HEAD
-						pos:        position{line: 510, col: 58, offset: 15010},
-=======
-						pos:        position{line: 488, col: 58, offset: 14263},
->>>>>>> 0d548ea1
+						pos:        position{line: 510, col: 58, offset: 14995},
 						val:        "*/",
 						ignoreCase: false,
 					},
@@ -3461,94 +2451,53 @@
 		},
 		{
 			name: "MultiLineCommentNoLineTerminator",
-<<<<<<< HEAD
-			pos:  position{line: 511, col: 1, offset: 15015},
+			pos:  position{line: 511, col: 1, offset: 15000},
 			expr: &seqExpr{
-				pos: position{line: 511, col: 36, offset: 15052},
+				pos: position{line: 511, col: 36, offset: 15037},
 				exprs: []interface{}{
 					&notExpr{
-						pos: position{line: 511, col: 36, offset: 15052},
+						pos: position{line: 511, col: 36, offset: 15037},
 						expr: &ruleRefExpr{
-							pos:  position{line: 511, col: 37, offset: 15053},
-=======
-			pos:  position{line: 489, col: 1, offset: 14268},
-			expr: &seqExpr{
-				pos: position{line: 489, col: 36, offset: 14305},
-				exprs: []interface{}{
-					&notExpr{
-						pos: position{line: 489, col: 36, offset: 14305},
-						expr: &ruleRefExpr{
-							pos:  position{line: 489, col: 37, offset: 14306},
->>>>>>> 0d548ea1
+							pos:  position{line: 511, col: 37, offset: 15038},
 							name: "DocString",
 						},
 					},
 					&litMatcher{
-<<<<<<< HEAD
-						pos:        position{line: 511, col: 47, offset: 15063},
-=======
-						pos:        position{line: 489, col: 47, offset: 14316},
->>>>>>> 0d548ea1
+						pos:        position{line: 511, col: 47, offset: 15048},
 						val:        "/*",
 						ignoreCase: false,
 					},
 					&zeroOrMoreExpr{
-<<<<<<< HEAD
-						pos: position{line: 511, col: 52, offset: 15068},
+						pos: position{line: 511, col: 52, offset: 15053},
 						expr: &seqExpr{
-							pos: position{line: 511, col: 54, offset: 15070},
+							pos: position{line: 511, col: 54, offset: 15055},
 							exprs: []interface{}{
 								&notExpr{
-									pos: position{line: 511, col: 54, offset: 15070},
+									pos: position{line: 511, col: 54, offset: 15055},
 									expr: &choiceExpr{
-										pos: position{line: 511, col: 57, offset: 15073},
+										pos: position{line: 511, col: 57, offset: 15058},
 										alternatives: []interface{}{
 											&litMatcher{
-												pos:        position{line: 511, col: 57, offset: 15073},
-=======
-						pos: position{line: 489, col: 52, offset: 14321},
-						expr: &seqExpr{
-							pos: position{line: 489, col: 54, offset: 14323},
-							exprs: []interface{}{
-								&notExpr{
-									pos: position{line: 489, col: 54, offset: 14323},
-									expr: &choiceExpr{
-										pos: position{line: 489, col: 57, offset: 14326},
-										alternatives: []interface{}{
-											&litMatcher{
-												pos:        position{line: 489, col: 57, offset: 14326},
->>>>>>> 0d548ea1
+												pos:        position{line: 511, col: 57, offset: 15058},
 												val:        "*/",
 												ignoreCase: false,
 											},
 											&ruleRefExpr{
-<<<<<<< HEAD
-												pos:  position{line: 511, col: 64, offset: 15080},
-=======
-												pos:  position{line: 489, col: 64, offset: 14333},
->>>>>>> 0d548ea1
+												pos:  position{line: 511, col: 64, offset: 15065},
 												name: "EOL",
 											},
 										},
 									},
 								},
 								&ruleRefExpr{
-<<<<<<< HEAD
-									pos:  position{line: 511, col: 70, offset: 15086},
-=======
-									pos:  position{line: 489, col: 70, offset: 14339},
->>>>>>> 0d548ea1
+									pos:  position{line: 511, col: 70, offset: 15071},
 									name: "SourceChar",
 								},
 							},
 						},
 					},
 					&litMatcher{
-<<<<<<< HEAD
-						pos:        position{line: 511, col: 84, offset: 15100},
-=======
-						pos:        position{line: 489, col: 84, offset: 14353},
->>>>>>> 0d548ea1
+						pos:        position{line: 511, col: 84, offset: 15085},
 						val:        "*/",
 						ignoreCase: false,
 					},
@@ -3557,59 +2506,61 @@
 		},
 		{
 			name: "SingleLineComment",
-<<<<<<< HEAD
-			pos:  position{line: 512, col: 1, offset: 15105},
+			pos:  position{line: 512, col: 1, offset: 15090},
 			expr: &choiceExpr{
-				pos: position{line: 512, col: 21, offset: 15127},
+				pos: position{line: 512, col: 21, offset: 15112},
 				alternatives: []interface{}{
 					&seqExpr{
-						pos: position{line: 512, col: 22, offset: 15128},
+						pos: position{line: 512, col: 22, offset: 15113},
 						exprs: []interface{}{
 							&litMatcher{
-								pos:        position{line: 512, col: 22, offset: 15128},
-=======
-			pos:  position{line: 490, col: 1, offset: 14358},
-			expr: &choiceExpr{
-				pos: position{line: 490, col: 21, offset: 14380},
-				alternatives: []interface{}{
+								pos:        position{line: 512, col: 22, offset: 15113},
+								val:        "//",
+								ignoreCase: false,
+							},
+							&zeroOrMoreExpr{
+								pos: position{line: 512, col: 27, offset: 15118},
+								expr: &seqExpr{
+									pos: position{line: 512, col: 29, offset: 15120},
+									exprs: []interface{}{
+										&notExpr{
+											pos: position{line: 512, col: 29, offset: 15120},
+											expr: &ruleRefExpr{
+												pos:  position{line: 512, col: 30, offset: 15121},
+												name: "EOL",
+											},
+										},
+										&ruleRefExpr{
+											pos:  position{line: 512, col: 34, offset: 15125},
+											name: "SourceChar",
+										},
+									},
+								},
+							},
+						},
+					},
 					&seqExpr{
-						pos: position{line: 490, col: 22, offset: 14381},
+						pos: position{line: 512, col: 52, offset: 15143},
 						exprs: []interface{}{
 							&litMatcher{
-								pos:        position{line: 490, col: 22, offset: 14381},
->>>>>>> 0d548ea1
-								val:        "//",
+								pos:        position{line: 512, col: 52, offset: 15143},
+								val:        "#",
 								ignoreCase: false,
 							},
 							&zeroOrMoreExpr{
-<<<<<<< HEAD
-								pos: position{line: 512, col: 27, offset: 15133},
+								pos: position{line: 512, col: 56, offset: 15147},
 								expr: &seqExpr{
-									pos: position{line: 512, col: 29, offset: 15135},
+									pos: position{line: 512, col: 58, offset: 15149},
 									exprs: []interface{}{
 										&notExpr{
-											pos: position{line: 512, col: 29, offset: 15135},
+											pos: position{line: 512, col: 58, offset: 15149},
 											expr: &ruleRefExpr{
-												pos:  position{line: 512, col: 30, offset: 15136},
-=======
-								pos: position{line: 490, col: 27, offset: 14386},
-								expr: &seqExpr{
-									pos: position{line: 490, col: 29, offset: 14388},
-									exprs: []interface{}{
-										&notExpr{
-											pos: position{line: 490, col: 29, offset: 14388},
-											expr: &ruleRefExpr{
-												pos:  position{line: 490, col: 30, offset: 14389},
->>>>>>> 0d548ea1
+												pos:  position{line: 512, col: 59, offset: 15150},
 												name: "EOL",
 											},
 										},
 										&ruleRefExpr{
-<<<<<<< HEAD
-											pos:  position{line: 512, col: 34, offset: 15140},
-=======
-											pos:  position{line: 490, col: 34, offset: 14393},
->>>>>>> 0d548ea1
+											pos:  position{line: 512, col: 63, offset: 15154},
 											name: "SourceChar",
 										},
 									},
@@ -3617,168 +2568,69 @@
 							},
 						},
 					},
-					&seqExpr{
-<<<<<<< HEAD
-						pos: position{line: 512, col: 52, offset: 15158},
-						exprs: []interface{}{
-							&litMatcher{
-								pos:        position{line: 512, col: 52, offset: 15158},
-=======
-						pos: position{line: 490, col: 52, offset: 14411},
-						exprs: []interface{}{
-							&litMatcher{
-								pos:        position{line: 490, col: 52, offset: 14411},
->>>>>>> 0d548ea1
-								val:        "#",
-								ignoreCase: false,
-							},
-							&zeroOrMoreExpr{
-<<<<<<< HEAD
-								pos: position{line: 512, col: 56, offset: 15162},
-								expr: &seqExpr{
-									pos: position{line: 512, col: 58, offset: 15164},
-									exprs: []interface{}{
-										&notExpr{
-											pos: position{line: 512, col: 58, offset: 15164},
-											expr: &ruleRefExpr{
-												pos:  position{line: 512, col: 59, offset: 15165},
-=======
-								pos: position{line: 490, col: 56, offset: 14415},
-								expr: &seqExpr{
-									pos: position{line: 490, col: 58, offset: 14417},
-									exprs: []interface{}{
-										&notExpr{
-											pos: position{line: 490, col: 58, offset: 14417},
-											expr: &ruleRefExpr{
-												pos:  position{line: 490, col: 59, offset: 14418},
->>>>>>> 0d548ea1
-												name: "EOL",
-											},
-										},
-										&ruleRefExpr{
-<<<<<<< HEAD
-											pos:  position{line: 512, col: 63, offset: 15169},
-=======
-											pos:  position{line: 490, col: 63, offset: 14422},
->>>>>>> 0d548ea1
-											name: "SourceChar",
-										},
-									},
-								},
-							},
-						},
-					},
 				},
 			},
 		},
 		{
 			name: "__",
-<<<<<<< HEAD
-			pos:  position{line: 514, col: 1, offset: 15185},
+			pos:  position{line: 514, col: 1, offset: 15170},
 			expr: &zeroOrMoreExpr{
-				pos: position{line: 514, col: 6, offset: 15192},
+				pos: position{line: 514, col: 6, offset: 15177},
 				expr: &choiceExpr{
-					pos: position{line: 514, col: 8, offset: 15194},
+					pos: position{line: 514, col: 8, offset: 15179},
 					alternatives: []interface{}{
 						&ruleRefExpr{
-							pos:  position{line: 514, col: 8, offset: 15194},
+							pos:  position{line: 514, col: 8, offset: 15179},
 							name: "Whitespace",
 						},
 						&ruleRefExpr{
-							pos:  position{line: 514, col: 21, offset: 15207},
+							pos:  position{line: 514, col: 21, offset: 15192},
 							name: "EOL",
 						},
 						&ruleRefExpr{
-							pos:  position{line: 514, col: 27, offset: 15213},
-=======
-			pos:  position{line: 492, col: 1, offset: 14438},
+							pos:  position{line: 514, col: 27, offset: 15198},
+							name: "Comment",
+						},
+					},
+				},
+			},
+		},
+		{
+			name: "_",
+			pos:  position{line: 515, col: 1, offset: 15209},
 			expr: &zeroOrMoreExpr{
-				pos: position{line: 492, col: 6, offset: 14445},
+				pos: position{line: 515, col: 5, offset: 15215},
 				expr: &choiceExpr{
-					pos: position{line: 492, col: 8, offset: 14447},
+					pos: position{line: 515, col: 7, offset: 15217},
 					alternatives: []interface{}{
 						&ruleRefExpr{
-							pos:  position{line: 492, col: 8, offset: 14447},
+							pos:  position{line: 515, col: 7, offset: 15217},
 							name: "Whitespace",
 						},
 						&ruleRefExpr{
-							pos:  position{line: 492, col: 21, offset: 14460},
-							name: "EOL",
-						},
-						&ruleRefExpr{
-							pos:  position{line: 492, col: 27, offset: 14466},
->>>>>>> 0d548ea1
-							name: "Comment",
-						},
-					},
-				},
-			},
-		},
-		{
-			name: "_",
-<<<<<<< HEAD
-			pos:  position{line: 515, col: 1, offset: 15224},
+							pos:  position{line: 515, col: 20, offset: 15230},
+							name: "MultiLineCommentNoLineTerminator",
+						},
+					},
+				},
+			},
+		},
+		{
+			name: "WS",
+			pos:  position{line: 516, col: 1, offset: 15266},
 			expr: &zeroOrMoreExpr{
-				pos: position{line: 515, col: 5, offset: 15230},
-				expr: &choiceExpr{
-					pos: position{line: 515, col: 7, offset: 15232},
-					alternatives: []interface{}{
-						&ruleRefExpr{
-							pos:  position{line: 515, col: 7, offset: 15232},
-							name: "Whitespace",
-						},
-						&ruleRefExpr{
-							pos:  position{line: 515, col: 20, offset: 15245},
-=======
-			pos:  position{line: 493, col: 1, offset: 14477},
-			expr: &zeroOrMoreExpr{
-				pos: position{line: 493, col: 5, offset: 14483},
-				expr: &choiceExpr{
-					pos: position{line: 493, col: 7, offset: 14485},
-					alternatives: []interface{}{
-						&ruleRefExpr{
-							pos:  position{line: 493, col: 7, offset: 14485},
-							name: "Whitespace",
-						},
-						&ruleRefExpr{
-							pos:  position{line: 493, col: 20, offset: 14498},
->>>>>>> 0d548ea1
-							name: "MultiLineCommentNoLineTerminator",
-						},
-					},
-				},
-			},
-		},
-		{
-			name: "WS",
-<<<<<<< HEAD
-			pos:  position{line: 516, col: 1, offset: 15281},
-			expr: &zeroOrMoreExpr{
-				pos: position{line: 516, col: 6, offset: 15288},
+				pos: position{line: 516, col: 6, offset: 15273},
 				expr: &ruleRefExpr{
-					pos:  position{line: 516, col: 6, offset: 15288},
-=======
-			pos:  position{line: 494, col: 1, offset: 14534},
-			expr: &zeroOrMoreExpr{
-				pos: position{line: 494, col: 6, offset: 14541},
-				expr: &ruleRefExpr{
-					pos:  position{line: 494, col: 6, offset: 14541},
->>>>>>> 0d548ea1
+					pos:  position{line: 516, col: 6, offset: 15273},
 					name: "Whitespace",
 				},
 			},
 		},
 		{
 			name: "Whitespace",
-<<<<<<< HEAD
-			pos:  position{line: 518, col: 1, offset: 15301},
+			pos:  position{line: 518, col: 1, offset: 15286},
 			expr: &charClassMatcher{
-				pos:        position{line: 518, col: 14, offset: 15316},
-=======
-			pos:  position{line: 496, col: 1, offset: 14554},
-			expr: &charClassMatcher{
-				pos:        position{line: 496, col: 14, offset: 14569},
->>>>>>> 0d548ea1
+				pos:        position{line: 518, col: 14, offset: 15301},
 				val:        "[ \\t\\r]",
 				chars:      []rune{' ', '\t', '\r'},
 				ignoreCase: false,
@@ -3787,112 +2639,62 @@
 		},
 		{
 			name: "EOL",
-<<<<<<< HEAD
-			pos:  position{line: 519, col: 1, offset: 15324},
+			pos:  position{line: 519, col: 1, offset: 15309},
 			expr: &litMatcher{
-				pos:        position{line: 519, col: 7, offset: 15332},
-=======
-			pos:  position{line: 497, col: 1, offset: 14577},
-			expr: &litMatcher{
-				pos:        position{line: 497, col: 7, offset: 14585},
->>>>>>> 0d548ea1
+				pos:        position{line: 519, col: 7, offset: 15317},
 				val:        "\n",
 				ignoreCase: false,
 			},
 		},
 		{
 			name: "EOS",
-<<<<<<< HEAD
-			pos:  position{line: 520, col: 1, offset: 15337},
+			pos:  position{line: 520, col: 1, offset: 15322},
 			expr: &choiceExpr{
-				pos: position{line: 520, col: 7, offset: 15345},
+				pos: position{line: 520, col: 7, offset: 15330},
 				alternatives: []interface{}{
 					&seqExpr{
-						pos: position{line: 520, col: 7, offset: 15345},
+						pos: position{line: 520, col: 7, offset: 15330},
 						exprs: []interface{}{
 							&ruleRefExpr{
-								pos:  position{line: 520, col: 7, offset: 15345},
+								pos:  position{line: 520, col: 7, offset: 15330},
 								name: "__",
 							},
 							&litMatcher{
-								pos:        position{line: 520, col: 10, offset: 15348},
-=======
-			pos:  position{line: 498, col: 1, offset: 14590},
-			expr: &choiceExpr{
-				pos: position{line: 498, col: 7, offset: 14598},
-				alternatives: []interface{}{
+								pos:        position{line: 520, col: 10, offset: 15333},
+								val:        ";",
+								ignoreCase: false,
+							},
+						},
+					},
 					&seqExpr{
-						pos: position{line: 498, col: 7, offset: 14598},
+						pos: position{line: 520, col: 16, offset: 15339},
 						exprs: []interface{}{
 							&ruleRefExpr{
-								pos:  position{line: 498, col: 7, offset: 14598},
-								name: "__",
-							},
-							&litMatcher{
-								pos:        position{line: 498, col: 10, offset: 14601},
->>>>>>> 0d548ea1
-								val:        ";",
-								ignoreCase: false,
+								pos:  position{line: 520, col: 16, offset: 15339},
+								name: "_",
+							},
+							&zeroOrOneExpr{
+								pos: position{line: 520, col: 18, offset: 15341},
+								expr: &ruleRefExpr{
+									pos:  position{line: 520, col: 18, offset: 15341},
+									name: "SingleLineComment",
+								},
+							},
+							&ruleRefExpr{
+								pos:  position{line: 520, col: 37, offset: 15360},
+								name: "EOL",
 							},
 						},
 					},
 					&seqExpr{
-<<<<<<< HEAD
-						pos: position{line: 520, col: 16, offset: 15354},
+						pos: position{line: 520, col: 43, offset: 15366},
 						exprs: []interface{}{
 							&ruleRefExpr{
-								pos:  position{line: 520, col: 16, offset: 15354},
-								name: "_",
-							},
-							&zeroOrOneExpr{
-								pos: position{line: 520, col: 18, offset: 15356},
-								expr: &ruleRefExpr{
-									pos:  position{line: 520, col: 18, offset: 15356},
-=======
-						pos: position{line: 498, col: 16, offset: 14607},
-						exprs: []interface{}{
+								pos:  position{line: 520, col: 43, offset: 15366},
+								name: "__",
+							},
 							&ruleRefExpr{
-								pos:  position{line: 498, col: 16, offset: 14607},
-								name: "_",
-							},
-							&zeroOrOneExpr{
-								pos: position{line: 498, col: 18, offset: 14609},
-								expr: &ruleRefExpr{
-									pos:  position{line: 498, col: 18, offset: 14609},
->>>>>>> 0d548ea1
-									name: "SingleLineComment",
-								},
-							},
-							&ruleRefExpr{
-<<<<<<< HEAD
-								pos:  position{line: 520, col: 37, offset: 15375},
-=======
-								pos:  position{line: 498, col: 37, offset: 14628},
->>>>>>> 0d548ea1
-								name: "EOL",
-							},
-						},
-					},
-					&seqExpr{
-<<<<<<< HEAD
-						pos: position{line: 520, col: 43, offset: 15381},
-						exprs: []interface{}{
-							&ruleRefExpr{
-								pos:  position{line: 520, col: 43, offset: 15381},
-								name: "__",
-							},
-							&ruleRefExpr{
-								pos:  position{line: 520, col: 46, offset: 15384},
-=======
-						pos: position{line: 498, col: 43, offset: 14634},
-						exprs: []interface{}{
-							&ruleRefExpr{
-								pos:  position{line: 498, col: 43, offset: 14634},
-								name: "__",
-							},
-							&ruleRefExpr{
-								pos:  position{line: 498, col: 46, offset: 14637},
->>>>>>> 0d548ea1
+								pos:  position{line: 520, col: 46, offset: 15369},
 								name: "EOF",
 							},
 						},
@@ -3902,19 +2704,11 @@
 		},
 		{
 			name: "EOF",
-<<<<<<< HEAD
-			pos:  position{line: 522, col: 1, offset: 15389},
+			pos:  position{line: 522, col: 1, offset: 15374},
 			expr: &notExpr{
-				pos: position{line: 522, col: 7, offset: 15397},
+				pos: position{line: 522, col: 7, offset: 15382},
 				expr: &anyMatcher{
-					line: 522, col: 8, offset: 15398,
-=======
-			pos:  position{line: 500, col: 1, offset: 14642},
-			expr: &notExpr{
-				pos: position{line: 500, col: 7, offset: 14650},
-				expr: &anyMatcher{
-					line: 500, col: 8, offset: 14651,
->>>>>>> 0d548ea1
+					line: 522, col: 8, offset: 15383,
 				},
 			},
 		},
