--- conflicted
+++ resolved
@@ -41,7 +41,6 @@
 	Default
 )
 
-<<<<<<< HEAD
 func (f *FieldModifier) String() string {
 	switch *f {
 	case Required:
@@ -55,9 +54,7 @@
 	}
 }
 
-=======
 // IsThriftPrimitive indicates if the given type is a Thrift primitive type.
->>>>>>> 952455b1
 func IsThriftPrimitive(typ *Type) bool {
 	_, ok := thriftBaseTypes[typ.Name]
 	return ok
