package java

import (
	"fmt"
	"os"
	"path/filepath"
	"strings"
	"time"

	"github.com/Workiva/frugal/compiler/generator"
	"github.com/Workiva/frugal/compiler/globals"
	"github.com/Workiva/frugal/compiler/parser"
)

const (
	lang                     = "java"
	defaultOutputDir         = "gen-java"
	tab                      = "\t"
	tabtab                   = tab + tab
	tabtabtab                = tab + tab + tab
	tabtabtabtab             = tab + tab + tab + tab
	tabtabtabtabtab          = tab + tab + tab + tab + tab
	tabtabtabtabtabtab       = tab + tab + tab + tab + tab + tab
	tabtabtabtabtabtabtab    = tab + tab + tab + tab + tab + tab + tab
	tabtabtabtabtabtabtabtab = tab + tab + tab + tab + tab + tab + tab + tab
)

type Generator struct {
	*generator.BaseGenerator
	time time.Time
}

func NewGenerator(options map[string]string) generator.LanguageGenerator {
	return &Generator{
		&generator.BaseGenerator{Options: options},
		globals.Now,
	}
}

func (g *Generator) GenerateThrift() bool {
	return true
}

func (g *Generator) GetOutputDir(dir string) string {
	if pkg, ok := g.Frugal.Thrift.Namespace(lang); ok {
		path := generator.GetPackageComponents(pkg)
		dir = filepath.Join(append([]string{dir}, path...)...)
	}
	return dir
}

func (g *Generator) DefaultOutputDir() string {
	return defaultOutputDir
}

func (g *Generator) GenerateDependencies(dir string) error {
	return nil
}

func (g *Generator) GenerateFile(name, outputDir string, fileType generator.FileType) (*os.File, error) {
	switch fileType {
	case generator.PublishFile:
		return g.CreateFile(strings.Title(name)+"Publisher", outputDir, lang, false)
	case generator.SubscribeFile:
		return g.CreateFile(strings.Title(name)+"Subscriber", outputDir, lang, false)
	case generator.CombinedServiceFile:
		return g.CreateFile("F"+name, outputDir, lang, false)
	default:
		return nil, fmt.Errorf("frugal: Bad file type for Java generator: %s", fileType)
	}
}

func (g *Generator) GenerateDocStringComment(file *os.File) error {
	comment := fmt.Sprintf(
		"/**\n"+
			" * Autogenerated by Frugal Compiler (%s)\n"+
			" * DO NOT EDIT UNLESS YOU ARE SURE THAT YOU KNOW WHAT YOU ARE DOING\n"+
			" *  @generated\n"+
			" */",
		globals.Version)

	_, err := file.WriteString(comment)
	return err
}

func (g *Generator) GenerateServicePackage(file *os.File, s *parser.Service) error {
	return g.generatePackage(file)
}

func (g *Generator) GenerateScopePackage(file *os.File, s *parser.Scope) error {
	return g.generatePackage(file)
}

func (g *Generator) generatePackage(file *os.File) error {
	pkg, ok := g.Frugal.Thrift.Namespace(lang)
	if !ok {
		return nil
	}
	_, err := file.WriteString(fmt.Sprintf("package %s;", pkg))
	return err
}

func (g *Generator) GenerateServiceImports(file *os.File, s *parser.Service) error {
	imports := "import com.workiva.frugal.*;\n"
	imports += "import com.workiva.frugal.processor.FProcessor;\n"
	imports += "import com.workiva.frugal.processor.FProcessorFunction;\n"
	imports += "import com.workiva.frugal.registry.FAsyncCallback;\n"
	imports += "import com.workiva.frugal.registry.FClientRegistry;\n"
	imports += "import com.workiva.frugal.transport.FTransport;\n"
	imports += "import org.apache.thrift.TApplicationException;\n"
	imports += "import org.apache.thrift.TException;\n"
	imports += "import org.apache.thrift.protocol.TMessage;\n"
	imports += "import org.apache.thrift.protocol.TMessageType;\n"
	imports += "import org.apache.thrift.protocol.TProtocolUtil;\n"
	imports += "import org.apache.thrift.protocol.TType;\n"
	imports += "import org.apache.thrift.transport.TTransport;\n\n"

	imports += "import javax.annotation.Generated;\n"
<<<<<<< HEAD
=======
	imports += "// a comment\n"
	imports += "import java.util.HashMap;\n"
	imports += "import java.util.Map;\n"
>>>>>>> 97211c00
	imports += "import java.util.concurrent.BlockingQueue;\n"
	imports += "import java.util.concurrent.ArrayBlockingQueue;\n"
	imports += "import java.util.concurrent.TimeUnit;\n"

	_, err := file.WriteString(imports)
	return err
}

func (g *Generator) GenerateScopeImports(file *os.File, s *parser.Scope) error {
	imports := "import com.workiva.frugal.FContext;\n"
	imports += "import com.workiva.frugal.FScopeProvider;\n"
	imports += "import com.workiva.frugal.FSubscription;\n"
	imports += "import com.workiva.frugal.FProtocol;\n"
	imports += "import com.workiva.frugal.transport.FScopeTransport;\n"
	imports += "import org.apache.thrift.TException;\n"
	imports += "import org.apache.thrift.TApplicationException;\n"
	imports += "import org.apache.thrift.transport.TTransportException;\n"
	imports += "import org.apache.thrift.protocol.*;\n\n"

	imports += "import javax.annotation.Generated;\n"
	imports += "import java.util.logging.Logger;\n"

	_, err := file.WriteString(imports)
	return err
}

func (g *Generator) GenerateConstants(file *os.File, name string) error {
	return nil
}

func (g *Generator) GeneratePublisher(file *os.File, scope *parser.Scope) error {
	publisher := ""
	if scope.Comment != nil {
		publisher += g.GenerateBlockComment(scope.Comment, "")
	}
	publisher += fmt.Sprintf("@Generated(value = \"Autogenerated by Frugal Compiler (%s)\", "+
		"date = \"%s\")\n", globals.Version, g.time.Format("2006-1-2"))
	publisher += fmt.Sprintf("public class %sPublisher {\n\n", strings.Title(scope.Name))

	publisher += fmt.Sprintf(tab+"private static final String DELIMITER = \"%s\";\n\n", globals.TopicDelimiter)

	publisher += tab + "private final FScopeProvider provider;\n"
	publisher += tab + "private FScopeTransport transport;\n"
	publisher += tab + "private FProtocol protocol;\n\n"

	publisher += fmt.Sprintf(tab+"public %sPublisher(FScopeProvider provider) {\n", strings.Title(scope.Name))
	publisher += tabtab + "this.provider = provider;\n"
	publisher += tab + "}\n\n"

	publisher += tab + "public void open() throws TException {\n"
	publisher += tabtab + "FScopeProvider.Client client = provider.build();\n"
	publisher += tabtab + "transport = client.getTransport();\n"
	publisher += tabtab + "protocol = client.getProtocol();\n"
	publisher += tabtab + "transport.open();\n"
	publisher += tab + "}\n\n"

	publisher += tab + "public void close() throws TException {\n"
	publisher += tabtab + "transport.close();\n"
	publisher += tab + "}\n\n"

	args := ""
	if len(scope.Prefix.Variables) > 0 {
		for _, variable := range scope.Prefix.Variables {
			args = fmt.Sprintf("%sString %s, ", args, variable)
		}
	}
	prefix := ""
	for _, op := range scope.Operations {
		publisher += prefix
		prefix = "\n\n"
		if op.Comment != nil {
			publisher += g.GenerateBlockComment(op.Comment, tab)
		}
		publisher += fmt.Sprintf(tab+"public void publish%s(FContext ctx, %s%s req) throws TException {\n", op.Name, args, g.qualifiedParamName(op))
		publisher += fmt.Sprintf(tabtab+"String op = \"%s\";\n", op.Name)
		publisher += fmt.Sprintf(tabtab+"String prefix = %s;\n", generatePrefixStringTemplate(scope))
		publisher += tabtab + "String topic = String.format(\"%s" + strings.Title(scope.Name) + "%s%s\", prefix, DELIMITER, op);\n"
		publisher += tabtab + "transport.lockTopic(topic);\n"
		publisher += tabtab + "try {\n"
		publisher += tabtabtab + "protocol.writeRequestHeader(ctx);\n"
		publisher += tabtabtab + "protocol.writeMessageBegin(new TMessage(op, TMessageType.CALL, 0));\n"
		publisher += tabtabtab + "req.write(protocol);\n"
		publisher += tabtabtab + "protocol.writeMessageEnd();\n"
		publisher += tabtabtab + "transport.flush();\n"
		publisher += tabtab + "} catch (TException e) {\n"
		publisher += tabtabtab + "close();\n"
		publisher += tabtabtab + "throw e;\n"
		publisher += tabtab + "} finally {\n"
		publisher += tabtabtab + "transport.unlockTopic();\n"
		publisher += tabtab + "}\n"
		publisher += tab + "}\n"
	}

	publisher += "}"

	_, err := file.WriteString(publisher)
	return err
}

func generatePrefixStringTemplate(scope *parser.Scope) string {
	if len(scope.Prefix.Variables) == 0 {
		if scope.Prefix.String == "" {
			return `""`
		}
		return fmt.Sprintf(`"%s%s"`, scope.Prefix.String, globals.TopicDelimiter)
	}
	template := "String.format(\""
	template += scope.Prefix.Template()
	template += globals.TopicDelimiter + "\", "
	prefix := ""
	for _, variable := range scope.Prefix.Variables {
		template += prefix + variable
		prefix = ", "
	}
	template += ")"
	return template
}

func (g *Generator) GenerateSubscriber(file *os.File, scope *parser.Scope) error {
	subscriber := ""
	if scope.Comment != nil {
		subscriber += g.GenerateBlockComment(scope.Comment, "")
	}
	scopeName := strings.Title(scope.Name)
	subscriber += fmt.Sprintf("@Generated(value = \"Autogenerated by Frugal Compiler (%s)\", "+
		"date = \"%s\")\n", globals.Version, g.time.Format("2006-1-2"))
	subscriber += fmt.Sprintf("public class %sSubscriber {\n\n", scopeName)

	subscriber += fmt.Sprintf(tab+"private static final String DELIMITER = \"%s\";\n", globals.TopicDelimiter)
	subscriber += fmt.Sprintf(
		tab+"private static Logger LOGGER = Logger.getLogger(%sSubscriber.class.getName());\n\n", scopeName)

	subscriber += tab + "private final FScopeProvider provider;\n\n"

	subscriber += fmt.Sprintf(tab+"public %sSubscriber(FScopeProvider provider) {\n",
		strings.Title(scope.Name))
	subscriber += tabtab + "this.provider = provider;\n"
	subscriber += tab + "}\n\n"

	args := ""
	if len(scope.Prefix.Variables) > 0 {
		for _, variable := range scope.Prefix.Variables {
			args = fmt.Sprintf("%sString %s, ", args, variable)
		}
	}
	prefix := ""
	for _, op := range scope.Operations {
		subscriber += fmt.Sprintf(tab+"public interface %sHandler {\n", op.Name)
		subscriber += fmt.Sprintf(tabtab+"void on%s(FContext ctx, %s req);\n", op.Name, g.qualifiedParamName(op))
		subscriber += tab + "}\n\n"

		subscriber += prefix
		prefix = "\n\n"
		if op.Comment != nil {
			subscriber += g.GenerateBlockComment(op.Comment, tab)
		}
		subscriber += fmt.Sprintf(tab+"public FSubscription subscribe%s(%sfinal %sHandler handler) throws TException {\n",
			op.Name, args, op.Name)
		subscriber += fmt.Sprintf(tabtab+"final String op = \"%s\";\n", op.Name)
		subscriber += fmt.Sprintf(tabtab+"String prefix = %s;\n", generatePrefixStringTemplate(scope))
		subscriber += tabtab + "String topic = String.format(\"%s" + strings.Title(scope.Name) + "%s%s\", prefix, DELIMITER, op);\n"
		subscriber += tabtab + "final FScopeProvider.Client client = provider.build();\n"
		subscriber += tabtab + "FScopeTransport transport = client.getTransport();\n"
		subscriber += tabtab + "transport.subscribe(topic);\n\n"

		subscriber += tabtab + "final FSubscription sub = new FSubscription(topic, transport);\n"
		subscriber += tabtab + "new Thread(new Runnable() {\n"
		subscriber += tabtabtab + "public void run() {\n"
		subscriber += tabtabtabtab + "while (true) {\n"
		subscriber += tabtabtabtabtab + "try {\n"
		subscriber += tabtabtabtabtabtab + "FContext ctx = client.getProtocol().readRequestHeader();\n"
		subscriber += tabtabtabtabtabtab + fmt.Sprintf("%s received = recv%s(op, client.getProtocol());\n",
			g.qualifiedParamName(op), op.Name)
		subscriber += tabtabtabtabtabtab + fmt.Sprintf("handler.on%s(ctx, received);\n", op.Name)
		subscriber += tabtabtabtabtab + "} catch (TException e) {\n"
		subscriber += tabtabtabtabtabtab + "if (e instanceof TTransportException) {\n"
		subscriber += tabtabtabtabtabtabtab + "TTransportException transportException = (TTransportException) e;\n"
		subscriber += tabtabtabtabtabtabtab + "if (transportException.getType() == TTransportException.END_OF_FILE) {\n"
		subscriber += tabtabtabtabtabtabtabtab + "return;\n"
		subscriber += tabtabtabtabtabtabtab + "}\n"
		subscriber += tabtabtabtabtabtab + "}\n"
		subscriber += tabtabtabtabtabtab + fmt.Sprintf("LOGGER.severe(\"Subscriber recv%s error \" + e.getMessage());\n", op.Name)
		subscriber += tabtabtabtabtabtab + "sub.signal(e);\n"
		subscriber += tabtabtabtabtabtab + "sub.unsubscribe();\n"
		subscriber += tabtabtabtabtabtab + "return;\n"
		subscriber += tabtabtabtabtab + "}\n"
		subscriber += tabtabtabtab + "}\n"
		subscriber += tabtabtab + "}\n"
		subscriber += tabtab + "}).start();\n\n"

		subscriber += tabtab + "return sub;\n"
		subscriber += tab + "}\n\n"

		subscriber += tab + fmt.Sprintf("private %s recv%s(String op, FProtocol iprot) throws TException {\n", g.qualifiedParamName(op), op.Name)
		subscriber += tabtab + "TMessage msg = iprot.readMessageBegin();\n"
		subscriber += tabtab + "if (!msg.name.equals(op)) {\n"
		subscriber += tabtabtab + "TProtocolUtil.skip(iprot, TType.STRUCT);\n"
		subscriber += tabtabtab + "iprot.readMessageEnd();\n"
		subscriber += tabtabtab + "throw new TApplicationException(TApplicationException.UNKNOWN_METHOD);\n"
		subscriber += tabtab + "}\n"
		subscriber += tabtab + fmt.Sprintf("%s req = new %s();\n", g.qualifiedParamName(op), g.qualifiedParamName(op))
		subscriber += tabtab + "req.read(iprot);\n"
		subscriber += tabtab + "iprot.readMessageEnd();\n"
		subscriber += tabtab + "return req;\n"
		subscriber += tab + "}\n\n"
	}
	subscriber += "\n}"

	_, err := file.WriteString(subscriber)
	return err
}

func (g *Generator) GenerateService(file *os.File, s *parser.Service) error {
	contents := ""
	contents += fmt.Sprintf("@Generated(value = \"Autogenerated by Frugal Compiler (%s)\", "+
		"date = \"%s\")\n", globals.Version, g.time.Format("2006-1-2"))
	contents += fmt.Sprintf("public class F%s {\n\n", s.Name)
	contents += g.generateServiceInterface(s)
	contents += g.generateClient(s)
	contents += g.generateServer(s)

	_, err := file.WriteString(contents)
	return err
}

func (g *Generator) generateServiceInterface(service *parser.Service) string {
	contents := ""
	if service.Comment != nil {
		contents += g.GenerateBlockComment(service.Comment, tab)
	}
	contents += tab + "public interface Iface {\n\n"
	for _, method := range service.Methods {
		if method.Comment != nil {
			contents += g.GenerateBlockComment(method.Comment, tabtab)
		}
		contents += fmt.Sprintf(tabtab+"public %s %s(FContext ctx%s) %s;\n\n",
			g.generateReturnValue(method), method.Name, g.generateArgs(method.Arguments), g.generateExceptions(method.Exceptions))
	}
	contents += "}\n\n"
	return contents
}

func (g *Generator) generateReturnValue(method *parser.Method) string {
	if method.ReturnType == nil {
		return "void"
	}
	return g.getJavaTypeFromThriftType(method.ReturnType)
}

func (g *Generator) generateArgs(args []*parser.Field) string {
	argStr := ""
	for _, arg := range args {
		argStr += ", " + g.getJavaTypeFromThriftType(arg.Type) + " " + arg.Name
	}
	return argStr
}

func (g *Generator) generateClient(service *parser.Service) string {
	contents := tab + "public static class Client implements Iface {\n\n"
	contents += tabtab + "private static final Object WRITE_LOCK = new Object();\n\n"

	contents += tabtab + "private FTransport transport;\n"
	contents += tabtab + "private FProtocolFactory protocolFactory;\n"
	contents += tabtab + "private FProtocol inputProtocol;\n"
	contents += tabtab + "private FProtocol outputProtocol;\n\n"

	contents += tabtab + "public Client(FServiceProvider provider) {\n"
	contents += tabtabtab + "this.transport = provider.getTransport();\n"
	contents += tabtabtab + "this.transport.setRegistry(new FClientRegistry());\n"
	contents += tabtabtab + "this.protocolFactory = provider.getProtocolFactory();\n"
	contents += tabtabtab + "this.inputProtocol = this.protocolFactory.getProtocol(this.transport);\n"
	contents += tabtabtab + "this.outputProtocol = this.protocolFactory.getProtocol(this.transport);\n"
	contents += tabtab + "}\n\n"

	for _, method := range service.Methods {
		contents += g.generateClientMethod(service, method)
	}
	contents += tab + "}\n\n"

	return contents
}

func (g *Generator) generateClientMethod(service *parser.Service, method *parser.Method) string {
	servTitle := strings.Title(service.Name)

	contents := ""
	if method.Comment != nil {
		contents += g.GenerateBlockComment(method.Comment, tabtab)
	}
	contents += tabtab + fmt.Sprintf("public %s %s(FContext ctx%s) %s {\n",
		g.generateReturnValue(method), method.Name, g.generateArgs(method.Arguments), g.generateExceptions(method.Exceptions))
	contents += tabtabtab + "FProtocol oprot = this.outputProtocol;\n"
	contents += tabtabtab + "BlockingQueue<Object> result = new ArrayBlockingQueue<>(1);\n"
	contents += tabtabtab + fmt.Sprintf("this.transport.register(ctx, recv%sHandler(ctx, result));\n", strings.Title(method.Name))
	contents += tabtabtab + "try {\n"
	contents += tabtabtabtab + "synchronized (WRITE_LOCK) {\n"
	contents += tabtabtabtabtab + "oprot.writeRequestHeader(ctx);\n"
	contents += tabtabtabtabtab + fmt.Sprintf("oprot.writeMessageBegin(new TMessage(\"%s\", TMessageType.CALL, 0));\n", method.Name)
	contents += tabtabtabtabtab + fmt.Sprintf("%s.%s_args args = new %s.%s_args();\n", servTitle, method.Name, servTitle, method.Name)
	for _, arg := range method.Arguments {
		contents += tabtabtabtabtab + fmt.Sprintf("args.set%s(%s);\n", strings.Title(arg.Name), arg.Name)
	}
	contents += tabtabtabtabtab + "args.write(oprot);\n"
	contents += tabtabtabtabtab + "oprot.writeMessageEnd();\n"
	contents += tabtabtabtabtab + "oprot.getTransport().flush();\n"
	contents += tabtabtabtab + "}\n\n"

	contents += tabtabtabtab + "Object res = null;\n"
	contents += tabtabtabtab + "try {\n"
	contents += tabtabtabtabtab + "res = result.poll(ctx.getTimeout(), TimeUnit.MILLISECONDS);\n"
	contents += tabtabtabtab + "} catch (InterruptedException e) {\n"
	contents += tabtabtabtabtab + fmt.Sprintf(
		"throw new TApplicationException(TApplicationException.INTERNAL_ERROR, \"%s interrupted: \" + e.getMessage());\n",
		method.Name)
	contents += tabtabtabtab + "}\n"
	contents += tabtabtabtab + "if (res == null) {\n"
	contents += tabtabtabtabtab + fmt.Sprintf("throw new FTimeoutException(\"%s timed out\");\n", method.Name)
	contents += tabtabtabtab + "}\n"
	contents += tabtabtabtab + "if (res instanceof TException) {\n"
	contents += tabtabtabtabtab + "throw (TException) res;\n"
	contents += tabtabtabtab + "}\n"
	contents += tabtabtabtab + fmt.Sprintf("%s.%s_result r = (%s.%s_result) res;\n", servTitle, method.Name, servTitle, method.Name)
	if method.ReturnType != nil {
		contents += tabtabtabtab + "if (r.isSetSuccess()) {\n"
		contents += tabtabtabtabtab + "return r.success;\n"
		contents += tabtabtabtab + "}\n"
	}
	for _, exception := range method.Exceptions {
		contents += tabtabtabtab + fmt.Sprintf("if (r.%s != null) {\n", exception.Name)
		contents += tabtabtabtabtab + fmt.Sprintf("throw r.%s;\n", exception.Name)
		contents += tabtabtabtab + "}\n"
	}
	if method.ReturnType != nil {
		contents += tabtabtabtab + fmt.Sprintf(
			"throw new TApplicationException(TApplicationException.MISSING_RESULT, \"%s failed: unknown result\");\n",
			method.Name)
	}
	contents += tabtabtab + "} finally {\n"
	contents += tabtabtabtab + "this.transport.unregister(ctx);\n"
	contents += tabtabtab + "}\n"
	contents += tabtab + "}\n\n"

	contents += tabtab + fmt.Sprintf(
		"private FAsyncCallback recv%sHandler(final FContext ctx, final BlockingQueue<Object> result) {\n",
		strings.Title(method.Name))
	contents += tabtabtab + "return new FAsyncCallback() {\n"
	contents += tabtabtabtab + "public void onMessage(TTransport tr) throws TException {\n"
	contents += tabtabtabtabtab + "FProtocol iprot = Client.this.protocolFactory.getProtocol(tr);\n"
	contents += tabtabtabtabtab + "try {\n"
	contents += tabtabtabtabtabtab + "iprot.readResponseHeader(ctx);\n"
	contents += tabtabtabtabtabtab + "TMessage message = iprot.readMessageBegin();\n"
	contents += tabtabtabtabtabtab + fmt.Sprintf("if (!message.name.equals(\"%s\")) {\n", method.Name)
	contents += tabtabtabtabtabtabtab + fmt.Sprintf(
		"throw new TApplicationException(TApplicationException.WRONG_METHOD_NAME, \"%s failed: wrong method name\");\n",
		method.Name)
	contents += tabtabtabtabtabtab + "}\n"
	contents += tabtabtabtabtabtab + "if (message.type == TMessageType.EXCEPTION) {\n"
	contents += tabtabtabtabtabtabtab + "TApplicationException e = TApplicationException.read(iprot);\n"
	contents += tabtabtabtabtabtabtab + "iprot.readMessageEnd();\n"
	contents += tabtabtabtabtabtabtab + "throw e;\n"
	contents += tabtabtabtabtabtab + "}\n"
	contents += tabtabtabtabtabtab + "if (message.type != TMessageType.REPLY) {\n"
	contents += tabtabtabtabtabtabtab + fmt.Sprintf(
		"throw new TApplicationException(TApplicationException.INVALID_MESSAGE_TYPE, \"%s failed: invalid message type\");\n",
		method.Name)
	contents += tabtabtabtabtabtab + "}\n"
	contents += tabtabtabtabtabtab + fmt.Sprintf("%s.%s_result res = new %s.%s_result();\n", servTitle, method.Name, servTitle, method.Name)
	contents += tabtabtabtabtabtab + "res.read(iprot);\n"
	contents += tabtabtabtabtabtab + "iprot.readMessageEnd();\n"
	contents += tabtabtabtabtabtab + "try {\n"
	contents += tabtabtabtabtabtabtab + "result.put(res);\n"
	contents += tabtabtabtabtabtab + "} catch (InterruptedException e) {\n"
	contents += tabtabtabtabtabtabtab + fmt.Sprintf(
		"throw new TApplicationException(TApplicationException.INTERNAL_ERROR, \"%s interrupted: \" + e.getMessage());\n",
		method.Name)
	contents += tabtabtabtabtabtab + "}\n"
	contents += tabtabtabtabtab + "} catch (TException e) {\n"
	contents += tabtabtabtabtabtab + "try {\n"
	contents += tabtabtabtabtabtabtab + "result.put(e);\n"
	contents += tabtabtabtabtabtab + "} finally {\n"
	contents += tabtabtabtabtabtabtab + "throw e;\n"
	contents += tabtabtabtabtabtab + "}\n"
	contents += tabtabtabtabtab + "}\n"
	contents += tabtabtabtab + "}\n"
	contents += tabtabtab + "};\n"
	contents += tabtab + "}\n\n"

	return contents
}

func (g *Generator) generateExceptions(exceptions []*parser.Field) string {
	contents := "throws TException"
	for _, exception := range exceptions {
		contents += ", " + exception.Type.String()
	}
	return contents
}

func (g *Generator) generateServer(service *parser.Service) string {
	servTitle := strings.Title(service.Name)

	contents := ""
	contents += tab + "public static class Processor implements FProcessor {\n\n"

	contents += tabtab + "private static final Object WRITE_LOCK = new Object();\n\n"

	contents += tabtab + "private java.util.Map<String, FProcessorFunction> processorMap = new java.util.HashMap<>();\n\n"

	contents += tabtab + "public Processor(Iface handler) {\n"
	for _, method := range service.Methods {
		contents += tabtabtab + fmt.Sprintf("this.processorMap.put(\"%s\", new %s(handler));\n", method.Name, strings.Title(method.Name))
	}
	contents += tabtab + "}\n\n"

	contents += tabtab + "public void process(FProtocol iprot, FProtocol oprot) throws TException {\n"
	contents += tabtabtab + "FContext ctx = iprot.readRequestHeader();\n"
	contents += tabtabtab + "TMessage message = iprot.readMessageBegin();\n"
	contents += tabtabtab + "FProcessorFunction processor = this.processorMap.get(message.name);\n"
	contents += tabtabtab + "if (processor != null) {\n"
	contents += tabtabtabtab + "processor.process(ctx, iprot, oprot);\n"
	contents += tabtabtabtab + "return;\n"
	contents += tabtabtab + "}\n"
	contents += tabtabtab + "TProtocolUtil.skip(iprot, TType.STRUCT);\n"
	contents += tabtabtab + "iprot.readMessageEnd();\n"
	contents += tabtabtab + "TApplicationException e = new TApplicationException(TApplicationException.UNKNOWN_METHOD, \"Unknown function \" + message.name);\n"
	contents += tabtabtab + "synchronized (WRITE_LOCK) {\n"
	contents += tabtabtabtab + "oprot.writeResponseHeader(ctx);\n"
	contents += tabtabtabtab + "oprot.writeMessageBegin(new TMessage(message.name, TMessageType.EXCEPTION, 0));\n"
	contents += tabtabtabtab + "e.write(oprot);\n"
	contents += tabtabtabtab + "oprot.writeMessageEnd();\n"
	contents += tabtabtabtab + "oprot.getTransport().flush();\n"
	contents += tabtabtab + "}\n"
	contents += tabtabtab + "throw e;\n"
	contents += tabtab + "}\n\n"

	for _, method := range service.Methods {
		contents += tabtab + fmt.Sprintf("private static class %s implements FProcessorFunction {\n\n", strings.Title(method.Name))

		contents += tabtabtab + "private Iface handler;\n\n"

		contents += tabtabtab + fmt.Sprintf("public %s(Iface handler) {\n", strings.Title(method.Name))
		contents += tabtabtabtab + "this.handler = handler;\n"
		contents += tabtabtab + "}\n\n"

		contents += tabtabtab + "public void process(FContext ctx, FProtocol iprot, FProtocol oprot) throws TException {\n"
		contents += tabtabtabtab + fmt.Sprintf("%s.%s_args args = new %s.%s_args();\n", servTitle, method.Name, servTitle, method.Name)
		contents += tabtabtabtab + "try {\n"
		contents += tabtabtabtabtab + "args.read(iprot);\n"
		contents += tabtabtabtab + "} catch (TException e) {\n"
		contents += tabtabtabtabtab + "iprot.readMessageEnd();\n"
		contents += tabtabtabtabtab + "TApplicationException x = new TApplicationException(TApplicationException.PROTOCOL_ERROR, e.getMessage());\n"
		contents += tabtabtabtabtab + "synchronized (WRITE_LOCK) {\n"
		contents += tabtabtabtabtabtab + "oprot.writeResponseHeader(ctx);\n"
		contents += tabtabtabtabtabtab + fmt.Sprintf("oprot.writeMessageBegin(new TMessage(\"%s\", TMessageType.EXCEPTION, 0));\n", method.Name)
		contents += tabtabtabtabtabtab + "x.write(oprot);\n"
		contents += tabtabtabtabtabtab + "oprot.writeMessageEnd();\n"
		contents += tabtabtabtabtabtab + "oprot.getTransport().flush();\n"
		contents += tabtabtabtabtab + "}\n"
		contents += tabtabtabtabtab + "throw x;\n"
		contents += tabtabtabtab + "}\n\n"

		contents += tabtabtabtab + "iprot.readMessageEnd();\n"
		contents += tabtabtabtab + fmt.Sprintf("%s.%s_result result = new %s.%s_result();\n", servTitle, method.Name, servTitle, method.Name)
		contents += tabtabtabtab + "try {\n"
		if method.ReturnType == nil {
			contents += tabtabtabtabtab + fmt.Sprintf("this.handler.%s(%s);\n", method.Name, g.generateCallArgs(method.Arguments))
		} else {
			contents += tabtabtabtabtab + fmt.Sprintf("result.success = this.handler.%s(%s);\n", method.Name, g.generateCallArgs(method.Arguments))
			contents += tabtabtabtabtab + "result.setSuccessIsSet(true);\n"
		}
		for _, exception := range method.Exceptions {
			contents += tabtabtabtab + fmt.Sprintf("} catch (%s %s) {\n", exception.Type, exception.Name)
			contents += tabtabtabtabtab + fmt.Sprintf("result.%s = %s;\n", exception.Name, exception.Name)
		}
		contents += tabtabtabtab + "} catch (TException e) {\n"
		contents += tabtabtabtabtab + fmt.Sprintf(
			"TApplicationException x = new TApplicationException(TApplicationException.INTERNAL_ERROR, \"Internal error processing %s: \" + e.getMessage());\n",
			method.Name)
		contents += tabtabtabtabtab + "synchronized (WRITE_LOCK) {\n"
		contents += tabtabtabtabtabtab + "oprot.writeResponseHeader(ctx);\n"
		contents += tabtabtabtabtabtab + fmt.Sprintf("oprot.writeMessageBegin(new TMessage(\"%s\", TMessageType.EXCEPTION, 0));\n", method.Name)
		contents += tabtabtabtabtabtab + "x.write(oprot);\n"
		contents += tabtabtabtabtabtab + "oprot.writeMessageEnd();\n"
		contents += tabtabtabtabtabtab + "oprot.getTransport().flush();\n"
		contents += tabtabtabtabtab + "}\n"
		contents += tabtabtabtabtab + "throw e;\n"
		contents += tabtabtabtab + "}\n"
		contents += tabtabtabtab + "synchronized (WRITE_LOCK) {\n"
		contents += tabtabtabtabtab + "oprot.writeResponseHeader(ctx);\n"
		contents += tabtabtabtabtab + fmt.Sprintf("oprot.writeMessageBegin(new TMessage(\"%s\", TMessageType.REPLY, 0));\n", method.Name)
		contents += tabtabtabtabtab + "result.write(oprot);\n"
		contents += tabtabtabtabtab + "oprot.writeMessageEnd();\n"
		contents += tabtabtabtabtab + "oprot.getTransport().flush();\n"
		contents += tabtabtabtab + "}\n"
		contents += tabtabtab + "}\n"
		contents += tabtab + "}\n\n"
	}
	contents += tab + "}\n\n"
	contents += "}"

	return contents
}

func (g *Generator) generateCallArgs(args []*parser.Field) string {
	contents := "ctx"
	for _, arg := range args {
		contents += ", args." + arg.Name
	}
	return contents
}

func (g *Generator) getJavaTypeFromThriftType(t *parser.Type) string {
	if t == nil {
		return "void"
	}
	typeName := g.Frugal.UnderlyingType(t)
	switch typeName {
	case "bool":
		return "boolean"
	case "byte":
		return "byte"
	case "i16":
		return "short"
	case "i32":
		return "int"
	case "i64":
		return "long"
	case "double":
		return "double"
	case "string":
		return "String"
	case "binary":
		return "java.nio.ByteBuffer"
	case "list":
		return fmt.Sprintf("java.util.List<%s>",
			containerType(g.getJavaTypeFromThriftType(t.ValueType)))
	case "set":
		return fmt.Sprintf("java.util.Set<%s>",
			containerType(g.getJavaTypeFromThriftType(t.ValueType)))
	case "map":
		return fmt.Sprintf("java.util.Map<%s, %s>",
			containerType(g.getJavaTypeFromThriftType(t.KeyType)),
			containerType(g.getJavaTypeFromThriftType(t.ValueType)))
	default:
		// This is a custom type, return a pointer to it
		return g.qualifiedTypeName(t)
	}
}

func containerType(typeName string) string {
	switch typeName {
	case "boolean", "byte", "short", "int", "long", "double":
		return strings.Title(typeName)
	default:
		return typeName
	}
}

func (g *Generator) qualifiedTypeName(t *parser.Type) string {
	param := t.ParamName()
	include := t.IncludeName()
	if include != "" {
		namespace, ok := g.Frugal.NamespaceForInclude(include, lang)
		if !ok {
			namespace = include
		}
		param = fmt.Sprintf("%s.%s", namespace, param)
	}
	return param
}

func (g *Generator) qualifiedParamName(op *parser.Operation) string {
	param := op.ParamName()
	include := op.IncludeName()
	if include != "" {
		namespace, ok := g.Frugal.NamespaceForInclude(include, lang)
		if ok {
			param = fmt.Sprintf("%s.%s", namespace, param)
		}
	}
	return param
}<|MERGE_RESOLUTION|>--- conflicted
+++ resolved
@@ -116,12 +116,6 @@
 	imports += "import org.apache.thrift.transport.TTransport;\n\n"
 
 	imports += "import javax.annotation.Generated;\n"
-<<<<<<< HEAD
-=======
-	imports += "// a comment\n"
-	imports += "import java.util.HashMap;\n"
-	imports += "import java.util.Map;\n"
->>>>>>> 97211c00
 	imports += "import java.util.concurrent.BlockingQueue;\n"
 	imports += "import java.util.concurrent.ArrayBlockingQueue;\n"
 	imports += "import java.util.concurrent.TimeUnit;\n"
