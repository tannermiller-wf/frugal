package java

import (
	"fmt"
	"os"
	"path/filepath"
	"strconv"
	"strings"
	"time"
	"unicode"

	"github.com/Workiva/frugal/compiler/generator"
	"github.com/Workiva/frugal/compiler/globals"
	"github.com/Workiva/frugal/compiler/parser"
)

const (
	lang                        = "java"
	defaultOutputDir            = "gen-java"
	tab                         = "\t"
	generatedAnnotations        = "generated_annotations"
	tabtab                      = tab + tab
	tabtabtab                   = tab + tab + tab
	tabtabtabtab                = tab + tab + tab + tab
	tabtabtabtabtab             = tab + tab + tab + tab + tab
	tabtabtabtabtabtab          = tab + tab + tab + tab + tab + tab
	tabtabtabtabtabtabtab       = tab + tab + tab + tab + tab + tab + tab
	tabtabtabtabtabtabtabtab    = tab + tab + tab + tab + tab + tab + tab + tab
	tabtabtabtabtabtabtabtabtab = tab + tab + tab + tab + tab + tab + tab + tab + tab
)

type Generator struct {
	*generator.BaseGenerator
	time      time.Time
	outputDir string
}

func NewGenerator(options map[string]string) generator.LanguageGenerator {
	return &Generator{
		&generator.BaseGenerator{Options: options},
		globals.Now,
		"",
	}
}

// ADTs would be really nice
type IsSetType int64

const (
	IsSetNone IsSetType = iota
	IsSetBitfield
	IsSetBitSet
)

// This is how java does isset checks, I'm open to changing this.
func (g *Generator) getIsSetType(s *parser.Struct) (IsSetType, string) {
	primitiveCount := 0
	for _, field := range s.Fields {
		if g.isJavaPrimitive(field.Type) {
			primitiveCount += 1
		}
	}

	switch {
	case primitiveCount == 0:
		return IsSetNone, ""
	case 0 < primitiveCount && primitiveCount <= 8:
		return IsSetBitfield, "byte"
	case 8 < primitiveCount && primitiveCount <= 16:
		return IsSetBitfield, "short"
	case 16 < primitiveCount && primitiveCount <= 32:
		return IsSetBitfield, "int"
	case 32 < primitiveCount && primitiveCount <= 64:
		return IsSetBitfield, "long"
	default:
		return IsSetBitSet, ""
	}
}

func (g *Generator) SetupGenerator(outputDir string) error {
	g.outputDir = outputDir
	return nil
}

func (g *Generator) TeardownGenerator() error {
	return nil
}

func (g *Generator) GenerateConstantsContents(constants []*parser.Constant) error {
	if len(constants) == 0 {
		return nil
	}

	contents := ""

	if g.includeGeneratedAnnotation() {
		contents += g.generatedAnnotation()
	}
	contents += fmt.Sprintf("public class %sConstants {\n", g.Frugal.Name)

	for _, constant := range constants {
		val := g.generateConstantValueWrapper(constant.Name, constant.Type, constant.Value, true, true)
		contents += fmt.Sprintf("%s\n", val)
	}

	contents += "}\n"

	file, err := g.GenerateFile(fmt.Sprintf("%sConstants", g.Frugal.Name), g.outputDir, generator.ObjectFile)
	defer file.Close()
	if err != nil {
		return err
	}

	if err = g.initStructFile(file); err != nil {
		return err
	}
	_, err = file.WriteString(contents)

	return err
}

// generateConstantValueWrapper generates a constant value. Unlike other languages,
// constants can't be initialized in a single expression, so temp variables
// are needed. Due to this, the entire constant, not just the value, is
// generated.
func (g *Generator) generateConstantValueWrapper(fieldName string, t *parser.Type, value interface{}, declare, needsStatic bool) string {
	underlyingType := g.Frugal.UnderlyingType(t)
	contents := tabtab

	if needsStatic {
		contents += "public static final "
	}
	if declare {
		contents += g.getJavaTypeFromThriftType(underlyingType) + " "
	}

	if value == nil {
		return fmt.Sprintf("%s%s = %s;\n", contents, fieldName, "null")
	}

	if underlyingType.IsPrimitive() || g.Frugal.IsEnum(underlyingType) {
		_, val := g.generateConstantValueRec(t, value)
		return fmt.Sprintf("%s%s = %s;\n", contents, fieldName, val)
	} else if g.Frugal.IsStruct(underlyingType) {
		var s *parser.Struct
		for _, potential := range g.Frugal.Thrift.Structs {
			if underlyingType.Name == potential.Name {
				s = potential
				break
			}
		}

		contents += fmt.Sprintf("%s = new %s();\n", fieldName, g.getJavaTypeFromThriftType(underlyingType))

		ind := tabtab
		if needsStatic {
			contents += ind + "static {\n"
			ind += tab
		}

		for _, pair := range value.([]parser.KeyValue) {
			name := pair.Key.(string)
			for _, field := range s.Fields {
				if name == field.Name {
					preamble, val := g.generateConstantValueRec(field.Type, pair.Value)
					contents += preamble
					contents += fmt.Sprintf(ind+"%s.set%s(%s);\n", fieldName, strings.Title(name), val)
				}
			}
		}

		if needsStatic {
			contents += tabtab + "}\n"
		}

		return contents
	} else if underlyingType.IsContainer() {
		switch underlyingType.Name {
		case "list":
			contents += fmt.Sprintf("%s = new ArrayList<%s>();\n", fieldName, containerType(g.getJavaTypeFromThriftType(underlyingType.ValueType)))
			ind := tabtab
			if needsStatic {
				contents += ind + "static {\n"
				ind += tab
			}

			for _, v := range value.([]interface{}) {
				preamble, val := g.generateConstantValueRec(underlyingType.ValueType, v)
				contents += preamble
				contents += fmt.Sprintf(ind+"%s.add(%s);\n", fieldName, val)
			}

			if needsStatic {
				contents += tabtab + "}\n"
			}
			return contents
		case "set":
			contents += fmt.Sprintf("%s = new HashSet<%s>();\n", fieldName, containerType(g.getJavaTypeFromThriftType(underlyingType.ValueType)))
			ind := tabtab
			if needsStatic {
				contents += ind + "static {\n"
				ind += tab
			}

			for _, v := range value.([]interface{}) {
				preamble, val := g.generateConstantValueRec(underlyingType.ValueType, v)
				contents += preamble
				contents += fmt.Sprintf(ind+"%s.add(%s);\n", fieldName, val)
			}

			if needsStatic {
				contents += tabtab + "}\n"
			}
			return contents
		case "map":
			contents += fmt.Sprintf("%s = new HashMap<%s,%s>();\n",
				fieldName, containerType(g.getJavaTypeFromThriftType(underlyingType.KeyType)),
				containerType(g.getJavaTypeFromThriftType(underlyingType.ValueType)))
			ind := tabtab
			if needsStatic {
				contents += tabtab + "static {\n"
				ind += tab
			}

			for _, pair := range value.([]parser.KeyValue) {
				preamble, key := g.generateConstantValueRec(underlyingType.KeyType, pair.Key)
				contents += preamble
				preamble, val := g.generateConstantValueRec(underlyingType.ValueType, pair.Value)
				contents += preamble
				contents += fmt.Sprintf(ind+"%s.put(%s, %s);\n", fieldName, key, val)
			}

			if needsStatic {
				contents += tabtab + "}\n"
			}
			return contents
		}
	}

	panic("Unrecognized type: " + underlyingType.Name)
}

func (g *Generator) generateEnumConstValue(frugal *parser.Frugal, pieces []string, t *parser.Type) (string, bool) {
	for _, enum := range frugal.Thrift.Enums {
		if pieces[0] == enum.Name {
			for _, value := range enum.Values {
				if pieces[1] == value.Name {
					return fmt.Sprintf("%s.%s", g.getJavaTypeFromThriftType(t), value.Name), true
				}
			}
			panic(fmt.Sprintf("referenced value '%s' of enum '%s' doesn't exist", pieces[1], pieces[0]))
		}
	}
	return "", false
}

func (g *Generator) generateEnumConstFromValue(t *parser.Type, value int) string {
	frugal := g.Frugal
	if t.IncludeName() != "" {
		// The type is from an include
		frugal = g.Frugal.ParsedIncludes[t.IncludeName()]
	}

	for _, enum := range frugal.Thrift.Enums {
		if enum.Name == t.ParamName() {
			// found the enum
			for _, enumValue := range enum.Values {
				if enumValue.Value == value {
					// found the value
					return fmt.Sprintf("%s.%s", g.getJavaTypeFromThriftType(t), enumValue.Name)
				}
			}
		}
	}

	panic("value not found")
}

func (g *Generator) generateConstantValueRec(t *parser.Type, value interface{}) (string, string) {
	underlyingType := g.Frugal.UnderlyingType(t)

	// TODO consolidate this between generators
	// If the value being referenced is of type Identifier, it's referencing
	// another constant. Need to recurse to get that value.
	identifier, ok := value.(parser.Identifier)
	if ok {
		name := string(identifier)

		// split based on '.', if present, it should be from an include
		pieces := strings.Split(name, ".")
		if len(pieces) == 1 {
			// From this file
			for _, constant := range g.Frugal.Thrift.Constants {
				if name == constant.Name {
					return g.generateConstantValueRec(t, constant.Value)
				}
			}
		} else if len(pieces) == 2 {
			// Either from an include, or part of an enum
			val, ok := g.generateEnumConstValue(g.Frugal, pieces, underlyingType)
			if ok {
				return "", val
			}

			// If not part of an enum, it's from an include
			include, ok := g.Frugal.ParsedIncludes[pieces[0]]
			if !ok {
				panic(fmt.Sprintf("referenced include '%s' in constant '%s' not present", pieces[0], name))
			}
			for _, constant := range include.Thrift.Constants {
				if pieces[1] == constant.Name {
					return g.generateConstantValueRec(t, constant.Value)
				}
			}
		} else if len(pieces) == 3 {
			// enum from an include
			include, ok := g.Frugal.ParsedIncludes[pieces[0]]
			if !ok {
				panic(fmt.Sprintf("referenced include '%s' in constant '%s' not present", pieces[0], name))
			}

			val, ok := g.generateEnumConstValue(include, pieces[1:], underlyingType)
			if ok {
				return "", val
			}
		}

		panic("referenced constant doesn't exist: " + name)
	}

	if underlyingType.IsPrimitive() {
		switch underlyingType.Name {
		case "bool":
			return "", fmt.Sprintf("%v", value)
		case "byte", "i8":
			return "", fmt.Sprintf("(byte)%v", value)
		case "i16":
			return "", fmt.Sprintf("(short)%v", value)
		case "i32":
			return "", fmt.Sprintf("%v", value)
		case "i64":
			return "", fmt.Sprintf("%vL", value)
		case "double":
			return "", fmt.Sprintf("%v", value)
		case "string":
			return "", fmt.Sprintf("%v", strconv.Quote(value.(string)))
		case "binary":
			return "", fmt.Sprintf("java.nio.ByteBuffer.wrap(\"%v\".getBytes())", value)
		}
	} else if g.Frugal.IsEnum(underlyingType) {
		return "", g.generateEnumConstFromValue(underlyingType, int(value.(int64)))
	}
	elem := g.GetElem()
	preamble := g.generateConstantValueWrapper(elem, t, value, true, false)
	return preamble, elem

}

func (g *Generator) GenerateTypeDef(*parser.TypeDef) error {
	// No typedefs in java
	return nil
}

func (g *Generator) GenerateEnum(enum *parser.Enum) error {
	contents := ""
	contents += fmt.Sprintf("public enum %s implements org.apache.thrift.TEnum {\n", enum.Name)
	for idx, value := range enum.Values {
		terminator := ","
		if idx == len(enum.Values)-1 {
			terminator = ";"
		}
		contents += fmt.Sprintf(tab+"%s(%d)%s\n", value.Name, value.Value, terminator)
	}
	contents += "\n"

	contents += tab + "private final int value;\n\n"
	contents += fmt.Sprintf(tab+"private %s(int value) {\n", enum.Name)
	contents += tabtab + "this.value = value;\n"
	contents += tab + "}\n\n"

	contents += tab + "public int getValue() {\n"
	contents += tabtab + "return value;\n"
	contents += tab + "}\n\n"

	contents += fmt.Sprintf(tab+"public static %s findByValue(int value) {\n", enum.Name)
	contents += tabtab + "switch (value) {\n"
	for _, value := range enum.Values {
		contents += fmt.Sprintf(tabtabtab+"case %d:\n", value.Value)
		contents += fmt.Sprintf(tabtabtabtab+"return %s;\n", value.Name)
	}
	contents += tabtabtab + "default:\n"
	contents += tabtabtabtab + "return null;\n"
	contents += tabtab + "}\n"
	contents += tab + "}\n"

	contents += "}\n"

	file, err := g.GenerateFile(enum.Name, g.outputDir, generator.ObjectFile)
	defer file.Close()
	if err != nil {
		return err
	}

	if err = g.GenerateDocStringComment(file); err != nil {
		return err
	}
	if _, err = file.WriteString("\n"); err != nil {
		return err
	}
	if err = g.generatePackage(file); err != nil {
		return err
	}
	if _, err = file.WriteString("\n\n"); err != nil {
		return err
	}
	if err = g.GenerateEnumImports(file); err != nil {
		return err
	}

	_, err = file.WriteString(contents)

	return err
}

func (g *Generator) initStructFile(file *os.File) error {
	if err := g.GenerateDocStringComment(file); err != nil {
		return err
	}
	if _, err := file.WriteString("\n"); err != nil {
		return err
	}
	if err := g.generatePackage(file); err != nil {
		return err
	}

	if _, err := file.WriteString("\n\n"); err != nil {
		return err
	}

	if err := g.GenerateStructImports(file); err != nil {
		return err
	}

	return nil
}

func (g *Generator) GenerateStruct(s *parser.Struct) error {
	file, err := g.GenerateFile(s.Name, g.outputDir, generator.ObjectFile)
	defer file.Close()
	if err != nil {
		return err
	}

	if err = g.initStructFile(file); err != nil {
		return err
	}

	_, err = file.WriteString(g.generateStruct(s, false, false))
	return err
}

func (g *Generator) GenerateUnion(union *parser.Struct) error {
	// I have no idea why java uses this convention as the fields really
	// should be optional...
	for _, field := range union.Fields {
		field.Modifier = parser.Default
	}

	file, err := g.GenerateFile(union.Name, g.outputDir, generator.ObjectFile)
	defer file.Close()
	if err != nil {
		return err
	}

	if err = g.initStructFile(file); err != nil {
		return err
	}

	contents := g.generateUnion(union, false, false)
	_, err = file.WriteString(contents)
	return err
}

func (g *Generator) generateUnion(union *parser.Struct, isArg, isResult bool) string {
	contents := ""

	if g.includeGeneratedAnnotation() && !isArg && !isResult {
		contents += g.generatedAnnotation()
	}

	static := ""
	if isArg || isResult {
		static = "static "
	}
	contents += fmt.Sprintf("public %sclass %s extends org.apache.thrift.TUnion<%s, %s._Fields> {\n",
		static, union.Name, union.Name, union.Name)

	contents += g.generateDescriptors(union)
	contents += g.generateFieldsEnum(union)
	contents += g.generateMetaDataMap(union)
	contents += g.generateUnionConstructors(union)
	contents += g.generateUnionFieldConstructors(union)
	contents += g.generateUnionCheckType(union)

	contents += g.generateUnionStandardRead(union)
	contents += g.generateUnionStandardWrite(union)
	contents += g.generateUnionTupleRead(union)
	contents += g.generateUnionTupleWrite(union)

	contents += g.generateUnionGetDescriptors(union)
	contents += g.generateUnionFieldForId()
	contents += g.generateUnionGetSetFields(union)
	contents += g.generateUnionIsSetFields(union)

	contents += g.generateUnionEquals(union)
	contents += g.generateUnionCompareTo(union)
	contents += g.generateUnionHashCode(union)
	contents += g.generateWriteObject(union)
	contents += g.generateReadObject(union)

	contents += "}\n"
	return contents
}

func (g *Generator) generateUnionConstructors(union *parser.Struct) string {
	contents := ""
	contents += fmt.Sprintf(tab+"public %s() {\n", union.Name)
	contents += tabtab + "super();\n"
	contents += tab + "}\n\n"

	contents += fmt.Sprintf(tab+"public %s(_Fields setField, Object value) {\n", union.Name)
	contents += tabtab + "super(setField, value);\n"
	contents += tab + "}\n\n"

	contents += fmt.Sprintf(tab+"public %s(%s other) {\n", union.Name, union.Name)
	contents += tabtab + "super(other);\n"
	contents += tab + "}\n"

	contents += fmt.Sprintf(tab+"public %s deepCopy() {\n", union.Name)
	contents += fmt.Sprintf(tabtab+"return new %s(this);\n", union.Name)
	contents += tab + "}\n\n"

	return contents
}

func (g *Generator) generateUnionFieldConstructors(union *parser.Struct) string {
	contents := ""

	for _, field := range union.Fields {
		contents += fmt.Sprintf(tab+"public static %s %s(%s value) {\n",
			union.Name, field.Name, g.getJavaTypeFromThriftType(field.Type))
		contents += fmt.Sprintf(tabtab+"%s x = new %s();\n", union.Name, union.Name)
		contents += fmt.Sprintf(tabtab+"x.set%s(value);\n", strings.Title(field.Name))
		contents += tabtab + "return x;\n"
		contents += tab + "}\n\n"
	}

	return contents
}

func (g *Generator) generateUnionCheckType(union *parser.Struct) string {
	contents := ""

	contents += tab + "@Override\n"
	contents += tab + "protected void checkType(_Fields setField, Object value) throws ClassCastException {\n"
	contents += tabtab + "switch (setField) {\n"
	for _, field := range union.Fields {
		fieldType := containerType(g.getJavaTypeFromThriftType(field.Type))
		unparametrizedType := containerType(g.getUnparametrizedJavaType(field.Type))
		contents += fmt.Sprintf(tabtabtab+"case %s:\n", toConstantName(field.Name))
		contents += fmt.Sprintf(tabtabtabtab+"if (value instanceof %s) {\n", unparametrizedType)
		contents += tabtabtabtabtab + "break;\n"
		contents += tabtabtabtab + "}\n"
		contents += fmt.Sprintf(tabtabtabtab+"throw new ClassCastException(\"Was expecting value of type %s for field '%s', but got \" + value.getClass().getSimpleName());\n",
			fieldType, field.Name)
	}
	contents += tabtabtab + "default:\n"
	contents += fmt.Sprintf(tabtabtabtab + "throw new IllegalArgumentException(\"Unknown field id \" + setField);\n")
	contents += tabtab + "}\n"
	contents += tab + "}\n\n"

	return contents
}

func (g *Generator) generateUnionStandardRead(union *parser.Struct) string {
	contents := ""

	contents += tab + "@Override\n"
	contents += tab + "protected Object standardSchemeReadValue(org.apache.thrift.protocol.TProtocol iprot, org.apache.thrift.protocol.TField field) throws org.apache.thrift.TException {\n"
	contents += tabtab + "_Fields setField = _Fields.findByThriftId(field.id);\n"
	contents += tabtab + "if (setField != null) {\n"
	contents += tabtabtab + "switch (setField) {\n"
	for _, field := range union.Fields {
		constantName := toConstantName(field.Name)
		contents += fmt.Sprintf(tabtabtabtab+"case %s:\n", constantName)
		contents += fmt.Sprintf(tabtabtabtabtab+"if (field.type == %s_FIELD_DESC.type) {\n", constantName)
		contents += g.generateReadFieldRec(field, false, false, true, tabtabtabtabtabtab)
		contents += fmt.Sprintf(tabtabtabtabtabtab+"return %s;\n", field.Name)
		contents += tabtabtabtabtab + "} else {\n"
		contents += tabtabtabtabtabtab + "org.apache.thrift.protocol.TProtocolUtil.skip(iprot, field.type);\n"
		contents += tabtabtabtabtabtab + "return null;\n"
		contents += tabtabtabtabtab + "}\n"
	}
	contents += tabtabtabtab + "default:\n"
	contents += tabtabtabtabtab + "throw new IllegalStateException(\"setField wasn't null, but didn't match any of the case statements!\");\n"
	contents += tabtabtab + "}\n"
	contents += tabtab + "} else {\n"
	contents += tabtabtab + "org.apache.thrift.protocol.TProtocolUtil.skip(iprot, field.type);\n"
	contents += tabtabtab + "return null;\n"
	contents += tabtab + "}\n"
	contents += tab + "}\n\n"

	return contents
}

func (g *Generator) generateUnionStandardWrite(union *parser.Struct) string {
	return g.generateUnionWrite(union, "standard")
}

func (g *Generator) generateUnionTupleRead(union *parser.Struct) string {
	contents := ""

	contents += tab + "@Override\n"
	contents += tab + "protected Object tupleSchemeReadValue(org.apache.thrift.protocol.TProtocol iprot, short fieldID) throws org.apache.thrift.TException {\n"
	contents += tabtab + "_Fields setField = _Fields.findByThriftId(fieldID);\n"
	contents += tabtab + "if (setField != null) {\n"
	contents += tabtabtab + "switch (setField) {\n"
	for _, field := range union.Fields {
		constantName := toConstantName(field.Name)
		contents += fmt.Sprintf(tabtabtabtab+"case %s:\n", constantName)
		contents += g.generateReadFieldRec(field, false, false, true, tabtabtabtabtab)
		contents += fmt.Sprintf(tabtabtabtabtab+"return %s;\n", field.Name)
	}
	contents += tabtabtabtab + "default:\n"
	contents += tabtabtabtabtab + "throw new IllegalStateException(\"setField wasn't null, but didn't match any of the case statements!\");\n"
	contents += tabtabtab + "}\n"
	contents += tabtab + "} else {\n"
	contents += tabtabtab + "throw new TProtocolException(\"Couldn't find a field with field id \" + fieldID);\n"
	contents += tabtab + "}\n"
	contents += tab + "}\n\n"

	return contents
}

func (g *Generator) generateUnionTupleWrite(union *parser.Struct) string {
	return g.generateUnionWrite(union, "tuple")
}

func (g *Generator) generateUnionWrite(union *parser.Struct, scheme string) string {
	contents := ""

	contents += tab + "@Override\n"
	contents += fmt.Sprintf(tab+"protected void %sSchemeWriteValue(org.apache.thrift.protocol.TProtocol oprot) throws org.apache.thrift.TException {\n", scheme)
	contents += tabtab + "switch (setField_) {\n"
	for _, field := range union.Fields {
		constantName := toConstantName(field.Name)
		javaContainerType := containerType(g.getJavaTypeFromThriftType(field.Type))
		contents += fmt.Sprintf(tabtabtab+"case %s:\n", constantName)
		contents += fmt.Sprintf(tabtabtabtab+"%s %s = (%s)value_;\n", javaContainerType, field.Name, javaContainerType)
		contents += g.generateWriteFieldRec(field, false, false, tabtabtabtab)
		contents += tabtabtabtab + "return;\n"
	}
	contents += tabtabtab + "default:\n"
	contents += tabtabtabtab + "throw new IllegalStateException(\"Cannot write union with unknown field \" + setField_);\n"
	contents += tabtab + "}\n"
	contents += tab + "}\n\n"

	return contents
}

func (g *Generator) generateUnionGetDescriptors(union *parser.Struct) string {
	contents := ""
	contents += tab + "@Override\n"
	contents += tab + "protected org.apache.thrift.protocol.TField getFieldDesc(_Fields setField) {\n"
	contents += tabtab + "switch (setField) {\n"

	for _, field := range union.Fields {
		constantName := toConstantName(field.Name)
		contents += fmt.Sprintf(tabtabtab+"case %s:\n", constantName)
		contents += fmt.Sprintf(tabtabtabtab+"return %s_FIELD_DESC;\n", constantName)
	}

	contents += tabtabtab + "default:\n"
	contents += tabtabtabtab + "throw new IllegalArgumentException(\"Unknown field id \" + setField);\n"
	contents += tabtab + "}\n"
	contents += tab + "}\n\n"

	contents += tab + "@Override\n"
	contents += tab + "protected org.apache.thrift.protocol.TStruct getStructDesc() {\n"
	contents += tabtab + "return STRUCT_DESC;\n"
	contents += tab + "}\n\n"
	return contents
}

func (g *Generator) generateUnionFieldForId() string {
	contents := ""
	contents += tab + "@Override\n"
	contents += tab + "protected _Fields enumForId(short id) {\n"
	contents += tabtab + "return _Fields.findByThriftIdOrThrow(id);\n"
	contents += tab + "}\n\n"

	contents += tab + "public _Fields fieldForId(int fieldId) {\n"
	contents += tabtab + "return _Fields.findByThriftId(fieldId);\n"
	contents += tab + "}\n\n\n"
	return contents
}

func (g *Generator) generateUnionGetSetFields(union *parser.Struct) string {
	contents := ""

	for _, field := range union.Fields {
		titleName := strings.Title(field.Name)
		constantName := toConstantName(field.Name)
		javaType := g.getJavaTypeFromThriftType(field.Type)

		// get
		contents += fmt.Sprintf(tab+"public %s get%s() {\n", javaType, titleName)
		contents += fmt.Sprintf(tabtab+"if (getSetField() == _Fields.%s) {\n", constantName)
		contents += fmt.Sprintf(tabtabtab+"return (%s)getFieldValue();\n", containerType(javaType))
		contents += tabtab + "} else {\n"
		contents += fmt.Sprintf(tabtabtab+"throw new RuntimeException(\"Cannot get field '%s' because union is currently set to \" + getFieldDesc(getSetField()).name);\n", field.Name)
		contents += tabtab + "}\n"
		contents += tab + "}\n\n"

		// set
		contents += fmt.Sprintf(tab+"public void set%s(%s value) {\n", titleName, javaType)
		if !g.isJavaPrimitive(field.Type) {
			contents += tabtab + "if (value == null) throw new NullPointerException();\n"
		}
		contents += fmt.Sprintf(tabtab+"setField_ = _Fields.%s;\n", constantName)
		contents += tabtab + "value_ = value;\n"
		contents += tab + "}\n\n"
	}

	return contents
}

func (g *Generator) generateUnionIsSetFields(union *parser.Struct) string {
	contents := ""

	for _, field := range union.Fields {
		contents += fmt.Sprintf(tab+"public boolean isSet%s() {\n", strings.Title(field.Name))
		contents += fmt.Sprintf(tabtab+"return setField_ == _Fields.%s;\n", toConstantName(field.Name))
		contents += tab + "}\n\n"
	}

	return contents
}

func (g *Generator) generateUnionEquals(union *parser.Struct) string {
	contents := "\n"

	contents += tab + "public boolean equals(Object other) {\n"
	contents += fmt.Sprintf(tabtab+"if (other instanceof %s) {\n", union.Name)
	contents += fmt.Sprintf(tabtabtab+"return equals((%s)other);\n", union.Name)
	contents += tabtab + "} else {\n"
	contents += tabtabtab + "return false;\n"
	contents += tabtab + "}\n"
	contents += tab + "}\n\n"

	contents += fmt.Sprintf(tab+"public boolean equals(%s other) {\n", union.Name)
	contents += tabtab + "return other != null && getSetField() == other.getSetField() && getFieldValue().equals(other.getFieldValue());\n"
	contents += tab + "}\n\n"

	return contents
}

func (g *Generator) generateUnionCompareTo(union *parser.Struct) string {
	contents := ""

	contents += tab + "@Override\n"
	contents += fmt.Sprintf(tab+"public int compareTo(%s other) {\n", union.Name)
	contents += tabtab + "int lastComparison = org.apache.thrift.TBaseHelper.compareTo(getSetField(), other.getSetField());\n"
	contents += tabtab + "if (lastComparison == 0) {\n"
	contents += tabtabtab + "return org.apache.thrift.TBaseHelper.compareTo(getFieldValue(), other.getFieldValue());\n"
	contents += tabtab + "}\n"
	contents += tabtab + "return lastComparison;\n"
	contents += tab + "}\n\n\n"

	return contents
}

func (g *Generator) generateUnionHashCode(union *parser.Struct) string {
	contents := ""

	contents += tab + "@Override\n"
	contents += tab + "public int hashCode() {\n"
	contents += tabtab + "List<Object> list = new ArrayList<Object>();\n"
	contents += tabtab + "list.add(this.getClass().getName());\n"
	contents += tabtab + "org.apache.thrift.TFieldIdEnum setField = getSetField();\n"
	contents += tabtab + "if (setField != null) {\n"
	contents += tabtabtab + "list.add(setField.getThriftFieldId());\n"
	contents += tabtabtab + "Object value = getFieldValue();\n"
	contents += tabtabtab + "if (value instanceof org.apache.thrift.TEnum) {\n"
	contents += tabtabtabtab + "list.add(((org.apache.thrift.TEnum)getFieldValue()).getValue());\n"
	contents += tabtabtab + "} else {\n"
	contents += tabtabtabtab + "list.add(value);\n"
	contents += tabtabtab + "}\n"
	contents += tabtab + "}\n"
	contents += tabtab + "return list.hashCode();\n"
	contents += tab + "}\n"

	return contents
}

func (g *Generator) GenerateException(exception *parser.Struct) error {
	return g.GenerateStruct(exception)
}

func (g *Generator) GenerateServiceArgsResults(serviceName string, outputDir string, structs []*parser.Struct) error {
	contents := ""
	if g.includeGeneratedAnnotation() {
		contents += g.generatedAnnotation()
	}
	contents += fmt.Sprintf("public class %s {\n", serviceName)

	for _, s := range structs {
		for _, field := range s.Fields {
			if field.Modifier == parser.Optional {
				field.Modifier = parser.Default
			}
		}
		contents += g.generateStruct(s, strings.HasSuffix(s.Name, "_args"), strings.HasSuffix(s.Name, "_result"))
	}

	contents += "}\n"

	file, err := g.GenerateFile(strings.Title(serviceName), g.outputDir, generator.ObjectFile)
	defer file.Close()
	if err != nil {
		return err
	}

	if err = g.initStructFile(file); err != nil {
		return err
	}
	if _, err = file.WriteString(contents); err != nil {
		return err
	}

	return nil
}

func (g *Generator) generateStruct(s *parser.Struct, isArg, isResult bool) string {
	contents := ""

	if s.Comment != nil {
		contents += g.GenerateBlockComment(s.Comment, "")
	}
	if g.includeGeneratedAnnotation() && !isArg && !isResult {
		contents += g.generatedAnnotation()
	}
	static := ""
	if isArg || isResult {
		static = "static "
	}
	exception := ""
	if s.Type == parser.StructTypeException {
		exception = "extends TException "
	}
	contents += fmt.Sprintf("public %sclass %s %simplements org.apache.thrift.TBase<%s, %s._Fields>, java.io.Serializable, Cloneable, Comparable<%s> {\n",
		static, s.Name, exception, s.Name, s.Name, s.Name)

	contents += g.generateDescriptors(s)

	contents += g.generateSchemeMap(s)

	contents += g.generateInstanceVars(s)

	contents += g.generateFieldsEnum(s)

	contents += g.generateIsSetVars(s)

	contents += g.generateOptionals(s)
	contents += g.generateMetaDataMap(s)

	contents += g.generateDefaultConstructor(s)
	contents += g.generateFullConstructor(s)
	contents += g.generateCopyConstructor(s)
	contents += g.generateDeepCopyMethod(s)
	contents += g.generateClear(s)

	for _, field := range s.Fields {
		underlyingType := g.Frugal.UnderlyingType(field.Type)
		if underlyingType.IsContainer() {
			contents += g.generateContainerGetSize(field)
			contents += g.generateContainerIterator(field)
			contents += g.generateContainerAddTo(field)

		}

		contents += g.generateGetField(field)
		contents += g.generateSetField(s.Name, field)
		contents += g.generateUnsetField(s, field)
		contents += g.generateIsSetField(s, field)
		contents += g.generateSetIsSetField(s, field)
	}

	contents += g.generateSetValue(s)
	contents += g.generateGetValue(s)
	contents += g.generateIsSetValue(s)

	contents += g.generateEquals(s)
	contents += g.generateHashCode(s)
	contents += g.generateCompareTo(s)

	contents += g.generateFieldForId(s)
	contents += g.generateReadWrite(s)

	contents += g.generateToString(s)
	contents += g.generateValidate(s)

	contents += g.generateWriteObject(s)
	contents += g.generateReadObject(s)

	contents += g.generateStandardScheme(s, isResult)
	contents += g.generateTupleScheme(s)

	contents += "}\n"
	return contents
}

func (g *Generator) generateDescriptors(s *parser.Struct) string {
	contents := ""
	contents += fmt.Sprintf(tab+"private static final org.apache.thrift.protocol.TStruct STRUCT_DESC = new org.apache.thrift.protocol.TStruct(\"%s\");\n\n",
		s.Name)
	for _, field := range s.Fields {
		contents += fmt.Sprintf(tab+"private static final org.apache.thrift.protocol.TField %s_FIELD_DESC = new org.apache.thrift.protocol.TField(\"%s\", %s, (short)%d);\n",
			toConstantName(field.Name), field.Name, g.getTType(field.Type), field.ID)
	}
	contents += "\n"
	return contents
}

func (g *Generator) generateSchemeMap(s *parser.Struct) string {
	contents := ""
	contents += tab + "private static final Map<Class<? extends IScheme>, SchemeFactory> schemes = new HashMap<Class<? extends IScheme>, SchemeFactory>();\n"
	contents += tab + "static {\n"
	contents += fmt.Sprintf(tabtab+"schemes.put(StandardScheme.class, new %sStandardSchemeFactory());\n", s.Name)
	contents += fmt.Sprintf(tabtab+"schemes.put(TupleScheme.class, new %sTupleSchemeFactory());\n", s.Name)
	contents += tab + "}\n\n"
	return contents
}

func (g *Generator) generateInstanceVars(s *parser.Struct) string {
	contents := ""
	for _, field := range s.Fields {
		if field.Comment != nil {
			contents += g.GenerateBlockComment(field.Comment, tab)
		}
		modifier := "required"
		if field.Modifier == parser.Optional {
			modifier = "optional"
		}
		contents += fmt.Sprintf(tab+"public %s %s; // %s\n",
			g.getJavaTypeFromThriftType(field.Type), field.Name, modifier)
	}
	return contents
}

func (g *Generator) generateFieldsEnum(s *parser.Struct) string {
	contents := ""
	contents += tab + "/** The set of fields this struct contains, along with convenience methods for finding and manipulating them. */\n"
	contents += tab + "public enum _Fields implements org.apache.thrift.TFieldIdEnum {\n"

	for idx, field := range s.Fields {
		terminator := ""
		if idx != len(s.Fields)-1 {
			terminator = ","
		}

		if field.Comment != nil {
			contents += g.GenerateBlockComment(field.Comment, tabtab)
		}
		contents += fmt.Sprintf(tabtab+"%s((short)%d, \"%s\")%s\n", toConstantName(field.Name), field.ID, field.Name, terminator)
	}
	// Do it this was as the semi colon is needed no matter what
	contents += ";\n"
	contents += "\n"

	contents += tabtab + "private static final Map<String, _Fields> byName = new HashMap<String, _Fields>();\n\n"
	contents += tabtab + "static {\n"
	contents += tabtabtab + "for (_Fields field : EnumSet.allOf(_Fields.class)) {\n"
	contents += tabtabtabtab + "byName.put(field.getFieldName(), field);\n"
	contents += tabtabtab + "}\n"
	contents += tabtab + "}\n\n"

	contents += g.GenerateBlockComment([]string{"Find the _Fields constant that matches fieldId, or null if its not found."}, tabtab)
	contents += tabtab + "public static _Fields findByThriftId(int fieldId) {\n"
	contents += tabtabtab + "switch(fieldId) {\n"
	for _, field := range s.Fields {
		contents += fmt.Sprintf(tabtabtabtab+"case %d: // %s\n", field.ID, toConstantName(field.Name))
		contents += fmt.Sprintf(tabtabtabtabtab+"return %s;\n", toConstantName(field.Name))
	}
	contents += tabtabtabtab + "default:\n"
	contents += tabtabtabtabtab + "return null;\n"
	contents += tabtabtab + "}\n"
	contents += tabtab + "}\n\n"

	contents += g.GenerateBlockComment([]string{
		"Find the _Fields constant that matches fieldId, throwing an exception",
		"if it is not found.",
	}, tabtab)
	contents += tabtab + "public static _Fields findByThriftIdOrThrow(int fieldId) {\n"
	contents += tabtabtab + "_Fields fields = findByThriftId(fieldId);\n"
	contents += tabtabtab + "if (fields == null) throw new IllegalArgumentException(\"Field \" + fieldId + \" doesn't exist!\");\n"
	contents += tabtabtab + "return fields;\n"
	contents += tabtab + "}\n\n"

	contents += g.GenerateBlockComment([]string{"Find the _Fields constant that matches name, or null if its not found."}, tabtab)
	contents += tabtab + "public static _Fields findByName(String name) {\n"
	contents += tabtabtab + "return byName.get(name);\n"
	contents += tabtab + "}\n\n"

	contents += tabtab + "private final short _thriftId;\n"
	contents += tabtab + "private final String _fieldName;\n\n"

	contents += tabtab + "_Fields(short thriftId, String fieldName) {\n"
	contents += tabtabtab + "_thriftId = thriftId;\n"
	contents += tabtabtab + "_fieldName = fieldName;\n"
	contents += tabtab + "}\n\n"

	contents += tabtab + "public short getThriftFieldId() {\n"
	contents += tabtabtab + "return _thriftId;\n"
	contents += tabtab + "}\n\n"

	contents += tabtab + "public String getFieldName() {\n"
	contents += tabtabtab + "return _fieldName;\n"
	contents += tabtab + "}\n"

	contents += tab + "}\n\n"
	return contents
}

func (g *Generator) generateIsSetVars(s *parser.Struct) string {
	contents := ""
	contents += tab + "// isset id assignments\n"
	primitiveCount := 0
	for _, field := range s.Fields {
		if g.isJavaPrimitive(field.Type) {
			contents += fmt.Sprintf(tab+"private static final int %s = %d;\n",
				g.getIsSetID(field.Name), primitiveCount)
			primitiveCount += 1
		}
	}
	isSetType, bitFieldType := g.getIsSetType(s)
	switch isSetType {
	case IsSetNone:
	// Do nothing
	case IsSetBitfield:
		contents += fmt.Sprintf(tab+"private %s __isset_bitfield = 0;\n", bitFieldType)
	case IsSetBitSet:
		contents += fmt.Sprintf(tab+"private BitSet __isset_bit_vector = new BitSet(%d);\n", primitiveCount)
	}
	return contents
}

func (g *Generator) generateOptionals(s *parser.Struct) string {
	// TODO 2.0 These don't appear to be used by anything
	contents := ""

	optionals := ""
	sep := ""
	for _, field := range s.Fields {
		if field.Modifier != parser.Optional {
			continue
		}
		optionals += fmt.Sprintf(sep+"_Fields.%s", toConstantName(field.Name))
		sep = ","
	}

	if len(optionals) > 0 {
		contents += fmt.Sprintf(tab+"private static final _Fields optionals[] = {%s};\n", optionals)
	}

	return contents
}

func (g *Generator) generateMetaDataMap(s *parser.Struct) string {
	contents := ""
	contents += tab + "public static final Map<_Fields, org.apache.thrift.meta_data.FieldMetaData> metaDataMap;\n"
	contents += tab + "static {\n"
	contents += tabtab + "Map<_Fields, org.apache.thrift.meta_data.FieldMetaData> tmpMap = new EnumMap<_Fields, org.apache.thrift.meta_data.FieldMetaData>(_Fields.class);\n"
	for _, field := range s.Fields {
		contents += fmt.Sprintf(tabtab+"tmpMap.put(_Fields.%s, new org.apache.thrift.meta_data.FieldMetaData(\"%s\", org.apache.thrift.TFieldRequirementType.%s,\n",
			toConstantName(field.Name), field.Name, field.Modifier.String())
		contents += fmt.Sprintf("%s));\n", g.generateMetaDataMapEntry(field.Type, tabtabtabtab))
	}
	contents += tabtab + "metaDataMap = Collections.unmodifiableMap(tmpMap);\n"
	contents += fmt.Sprintf(tabtab+"org.apache.thrift.meta_data.FieldMetaData.addStructMetaDataMap(%s.class, metaDataMap);\n", s.Name)
	contents += tab + "}\n\n"
	return contents
}

func (g *Generator) generateDefaultConstructor(s *parser.Struct) string {
	contents := ""
	contents += fmt.Sprintf(tab+"public %s() {\n", s.Name)
	for _, field := range s.Fields {
		if field.Default != nil {
			val := g.generateConstantValueWrapper("this."+field.Name, field.Type, field.Default, false, false)
			contents += fmt.Sprintf("%s\n", val)
		}
	}
	contents += tab + "}\n\n"
	return contents
}

func (g *Generator) generateFullConstructor(s *parser.Struct) string {
	contents := ""
	argsList := ""
	sep := "\n" + tabtab
	numNonOptional := 0
	for _, field := range s.Fields {
		if field.Modifier == parser.Optional {
			continue
		}
		argsList += fmt.Sprintf("%s%s %s", sep, g.getJavaTypeFromThriftType(field.Type), field.Name)
		sep = ",\n" + tabtab
		numNonOptional += 1
	}

	if numNonOptional > 0 {
		contents += fmt.Sprintf(tab+"public %s(%s) {\n", s.Name, argsList)
		contents += fmt.Sprintf(tabtab + "this();\n")
		for _, field := range s.Fields {
			if field.Modifier == parser.Optional {
				continue
			}

			if g.Frugal.UnderlyingType(field.Type).Name == "binary" {
				contents += fmt.Sprintf(tabtab+"this.%s = org.apache.thrift.TBaseHelper.copyBinary(%s);\n", field.Name, field.Name)
			} else {
				contents += fmt.Sprintf(tabtab+"this.%s = %s;\n", field.Name, field.Name)
			}

			if g.isJavaPrimitive(field.Type) {
				contents += fmt.Sprintf(tabtab+"set%sIsSet(true);\n", strings.Title(field.Name))
			}
		}
		contents += tab + "}\n\n"
	}
	return contents
}

func (g *Generator) generateCopyConstructor(s *parser.Struct) string {
	contents := ""
	contents += g.GenerateBlockComment([]string{"Performs a deep copy on <i>other</i>."}, tab)
	contents += fmt.Sprintf(tab+"public %s(%s other) {\n", s.Name, s.Name)

	isSetType, _ := g.getIsSetType(s)
	switch isSetType {
	case IsSetNone:
		// do nothing
	case IsSetBitfield:
		contents += tabtab + "__isset_bitfield = other.__isset_bitfield;\n"
	case IsSetBitSet:
		contents += tabtab + "__isset_bit_vector.clear();\n"
		contents += tabtab + "__isset_bit_vector.or(other.__isset_bit_vector);\n"
	}

	for _, field := range s.Fields {
		isPrimitive := g.isJavaPrimitive(g.Frugal.UnderlyingType(field.Type))
		ind := tabtab
		if !isPrimitive {
			contents += fmt.Sprintf(tabtab+"if (other.isSet%s()) {\n", strings.Title(field.Name))
			ind += tab
		}
		contents += g.generateCopyConstructorField(field, "other."+field.Name, true, ind)
		if !isPrimitive {
			contents += tabtab + "}\n"
		}
	}

	contents += tab + "}\n\n"
	return contents
}

func (g *Generator) generateDeepCopyMethod(s *parser.Struct) string {
	contents := ""
	contents += fmt.Sprintf(tab+"public %s deepCopy() {\n", s.Name)
	contents += fmt.Sprintf(tabtab+"return new %s(this);\n", s.Name)
	contents += tab + "}\n\n"
	return contents
}

func (g *Generator) generateClear(s *parser.Struct) string {
	contents := ""
	contents += tab + "@Override\n"
	contents += fmt.Sprintf(tab + "public void clear() {\n")
	for _, field := range s.Fields {
		underlyingType := g.Frugal.UnderlyingType(field.Type)

		if field.Default != nil {
			val := g.generateConstantValueWrapper("this."+field.Name, field.Type, field.Default, false, false)
			contents += fmt.Sprintf("%s\n", val)
		} else if g.isJavaPrimitive(field.Type) {
			contents += fmt.Sprintf(tabtab+"set%sIsSet(false);\n", strings.Title(field.Name))
			val := ""
			switch underlyingType.Name {
			case "i8", "byte", "i16", "i32", "i64":
				val = "0"
			case "double":
				val = "0.0"
			case "bool":
				val = "false"
			default:
				panic("invalid type: " + underlyingType.Name)
			}
			contents += fmt.Sprintf(tabtab+"this.%s = %s;\n\n", field.Name, val)
		} else {
			contents += fmt.Sprintf(tabtab+"this.%s = null;\n\n", field.Name)
		}
	}
	contents += tab + "}\n\n"
	return contents
}

func (g *Generator) generateContainerGetSize(field *parser.Field) string {
	contents := ""
	contents += fmt.Sprintf(tab+"public int get%sSize() {\n", strings.Title(field.Name))
	contents += fmt.Sprintf(tabtab+"return (this.%s == null) ? 0 : this.%s.size();\n", field.Name, field.Name)
	contents += fmt.Sprintf(tab + "}\n\n")
	return contents
}

func (g *Generator) generateContainerIterator(field *parser.Field) string {
	underlyingType := g.Frugal.UnderlyingType(field.Type)

	// maps don't get iterators
	if underlyingType.Name == "map" {
		return ""
	}

	contents := ""
	contents += fmt.Sprintf(tab+"public java.util.Iterator<%s> get%sIterator() {\n",
		containerType(g.getJavaTypeFromThriftType(underlyingType.ValueType)), strings.Title(field.Name))
	contents += fmt.Sprintf(tabtab+"return (this.%s == null) ? null : this.%s.iterator();\n", field.Name, field.Name)
	contents += tab + "}\n\n"
	return contents
}

func (g *Generator) generateContainerAddTo(field *parser.Field) string {
	underlyingType := g.Frugal.UnderlyingType(field.Type)
	valType := g.getJavaTypeFromThriftType(underlyingType.ValueType)
	fieldTitle := strings.Title(field.Name)

	contents := ""

	if underlyingType.Name == "list" || underlyingType.Name == "set" {
		contents += fmt.Sprintf(tab+"public void addTo%s(%s elem) {\n", fieldTitle, valType)
		newContainer := ""
		if underlyingType.Name == "list" {
			newContainer = fmt.Sprintf("new ArrayList<%s>()", containerType(valType))
		} else {
			newContainer = fmt.Sprintf("new HashSet<%s>()", containerType(valType))
		}
		contents += fmt.Sprintf(tabtab+"if (this.%s == null) {\n", field.Name)
		contents += fmt.Sprintf(tabtabtab+"this.%s = %s;\n", field.Name, newContainer)
		contents += tabtab + "}\n"
		contents += fmt.Sprintf(tabtab+"this.%s.add(elem);\n", field.Name)
		contents += tab + "}\n\n"
	} else {
		contents += fmt.Sprintf(tab+"public void putTo%s(%s key, %s val) {\n",
			fieldTitle, g.getJavaTypeFromThriftType(underlyingType.KeyType), valType)
		contents += fmt.Sprintf(tabtab+"if (this.%s == null) {\n", field.Name)
		contents += fmt.Sprintf(tabtabtab+"this.%s = new HashMap<%s,%s>();\n",
			field.Name, containerType(g.getJavaTypeFromThriftType(underlyingType.KeyType)), containerType(valType))
		contents += tabtab + "}\n"
		contents += fmt.Sprintf(tabtab+"this.%s.put(key, val);\n", field.Name)
		contents += tab + "}\n\n"
	}

	return contents
}

func (g *Generator) getAccessorPrefix(t *parser.Type) string {
	if g.Frugal.UnderlyingType(t).Name == "bool" {
		return "is"
	}
	return "get"
}

func (g *Generator) generateGetField(field *parser.Field) string {
	contents := ""
	fieldTitle := strings.Title(field.Name)
	if field.Comment != nil {
		contents += g.GenerateBlockComment(field.Comment, tab)
	}

	underlyingType := g.Frugal.UnderlyingType(field.Type)
	returnType := g.getJavaTypeFromThriftType(underlyingType)
	// There's some weird overlap between the ByteBuffer and byte[] methods
	if underlyingType.Name == "binary" {
		returnType = "byte[]"
	}

	accessPrefix := g.getAccessorPrefix(field.Type)
	contents += fmt.Sprintf(tab+"public %s %s%s() {\n", returnType, accessPrefix, fieldTitle)
	if underlyingType.Name == "binary" {
		contents += fmt.Sprintf(tabtab+"set%s(org.apache.thrift.TBaseHelper.rightSize(%s));\n",
			strings.Title(field.Name), field.Name)
		contents += fmt.Sprintf(tabtab+"return %s == null ? null : %s.array();\n", field.Name, field.Name)
	} else {
		contents += fmt.Sprintf(tabtab+"return this.%s;\n", field.Name)
	}
	contents += tab + "}\n\n"

	if underlyingType.Name == "binary" {
		contents += fmt.Sprintf(tab+"public java.nio.ByteBuffer bufferFor%s() {\n", fieldTitle)
		contents += fmt.Sprintf(tabtab+"return org.apache.thrift.TBaseHelper.copyBinary(%s);\n", field.Name)
		contents += fmt.Sprintf(tab + "}\n\n")
	}

	return contents
}

func (g *Generator) generateSetField(structName string, field *parser.Field) string {
	fieldTitle := strings.Title(field.Name)
	underlyingType := g.Frugal.UnderlyingType(field.Type)

	contents := ""

	if underlyingType.Name == "binary" {
		// Special additional binary set
		contents += fmt.Sprintf(tab+"public %s set%s(byte[] %s) {\n", structName, fieldTitle, field.Name)
		contents += fmt.Sprintf(tabtab+"this.%s = %s == null ? (java.nio.ByteBuffer)null : java.nio.ByteBuffer.wrap(Arrays.copyOf(%s, %s.length));\n",
			field.Name, field.Name, field.Name, field.Name)
		contents += tabtab + "return this;\n"
		contents += tab + "}\n\n"
	}

	if field.Comment != nil {
		contents += g.GenerateBlockComment(field.Comment, tab)
	}
	contents += fmt.Sprintf(tab+"public %s set%s(%s %s) {\n",
		structName, fieldTitle, g.getJavaTypeFromThriftType(field.Type), field.Name)

	if underlyingType.Name == "binary" {
		contents += fmt.Sprintf(tabtab+"this.%s = org.apache.thrift.TBaseHelper.copyBinary(%s);\n", field.Name, field.Name)

	} else {
		contents += fmt.Sprintf(tabtab+"this.%s = %s;\n", field.Name, field.Name)
	}

	if g.isJavaPrimitive(field.Type) {
		contents += fmt.Sprintf(tabtab+"set%sIsSet(true);\n", fieldTitle)
	}

	contents += tabtab + "return this;\n"
	contents += tab + "}\n\n"

	return contents
}

func (g *Generator) generateUnsetField(s *parser.Struct, field *parser.Field) string {
	contents := ""

	contents += fmt.Sprintf(tab+"public void unset%s() {\n", strings.Title(field.Name))
	if g.isJavaPrimitive(field.Type) {
		isSetType, _ := g.getIsSetType(s)
		isSetID := g.getIsSetID(field.Name)
		switch isSetType {
		case IsSetNone:
			panic("IsSetNone occurred with a primitive")
		case IsSetBitfield:
			contents += fmt.Sprintf(tabtab+"__isset_bitfield = EncodingUtils.clearBit(__isset_bitfield, %s);\n", isSetID)
		case IsSetBitSet:
			contents += fmt.Sprintf(tabtab+"__isset_bit_vector.clear(%s);\n", isSetID)
		}
	} else {
		contents += fmt.Sprintf(tabtab+"this.%s = null;\n", field.Name)
	}
	contents += tab + "}\n\n"
	return contents
}

func (g *Generator) getIsSetID(fieldName string) string {
	return fmt.Sprintf("__%s_ISSET_ID", strings.ToUpper(fieldName))
}

func (g *Generator) generateIsSetField(s *parser.Struct, field *parser.Field) string {
	contents := ""
	contents += fmt.Sprintf(tab+"/** Returns true if field %s is set (has been assigned a value) and false otherwise */\n", field.Name)
	contents += fmt.Sprintf(tab+"public boolean isSet%s() {\n", strings.Title(field.Name))
	if g.isJavaPrimitive(field.Type) {
		isSetType, _ := g.getIsSetType(s)
		isSetID := g.getIsSetID(field.Name)
		switch isSetType {
		case IsSetNone:
			panic("IsSetNone occurred with a primitive")
		case IsSetBitfield:
			contents += fmt.Sprintf(tabtab+"return EncodingUtils.testBit(__isset_bitfield, %s);\n", isSetID)
		case IsSetBitSet:
			contents += fmt.Sprintf(tabtab+"return __isset_bit_vector.get(%s);\n", isSetID)
		}
	} else {
		contents += fmt.Sprintf(tabtab+"return this.%s != null;\n", field.Name)
	}
	contents += tab + "}\n\n"
	return contents
}

func (g *Generator) generateSetIsSetField(s *parser.Struct, field *parser.Field) string {
	contents := ""
	contents += fmt.Sprintf(tab+"public void set%sIsSet(boolean value) {\n", strings.Title(field.Name))
	if g.isJavaPrimitive(field.Type) {
		isSetType, _ := g.getIsSetType(s)
		isSetID := g.getIsSetID(field.Name)
		switch isSetType {
		case IsSetNone:
			panic("IsSetNone occurred with a primitive")
		case IsSetBitfield:
			contents += fmt.Sprintf(tabtab+"__isset_bitfield = EncodingUtils.setBit(__isset_bitfield, %s, value);\n", isSetID)
		case IsSetBitSet:
			contents += fmt.Sprintf(tabtab+"__isset_bit_vector.set(%s, value);\n", isSetID)
		}
	} else {
		contents += tabtab + "if (!value) {\n"
		contents += fmt.Sprintf(tabtabtab+"this.%s = null;\n", field.Name)
		contents += tabtab + "}\n"
	}
	contents += tab + "}\n\n"
	return contents
}

func (g *Generator) generateSetValue(s *parser.Struct) string {
	contents := ""
	contents += tab + "public void setFieldValue(_Fields field, Object value) {\n"
	contents += tabtab + "switch (field) {\n"
	for _, field := range s.Fields {
		fieldTitle := strings.Title(field.Name)
		contents += fmt.Sprintf(tabtab+"case %s:\n", toConstantName(field.Name))
		contents += tabtabtab + "if (value == null) {\n"
		contents += fmt.Sprintf(tabtabtabtab+"unset%s();\n", fieldTitle)
		contents += tabtabtab + "} else {\n"
		contents += fmt.Sprintf(tabtabtabtab+"set%s((%s)value);\n", fieldTitle, containerType(g.getJavaTypeFromThriftType(field.Type)))
		contents += tabtabtab + "}\n"
		contents += tabtabtab + "break;\n\n"
	}
	contents += tabtab + "}\n"
	contents += tab + "}\n\n"
	return contents
}

func (g *Generator) generateGetValue(s *parser.Struct) string {
	contents := ""
	contents += tab + "public Object getFieldValue(_Fields field) {\n"
	contents += tabtab + "switch (field) {\n"
	for _, field := range s.Fields {
		contents += fmt.Sprintf(tabtab+"case %s:\n", toConstantName(field.Name))
		contents += fmt.Sprintf(tabtabtab+"return %s%s();\n\n",
			g.getAccessorPrefix(field.Type), strings.Title(field.Name))
	}
	contents += tabtab + "}\n"
	contents += tabtab + "throw new IllegalStateException();\n"
	contents += tab + "}\n\n"
	return contents
}

func (g *Generator) generateIsSetValue(s *parser.Struct) string {
	contents := ""
	contents += tab + "/** Returns true if field corresponding to fieldID is set (has been assigned a value) and false otherwise */\n"
	contents += tab + "public boolean isSet(_Fields field) {\n"
	contents += tabtab + "if (field == null) {\n"
	contents += tabtabtab + "throw new IllegalArgumentException();\n"
	contents += tabtab + "}\n\n"

	contents += tabtab + "switch (field) {\n"
	for _, field := range s.Fields {
		contents += fmt.Sprintf(tabtab+"case %s:\n", toConstantName(field.Name))
		contents += fmt.Sprintf(tabtabtab+"return isSet%s();\n", strings.Title(field.Name))
	}
	contents += tabtab + "}\n"
	contents += tabtab + "throw new IllegalStateException();\n"
	contents += tab + "}\n\n"
	return contents
}

func (g *Generator) generateEquals(s *parser.Struct) string {
	contents := ""
	contents += tab + "@Override\n"
	contents += tab + "public boolean equals(Object that) {\n"
	contents += tabtab + "if (that == null)\n"
	contents += tabtabtab + "return false;\n"
	contents += fmt.Sprintf(tabtab+"if (that instanceof %s)\n", s.Name)
	contents += fmt.Sprintf(tabtabtab+"return this.equals((%s)that);\n", s.Name)
	contents += tabtab + "return false;\n"
	contents += tab + "}\n\n"

	contents += fmt.Sprintf(tab+"public boolean equals(%s that) {\n", s.Name)
	contents += tabtab + "if (that == null)\n"
	contents += tabtabtab + "return false;\n\n"

	for _, field := range s.Fields {
		optional := field.Modifier == parser.Optional
		primitive := g.isJavaPrimitive(field.Type)

		// TODO 2.0 this looks so ugly
		thisPresentArg := "true"
		thatPresentArg := "true"
		if optional || !primitive {
			thisPresentArg += fmt.Sprintf(" && this.isSet%s()", strings.Title(field.Name))
			thatPresentArg += fmt.Sprintf(" && that.isSet%s()", strings.Title(field.Name))
		}

		contents += fmt.Sprintf(tabtab+"boolean this_present_%s = %s;\n", field.Name, thisPresentArg)
		contents += fmt.Sprintf(tabtab+"boolean that_present_%s = %s;\n", field.Name, thatPresentArg)
		contents += fmt.Sprintf(tabtab+"if (this_present_%s || that_present_%s) {\n", field.Name, field.Name)
		contents += fmt.Sprintf(tabtabtab+"if (!(this_present_%s && that_present_%s))\n", field.Name, field.Name)
		contents += tabtabtabtab + "return false;\n"

		unequalTest := ""
		if primitive {
			unequalTest = fmt.Sprintf("this.%s != that.%s", field.Name, field.Name)
		} else {
			unequalTest = fmt.Sprintf("!this.%s.equals(that.%s)", field.Name, field.Name)
		}
		contents += fmt.Sprintf(tabtabtab+"if (%s)\n", unequalTest)
		contents += tabtabtabtab + "return false;\n"
		contents += tabtab + "}\n\n"
	}

	contents += tabtab + "return true;\n"
	contents += tab + "}\n\n"
	return contents
}

func (g *Generator) generateHashCode(s *parser.Struct) string {
	contents := ""
	contents += tab + "@Override\n"
	contents += tab + "public int hashCode() {\n"
	contents += tabtab + "List<Object> list = new ArrayList<Object>();\n\n"
	for _, field := range s.Fields {
		optional := field.Modifier == parser.Optional
		primitive := g.isJavaPrimitive(field.Type)

		presentArg := "true"
		if optional || !primitive {
			presentArg += fmt.Sprintf(" && (isSet%s())", strings.Title(field.Name))
		}

		contents += fmt.Sprintf(tabtab+"boolean present_%s = %s;\n", field.Name, presentArg)
		contents += fmt.Sprintf(tabtab+"list.add(present_%s);\n", field.Name)
		contents += fmt.Sprintf(tabtab+"if (present_%s)\n", field.Name)
		if g.Frugal.IsEnum(field.Type) {
			contents += fmt.Sprintf(tabtabtab+"list.add(%s.getValue());\n\n", field.Name)
		} else {
			contents += fmt.Sprintf(tabtabtab+"list.add(%s);\n\n", field.Name)
		}
	}
	contents += tabtab + "return list.hashCode();\n"
	contents += tab + "}\n\n"
	return contents
}

func (g *Generator) generateCompareTo(s *parser.Struct) string {
	contents := ""
	contents += tab + "@Override\n"
	contents += fmt.Sprintf(tab+"public int compareTo(%s other) {\n", s.Name)
	contents += tabtab + "if (!getClass().equals(other.getClass())) {\n"
	contents += tabtabtab + "return getClass().getName().compareTo(other.getClass().getName());\n"
	contents += tabtab + "}\n\n"
	contents += tabtab + "int lastComparison = 0;\n\n"
	for _, field := range s.Fields {
		fieldTitle := strings.Title(field.Name)
		contents += fmt.Sprintf(tabtab+"lastComparison = Boolean.valueOf(isSet%s()).compareTo(other.isSet%s());\n", fieldTitle, fieldTitle)
		contents += tabtab + "if (lastComparison != 0) {\n"
		contents += tabtabtab + "return lastComparison;\n"
		contents += tabtab + "}\n"
		contents += fmt.Sprintf(tabtab+"if (isSet%s()) {\n", fieldTitle)
		contents += fmt.Sprintf(tabtabtab+"lastComparison = org.apache.thrift.TBaseHelper.compareTo(this.%s, other.%s);\n", field.Name, field.Name)
		contents += tabtabtab + "if (lastComparison != 0) {\n"
		contents += tabtabtabtab + "return lastComparison;\n"
		contents += tabtabtab + "}\n"
		contents += tabtab + "}\n"
	}
	contents += tabtab + "return 0;\n"
	contents += tab + "}\n\n"
	return contents
}

func (g *Generator) generateFieldForId(s *parser.Struct) string {
	contents := ""
	contents += tab + "public _Fields fieldForId(int fieldId) {\n"
	contents += tabtab + "return _Fields.findByThriftId(fieldId);\n"
	contents += tab + "}\n\n"
	return contents
}

func (g *Generator) generateReadWrite(s *parser.Struct) string {
	contents := ""
	contents += tab + "public void read(org.apache.thrift.protocol.TProtocol iprot) throws org.apache.thrift.TException {\n"
	contents += tabtab + "schemes.get(iprot.getScheme()).getScheme().read(iprot, this);\n"
	contents += tab + "}\n\n"

	contents += tab + "public void write(org.apache.thrift.protocol.TProtocol oprot) throws org.apache.thrift.TException {\n"
	contents += tabtab + "schemes.get(oprot.getScheme()).getScheme().write(oprot, this);\n"
	contents += tab + "}\n\n"
	return contents
}

func (g *Generator) generateToString(s *parser.Struct) string {
	contents := ""
	contents += tab + "@Override\n"
	contents += tab + "public String toString() {\n"
	contents += fmt.Sprintf(tabtab+"StringBuilder sb = new StringBuilder(\"%s(\");\n", s.Name)
	contents += tabtab + "boolean first = true;\n\n"
	first := true
	for _, field := range s.Fields {
		optional := field.Modifier == parser.Optional
		ind := ""
		if optional {
			contents += fmt.Sprintf(tabtab+"if (isSet%s()) {\n", strings.Title(field.Name))
			ind = tab
		}

		if !first {
			contents += tabtab + ind + "if (!first) sb.append(\", \");\n"
		}
		contents += fmt.Sprintf(tabtab+ind+"sb.append(\"%s:\");\n", field.Name)
		if !g.isJavaPrimitive(field.Type) {
			contents += fmt.Sprintf(tabtab+ind+"if (this.%s == null) {\n", field.Name)
			contents += tabtabtab + ind + "sb.append(\"null\");\n"
			contents += tabtab + ind + "} else {\n"
			if g.Frugal.UnderlyingType(field.Type).Name == "binary" {
				contents += fmt.Sprintf(tabtabtab+ind+"org.apache.thrift.TBaseHelper.toString(this.%s, sb);\n", field.Name)
			} else {
				contents += fmt.Sprintf(tabtabtab+ind+"sb.append(this.%s);\n", field.Name)
			}
			contents += tabtab + ind + "}\n"
		} else {
			contents += fmt.Sprintf(tabtab+ind+"sb.append(this.%s);\n", field.Name)
		}
		contents += tabtab + ind + "first = false;\n"

		if optional {
			contents += tabtab + "}\n"
		}
		first = false
	}

	contents += tabtab + "sb.append(\")\");\n"
	contents += tabtab + "return sb.toString();\n"
	contents += tab + "}\n\n"
	return contents
}

func (g *Generator) generateValidate(s *parser.Struct) string {
	contents := ""
	contents += tab + "public void validate() throws org.apache.thrift.TException {\n"
	contents += tabtab + "// check for required fields\n"
	for _, field := range s.Fields {
		if field.Modifier == parser.Required && !g.isJavaPrimitive(field.Type) {
			contents += fmt.Sprintf(tabtab+"if (%s == null) {\n", field.Name)
			contents += fmt.Sprintf(tabtabtab+"throw new org.apache.thrift.protocol.TProtocolException(\"Required field '%s' was not present! Struct: \" + toString());\n",
				field.Name)
			contents += tabtab + "}\n"
		}
	}

	contents += tabtab + "// check for sub-struct validity\n"
	for _, field := range s.Fields {
		if g.Frugal.IsStruct(field.Type) && !g.Frugal.IsUnion(field.Type) {
			contents += fmt.Sprintf(tabtab+"if (%s != null) {\n", field.Name)
			contents += fmt.Sprintf(tabtabtab+"%s.validate();\n", field.Name)
			contents += tabtab + "}\n"
		}
	}
	contents += tab + "}\n\n"
	return contents
}

func (g *Generator) generateWriteObject(s *parser.Struct) string {
	contents := ""
	contents += tab + "private void writeObject(java.io.ObjectOutputStream out) throws java.io.IOException {\n"
	contents += tabtab + "try {\n"
	contents += tabtabtab + "write(new org.apache.thrift.protocol.TCompactProtocol(new org.apache.thrift.transport.TIOStreamTransport(out)));\n"
	contents += tabtab + "} catch (org.apache.thrift.TException te) {\n"
	contents += tabtabtab + "throw new java.io.IOException(te);\n"
	contents += tabtab + "}\n"
	contents += tab + "}\n\n"
	return contents
}

func (g *Generator) generateReadObject(s *parser.Struct) string {
	contents := ""
	contents += tab + "private void readObject(java.io.ObjectInputStream in) throws java.io.IOException, ClassNotFoundException {\n"
	// isset stuff, don't do for unions
	contents += tabtab + "try {\n"
	if s.Type != parser.StructTypeUnion {
		contents += tabtabtab + "// it doesn't seem like you should have to do this, but java serialization is wacky, and doesn't call the default constructor.\n"
		isSetType, _ := g.getIsSetType(s)
		switch isSetType {
		case IsSetNone:
		// Do nothing
		case IsSetBitfield:
			contents += tabtabtab + "__isset_bitfield = 0;\n"
		case IsSetBitSet:
			contents += tabtabtab + "__isset_bit_vector = new BitSet(1);\n"
		}
	}

	contents += tabtabtab + "read(new org.apache.thrift.protocol.TCompactProtocol(new org.apache.thrift.transport.TIOStreamTransport(in)));\n"
	contents += tabtab + "} catch (org.apache.thrift.TException te) {\n"
	contents += tabtabtab + "throw new java.io.IOException(te);\n"
	contents += tabtab + "}\n"
	contents += tab + "}\n\n"
	return contents
}

func (g *Generator) generateStandardScheme(s *parser.Struct, isResult bool) string {
	contents := ""
	contents += fmt.Sprintf(tab+"private static class %sStandardSchemeFactory implements SchemeFactory {\n", s.Name)
	contents += fmt.Sprintf(tabtab+"public %sStandardScheme getScheme() {\n", s.Name)
	contents += fmt.Sprintf(tabtabtab+"return new %sStandardScheme();\n", s.Name)
	contents += tabtab + "}\n"
	contents += tab + "}\n\n"

	contents += fmt.Sprintf(tab+"private static class %sStandardScheme extends StandardScheme<%s> {\n\n", s.Name, s.Name)

	// read
	contents += fmt.Sprintf(tabtab+"public void read(org.apache.thrift.protocol.TProtocol iprot, %s struct) throws org.apache.thrift.TException {\n", s.Name)
	contents += tabtabtab + "org.apache.thrift.protocol.TField schemeField;\n"
	contents += tabtabtab + "iprot.readStructBegin();\n"
	contents += tabtabtab + "while (true) {\n"
	contents += tabtabtabtab + "schemeField = iprot.readFieldBegin();\n"
	contents += tabtabtabtab + "if (schemeField.type == org.apache.thrift.protocol.TType.STOP) {\n"
	contents += tabtabtabtabtab + "break;\n"
	contents += tabtabtabtab + "}\n"
	contents += tabtabtabtab + "switch (schemeField.id) {\n"
	for _, field := range s.Fields {
		contents += fmt.Sprintf(tabtabtabtabtab+"case %d: // %s\n", field.ID, toConstantName(field.Name))
		contents += fmt.Sprintf(tabtabtabtabtabtab+"if (schemeField.type == %s) {\n", g.getTType(field.Type))
		contents += g.generateReadFieldRec(field, true, false, false, tabtabtabtabtabtabtab)
		contents += fmt.Sprintf(tabtabtabtabtabtabtab+"struct.set%sIsSet(true);\n", strings.Title(field.Name))
		contents += tabtabtabtabtabtab + "} else {\n"
		contents += tabtabtabtabtabtabtab + "org.apache.thrift.protocol.TProtocolUtil.skip(iprot, schemeField.type);\n"
		contents += tabtabtabtabtabtab + "}\n"
		contents += tabtabtabtabtabtab + "break;\n"
	}
	contents += tabtabtabtabtab + "default:\n"
	contents += tabtabtabtabtabtab + "org.apache.thrift.protocol.TProtocolUtil.skip(iprot, schemeField.type);\n"
	contents += tabtabtabtab + "}\n"
	contents += tabtabtabtab + "iprot.readFieldEnd();\n"
	contents += tabtabtab + "}\n"
	contents += tabtabtab + "iprot.readStructEnd();\n\n"

	contents += tabtabtab + "// check for required fields of primitive type, which can't be checked in the validate method\n"
	for _, field := range s.Fields {
		if field.Modifier == parser.Required && g.isJavaPrimitive(field.Type) {
			contents += fmt.Sprintf(tabtabtab+"if (!struct.isSet%s()) {\n", strings.Title(field.Name))
			contents += fmt.Sprintf(tabtabtabtab+"throw new org.apache.thrift.protocol.TProtocolException(\"Required field '%s' was not found in serialized data! Struct: \" + toString());\n", field.Name)
			contents += tabtabtab + "}\n"
		}
	}

	contents += tabtabtab + "struct.validate();\n"
	contents += tabtab + "}\n\n"

	// write
	contents += fmt.Sprintf(tabtab+"public void write(org.apache.thrift.protocol.TProtocol oprot, %s struct) throws org.apache.thrift.TException {\n", s.Name)
	contents += tabtabtab + "struct.validate();\n\n"
	contents += tabtabtab + "oprot.writeStructBegin(STRUCT_DESC);\n"
	for _, field := range s.Fields {
		isPrimitive := g.isJavaPrimitive(field.Type)
		ind := tabtabtab
		optInd := tabtabtab
		if !isPrimitive {
			contents += fmt.Sprintf(ind+"if (struct.%s != null) {\n", field.Name)
			ind += tab
			optInd += tab
		}
		opt := field.Modifier == parser.Optional || (isResult && isPrimitive)
		if opt {
			contents += fmt.Sprintf(ind+"if (struct.isSet%s()) {\n", strings.Title(field.Name))
			ind += tab
		}

		contents += fmt.Sprintf(ind+"oprot.writeFieldBegin(%s_FIELD_DESC);\n", toConstantName(field.Name))
		contents += g.generateWriteFieldRec(field, true, false, ind)
		contents += ind + "oprot.writeFieldEnd();\n"

		if opt {
			contents += optInd + "}\n"
		}
		if !isPrimitive {
			contents += tabtabtab + "}\n"
		}
	}
	contents += tabtabtab + "oprot.writeFieldStop();\n"
	contents += tabtabtab + "oprot.writeStructEnd();\n"

	contents += tabtab + "}\n\n"

	contents += tab + "}\n\n"
	return contents
}

func (g *Generator) generateTupleScheme(s *parser.Struct) string {
	contents := ""
	contents += fmt.Sprintf(tab+"private static class %sTupleSchemeFactory implements SchemeFactory {\n", s.Name)
	contents += fmt.Sprintf(tabtab+"public %sTupleScheme getScheme() {\n", s.Name)
	contents += fmt.Sprintf(tabtabtab+"return new %sTupleScheme();\n", s.Name)
	contents += tabtab + "}\n"
	contents += tab + "}\n\n"

	contents += fmt.Sprintf(tab+"private static class %sTupleScheme extends TupleScheme<%s> {\n\n", s.Name, s.Name)
	contents += tabtab + "@Override\n"
	contents += fmt.Sprintf(tabtab+"public void write(org.apache.thrift.protocol.TProtocol prot, %s struct) throws org.apache.thrift.TException {\n", s.Name)
	contents += tabtabtab + "TTupleProtocol oprot = (TTupleProtocol) prot;\n"
	// write required fields
	numNonReqs := 0
	for _, field := range s.Fields {
		if field.Modifier != parser.Required {
			numNonReqs += 1
			continue
		}

		contents += g.generateWriteFieldRec(field, true, true, tabtabtab)
	}

	if numNonReqs > 0 {
		// write optional/default fields
		nonReqFieldCount := 0
		contents += tabtabtab + "BitSet optionals = new BitSet();\n"
		for _, field := range s.Fields {
			if field.Modifier == parser.Required {
				continue
			}

			contents += fmt.Sprintf(tabtabtab+"if (struct.isSet%s()) {\n", strings.Title(field.Name))
			contents += fmt.Sprintf(tabtabtabtab+"optionals.set(%d);\n", nonReqFieldCount)
			contents += tabtabtab + "}\n"
			nonReqFieldCount += 1
		}

		contents += fmt.Sprintf(tabtabtab+"oprot.writeBitSet(optionals, %d);\n", numNonReqs)
		for _, field := range s.Fields {
			if field.Modifier == parser.Required {
				continue
			}

			contents += fmt.Sprintf(tabtabtab+"if (struct.isSet%s()) {\n", strings.Title(field.Name))
			contents += g.generateWriteFieldRec(field, true, true, tabtabtabtab)
			contents += tabtabtab + "}\n"
		}
	}

	contents += tabtab + "}\n\n"

	contents += tabtab + "@Override\n"
	contents += fmt.Sprintf(tabtab+"public void read(org.apache.thrift.protocol.TProtocol prot, %s struct) throws org.apache.thrift.TException {\n", s.Name)
	contents += tabtabtab + "TTupleProtocol iprot = (TTupleProtocol) prot;\n"
	// read required fields
	for _, field := range s.Fields {
		if field.Modifier != parser.Required {
			continue
		}

		contents += g.generateReadFieldRec(field, true, true, false, tabtabtab)
		contents += fmt.Sprintf(tabtabtab+"struct.set%sIsSet(true);\n", strings.Title(field.Name))
	}

	if numNonReqs > 0 {
		// read default/optional fields
		nonReqFieldCount := 0
		contents += fmt.Sprintf(tabtabtab+"BitSet incoming = iprot.readBitSet(%d);\n", numNonReqs)
		for _, field := range s.Fields {
			if field.Modifier == parser.Required {
				continue
			}

			contents += fmt.Sprintf(tabtabtab+"if (incoming.get(%d)) {\n", nonReqFieldCount)
			contents += g.generateReadFieldRec(field, true, true, false, tabtabtabtab)
			contents += fmt.Sprintf(tabtabtabtab+"struct.set%sIsSet(true);\n", strings.Title(field.Name))
			contents += tabtabtab + "}\n"
			nonReqFieldCount += 1
		}
	}
	contents += tabtab + "}\n\n"

	contents += tab + "}\n\n"
	return contents
}

func (g *Generator) generateCopyConstructorField(field *parser.Field, otherFieldName string, first bool, ind string) string {
	underlyingType := g.Frugal.UnderlyingType(field.Type)
	isPrimitive := g.isJavaPrimitive(underlyingType)
	accessPrefix := "this."
	declPrefix := "this."
	if !first {
		accessPrefix = ""
		declPrefix = g.getJavaTypeFromThriftType(underlyingType) + " "
	}

	if isPrimitive || underlyingType.Name == "string" {
		return fmt.Sprintf(ind+"%s%s = %s;\n", declPrefix, field.Name, otherFieldName)
	} else if underlyingType.Name == "binary" {
		return fmt.Sprintf(ind+"%s%s = org.apache.thrift.TBaseHelper.copyBinary(%s);\n", declPrefix, field.Name, otherFieldName)
	} else if g.Frugal.IsStruct(underlyingType) {
		return fmt.Sprintf(ind+"%s%s = new %s(%s);\n", declPrefix, field.Name, g.getJavaTypeFromThriftType(underlyingType), otherFieldName)
	} else if g.Frugal.IsEnum(underlyingType) {
		return fmt.Sprintf(ind+"%s%s = %s;\n", declPrefix, field.Name, otherFieldName)
	} else if underlyingType.IsContainer() {
		contents := ""
		valueType := g.getJavaTypeFromThriftType(underlyingType.ValueType)
		containerValType := containerType(valueType)
		otherValElem := g.GetElem()
		thisValElem := g.GetElem()
		thisValField := parser.FieldFromType(underlyingType.ValueType, thisValElem)

		switch underlyingType.Name {
		case "list":
			contents += fmt.Sprintf(ind+"%s%s = new ArrayList<%s>(%s.size());\n", declPrefix, field.Name, containerValType, otherFieldName)
			contents += fmt.Sprintf(ind+"for (%s %s : %s) {\n", valueType, otherValElem, otherFieldName)
			contents += g.generateCopyConstructorField(thisValField, otherValElem, false, ind+tab)
			contents += fmt.Sprintf(ind+tab+"%s%s.add(%s);\n", accessPrefix, field.Name, thisValElem)
			contents += ind + "}\n"
		case "set":
			contents += fmt.Sprintf(ind+"%s%s = new HashSet<%s>(%s.size());\n", declPrefix, field.Name, containerValType, otherFieldName)
			contents += fmt.Sprintf(ind+"for (%s %s : %s) {\n", valueType, otherValElem, otherFieldName)
			contents += g.generateCopyConstructorField(thisValField, otherValElem, false, ind+tab)
			contents += fmt.Sprintf(ind+tab+"%s%s.add(%s);\n", accessPrefix, field.Name, thisValElem)
			contents += ind + "}\n"
		case "map":
			keyType := g.getJavaTypeFromThriftType(underlyingType.KeyType)
			keyUnderlying := g.Frugal.UnderlyingType(underlyingType.KeyType)
			valUnderlying := g.Frugal.UnderlyingType(underlyingType.ValueType)
			containerKeyType := containerType(keyType)

			// If it's all primitives, optimization. Otherwise need to iterate
			if (g.isJavaPrimitive(keyUnderlying) || keyUnderlying.Name == "string") &&
				(g.isJavaPrimitive(valUnderlying) || valUnderlying.Name == "string") {
				contents += fmt.Sprintf(ind+"%s%s = new HashMap<%s,%s>(%s);\n",
					declPrefix, field.Name, containerKeyType, containerValType, otherFieldName)
			} else {
				thisKeyElem := g.GetElem()
				thisKeyField := parser.FieldFromType(underlyingType.KeyType, thisKeyElem)

				contents += fmt.Sprintf(ind+"%s%s = new HashMap<%s,%s>(%s.size());\n",
					declPrefix, field.Name, containerKeyType, containerValType, otherFieldName)
				contents += fmt.Sprintf(ind+"for (Map.Entry<%s, %s> %s : %s.entrySet()) {\n",
					containerKeyType, containerValType, otherValElem, otherFieldName)
				contents += g.generateCopyConstructorField(thisKeyField, otherValElem+".getKey()", false, ind+tab)
				contents += g.generateCopyConstructorField(thisValField, otherValElem+".getValue()", false, ind+tab)
				contents += fmt.Sprintf(ind+tab+"%s%s.put(%s, %s);\n", accessPrefix, field.Name, thisKeyElem, thisValElem)
				contents += ind + "}\n"
			}
		}

		return contents
	}
	panic("unrecognized type: " + underlyingType.Name)
}

func (g *Generator) generateMetaDataMapEntry(t *parser.Type, ind string) string {
	underlyingType := g.Frugal.UnderlyingType(t)
	ttype := g.getTType(underlyingType)
	isThriftPrimitive := underlyingType.IsPrimitive()

	// This indicates a typedef. For some reason java doesn't recurse on
	// typedef'd types for meta data map entries
	if t != underlyingType {
		secondArg := ""
		if underlyingType.Name == "binary" {
			secondArg = ", true"
		} else {
			secondArg = fmt.Sprintf(", \"%s\"", t.Name)
		}
		return fmt.Sprintf(ind+"new org.apache.thrift.meta_data.FieldValueMetaData(%s%s)", ttype, secondArg)
	}

	if isThriftPrimitive {
		boolArg := ""
		if underlyingType.Name == "binary" {
			boolArg = ", true"
		}
		return fmt.Sprintf(ind+"new org.apache.thrift.meta_data.FieldValueMetaData(%s%s)", ttype, boolArg)
	} else if g.Frugal.IsStruct(underlyingType) {
		return fmt.Sprintf(ind+"new org.apache.thrift.meta_data.StructMetaData(org.apache.thrift.protocol.TType.STRUCT, %s.class)", g.qualifiedTypeName(underlyingType))
	} else if g.Frugal.IsEnum(underlyingType) {
		return fmt.Sprintf(ind+"new org.apache.thrift.meta_data.EnumMetaData(org.apache.thrift.protocol.TType.ENUM, %s.class)", g.qualifiedTypeName(underlyingType))
	} else if underlyingType.IsContainer() {
		switch underlyingType.Name {
		case "list":
			valEntry := g.generateMetaDataMapEntry(underlyingType.ValueType, ind+tabtab)
			return fmt.Sprintf(ind+"new org.apache.thrift.meta_data.ListMetaData(org.apache.thrift.protocol.TType.LIST,\n%s)", valEntry)
		case "set":
			valEntry := g.generateMetaDataMapEntry(underlyingType.ValueType, ind+tabtab)
			return fmt.Sprintf(ind+"new org.apache.thrift.meta_data.SetMetaData(org.apache.thrift.protocol.TType.SET,\n%s)", valEntry)
		case "map":
			keyEntry := g.generateMetaDataMapEntry(underlyingType.KeyType, ind+tabtab)
			valEntry := g.generateMetaDataMapEntry(underlyingType.ValueType, ind+tabtab)
			return fmt.Sprintf(ind+"new org.apache.thrift.meta_data.MapMetaData(org.apache.thrift.protocol.TType.MAP,\n%s,\n%s)", keyEntry, valEntry)
		}
	}
	panic("unrecognized type: " + underlyingType.Name)
}

// succinct means only read collection length instead of the whole header,
// and don't read collection end.
// containerTypes causes variables to be declared as objects instead of
// potentially primitives
func (g *Generator) generateReadFieldRec(field *parser.Field, first bool, succinct bool, containerTypes bool, ind string) string {
	contents := ""
	declPrefix := "struct."
	accessPrefix := "struct."
	javaType := g.getJavaTypeFromThriftType(field.Type)
	if !first {
		if containerTypes {
			declPrefix = containerType(javaType) + " "
		} else {
			declPrefix = javaType + " "
		}
		accessPrefix = ""
	}

	underlyingType := g.Frugal.UnderlyingType(field.Type)
	if underlyingType.IsPrimitive() {
		thriftType := ""
		switch underlyingType.Name {
		case "bool":
			thriftType = "Bool"
		case "byte", "i8":
			thriftType = "Byte"
		case "i16":
			thriftType = "I16"
		case "i32":
			thriftType = "I32"
		case "i64":
			thriftType = "I64"
		case "double":
			thriftType = "Double"
		case "string":
			thriftType = "String"
		case "binary":
			thriftType = "Binary"
		default:
			panic("unkown thrift type: " + underlyingType.Name)
		}

		contents += fmt.Sprintf(ind+"%s%s = iprot.read%s();\n", declPrefix, field.Name, thriftType)
	} else if g.Frugal.IsEnum(underlyingType) {
		contents += fmt.Sprintf(ind+"%s%s = %s.findByValue(iprot.readI32());\n", declPrefix, field.Name, javaType)
	} else if g.Frugal.IsStruct(underlyingType) {
		contents += fmt.Sprintf(ind+"%s%s = new %s();\n", declPrefix, field.Name, javaType)
		contents += fmt.Sprintf(ind+"%s%s.read(iprot);\n", accessPrefix, field.Name)
<<<<<<< HEAD
	} else if parser.IsThriftContainer(underlyingType) {
		containerElem := g.GetElem()
		counterElem := g.GetElem()
=======
	} else if underlyingType.IsContainer() {
		containerElem := getElem()
		counterElem := getElem()
>>>>>>> d2f72fba

		valType := containerType(g.getJavaTypeFromThriftType(underlyingType.ValueType))
		valElem := g.GetElem()
		valField := parser.FieldFromType(underlyingType.ValueType, valElem)
		valContents := g.generateReadFieldRec(valField, false, succinct, containerTypes, ind+tab)
		valTType := g.getTType(underlyingType.ValueType)

		switch underlyingType.Name {
		case "list":
			if succinct {
				contents += fmt.Sprintf(ind+"org.apache.thrift.protocol.TList %s = new org.apache.thrift.protocol.TList(%s, iprot.readI32());\n",
					containerElem, valTType)
			} else {
				contents += fmt.Sprintf(ind+"org.apache.thrift.protocol.TList %s = iprot.readListBegin();\n", containerElem)
			}
			contents += fmt.Sprintf(ind+"%s%s = new ArrayList<%s>(%s.size);\n", declPrefix, field.Name, valType, containerElem)
			contents += fmt.Sprintf(ind+"for (int %s = 0; %s < %s.size; ++%s) {\n", counterElem, counterElem, containerElem, counterElem)
			contents += valContents
			contents += fmt.Sprintf(ind+tab+"%s%s.add(%s);\n", accessPrefix, field.Name, valElem)
			contents += ind + "}\n"
			if !succinct {
				contents += ind + "iprot.readListEnd();\n"
			}
		case "set":
			if succinct {
				contents += fmt.Sprintf(ind+"org.apache.thrift.protocol.TSet %s = new org.apache.thrift.protocol.TSet(%s, iprot.readI32());\n",
					containerElem, valTType)
			} else {
				contents += fmt.Sprintf(ind+"org.apache.thrift.protocol.TSet %s = iprot.readSetBegin();\n", containerElem)
			}
			contents += fmt.Sprintf(ind+"%s%s = new HashSet<%s>(2*%s.size);\n", declPrefix, field.Name, valType, containerElem)
			contents += fmt.Sprintf(ind+"for (int %s = 0; %s < %s.size; ++%s) {\n", counterElem, counterElem, containerElem, counterElem)
			contents += valContents
			contents += fmt.Sprintf(ind+tab+"%s%s.add(%s);\n", accessPrefix, field.Name, valElem)
			contents += ind + "}\n"
			if !succinct {
				contents += ind + "iprot.readSetEnd();\n"
			}
		case "map":
			keyTType := g.getTType(underlyingType.KeyType)
			if succinct {
				contents += fmt.Sprintf(ind+"org.apache.thrift.protocol.TMap %s = new org.apache.thrift.protocol.TMap(%s, %s, iprot.readI32());\n",
					containerElem, keyTType, valTType)
			} else {
				contents += fmt.Sprintf(ind+"org.apache.thrift.protocol.TMap %s = iprot.readMapBegin();\n", containerElem)
			}

			keyType := containerType(g.getJavaTypeFromThriftType(underlyingType.KeyType))
			contents += fmt.Sprintf(ind+"%s%s = new HashMap<%s,%s>(2*%s.size);\n", declPrefix, field.Name, keyType, valType, containerElem)
			contents += fmt.Sprintf(ind+"for (int %s = 0; %s < %s.size; ++%s) {\n", counterElem, counterElem, containerElem, counterElem)
			keyElem := g.GetElem()
			keyField := parser.FieldFromType(underlyingType.KeyType, keyElem)
			contents += g.generateReadFieldRec(keyField, false, succinct, containerTypes, ind+tab)
			contents += valContents
			contents += fmt.Sprintf(ind+tab+"%s%s.put(%s, %s);\n", accessPrefix, field.Name, keyElem, valElem)
			contents += ind + "}\n"
			if !succinct {
				contents += ind + "iprot.readMapEnd();\n"
			}
		}
	}

	return contents
}

// succinct means only write collection length instead of the whole header,
// and don't write collection end.
func (g *Generator) generateWriteFieldRec(field *parser.Field, first bool, succinct bool, ind string) string {
	contents := ""
	accessPrefix := "struct."
	if !first {
		accessPrefix = ""
	}

	underlyingType := g.Frugal.UnderlyingType(field.Type)
	isEnum := g.Frugal.IsEnum(underlyingType)
	if underlyingType.IsPrimitive() || isEnum {
		write := ind + "oprot.write"
		switch underlyingType.Name {
		case "bool":
			write += "Bool(%s%s);\n"
		case "byte", "i8":
			write += "Byte(%s%s);\n"
		case "i16":
			write += "I16(%s%s);\n"
		case "i32":
			write += "I32(%s%s);\n"
		case "i64":
			write += "I64(%s%s);\n"
		case "double":
			write += "Double(%s%s);\n"
		case "string":
			write += "String(%s%s);\n"
		case "binary":
			write += "Binary(%s%s);\n"
		default:
			if isEnum {
				write += "I32(%s%s.getValue());\n"
			} else {
				panic("unknown thrift type: " + underlyingType.Name)
			}
		}

		contents += fmt.Sprintf(write, accessPrefix, field.Name)
	} else if g.Frugal.IsStruct(underlyingType) {
		contents += fmt.Sprintf(ind+"%s%s.write(oprot);\n", accessPrefix, field.Name)
<<<<<<< HEAD
	} else if parser.IsThriftContainer(underlyingType) {
		iterElem := g.GetElem()
=======
	} else if underlyingType.IsContainer() {
		iterElem := getElem()
>>>>>>> d2f72fba
		valJavaType := g.getJavaTypeFromThriftType(underlyingType.ValueType)
		valTType := g.getTType(underlyingType.ValueType)

		switch underlyingType.Name {
		case "list":
			if succinct {
				contents += fmt.Sprintf(ind+"oprot.writeI32(%s%s.size());\n", accessPrefix, field.Name)
			} else {
				contents += fmt.Sprintf(ind+"oprot.writeListBegin(new org.apache.thrift.protocol.TList(%s, %s%s.size()));\n",
					valTType, accessPrefix, field.Name)
			}
			contents += fmt.Sprintf(ind+"for (%s %s : %s%s) {\n", valJavaType, iterElem, accessPrefix, field.Name)
			iterField := parser.FieldFromType(underlyingType.ValueType, iterElem)
			contents += g.generateWriteFieldRec(iterField, false, succinct, ind+tab)
			contents += ind + "}\n"
			if !succinct {
				contents += ind + "oprot.writeListEnd();\n"
			}
		case "set":
			if succinct {
				contents += fmt.Sprintf(ind+"oprot.writeI32(%s%s.size());\n", accessPrefix, field.Name)
			} else {
				contents += fmt.Sprintf(ind+"oprot.writeSetBegin(new org.apache.thrift.protocol.TSet(%s, %s%s.size()));\n",
					valTType, accessPrefix, field.Name)
			}
			contents += fmt.Sprintf(ind+"for (%s %s : %s%s) {\n", valJavaType, iterElem, accessPrefix, field.Name)
			iterField := parser.FieldFromType(underlyingType.ValueType, iterElem)
			contents += g.generateWriteFieldRec(iterField, false, succinct, ind+tab)
			contents += ind + "}\n"
			if !succinct {
				contents += ind + "oprot.writeSetEnd();\n"
			}
		case "map":
			keyJavaType := g.getJavaTypeFromThriftType(underlyingType.KeyType)
			keyTType := g.getTType(underlyingType.KeyType)
			if succinct {
				contents += fmt.Sprintf(ind+"oprot.writeI32(%s%s.size());\n", accessPrefix, field.Name)
			} else {
				contents += fmt.Sprintf(ind+"oprot.writeMapBegin(new org.apache.thrift.protocol.TMap(%s, %s, %s%s.size()));\n",
					keyTType, valTType, accessPrefix, field.Name)
			}
			contents += fmt.Sprintf(ind+"for (Map.Entry<%s, %s> %s : %s%s.entrySet()) {\n",
				containerType(keyJavaType), containerType(valJavaType), iterElem, accessPrefix, field.Name)
			keyField := parser.FieldFromType(underlyingType.KeyType, iterElem+".getKey()")
			valField := parser.FieldFromType(underlyingType.ValueType, iterElem+".getValue()")
			contents += g.generateWriteFieldRec(keyField, false, succinct, ind+tab)
			contents += g.generateWriteFieldRec(valField, false, succinct, ind+tab)
			contents += ind + "}\n"
			if !succinct {
				contents += ind + "oprot.writeMapEnd();\n"
			}
		default:
			panic("unknown type: " + underlyingType.Name)
		}
	}

	return contents
}

func (g *Generator) GetOutputDir(dir string) string {
	if pkg, ok := g.Frugal.Thrift.Namespace(lang); ok {
		path := generator.GetPackageComponents(pkg)
		dir = filepath.Join(append([]string{dir}, path...)...)
	}
	return dir
}

func (g *Generator) DefaultOutputDir() string {
	return defaultOutputDir
}

func (g *Generator) PostProcess(f *os.File) error { return nil }

func (g *Generator) GenerateDependencies(dir string) error {
	return nil
}

func (g *Generator) GenerateFile(name, outputDir string, fileType generator.FileType) (*os.File, error) {
	switch fileType {
	case generator.PublishFile:
		return g.CreateFile(strings.Title(name)+"Publisher", outputDir, lang, false)
	case generator.SubscribeFile:
		return g.CreateFile(strings.Title(name)+"Subscriber", outputDir, lang, false)
	case generator.CombinedServiceFile:
		return g.CreateFile("F"+name, outputDir, lang, false)
	case generator.ObjectFile:
		return g.CreateFile(name, outputDir, lang, false)
	default:
		return nil, fmt.Errorf("Bad file type for Java generator: %s", fileType)
	}
}

func (g *Generator) GenerateDocStringComment(file *os.File) error {
	comment := fmt.Sprintf(
		"/**\n"+
			" * Autogenerated by Frugal Compiler (%s)\n"+
			" * DO NOT EDIT UNLESS YOU ARE SURE THAT YOU KNOW WHAT YOU ARE DOING\n"+
			" *\n"+
			" * @generated\n"+
			" */",
		globals.Version)

	_, err := file.WriteString(comment)
	return err
}

func (g *Generator) GenerateServicePackage(file *os.File, s *parser.Service) error {
	return g.generatePackage(file)
}

func (g *Generator) GenerateScopePackage(file *os.File, s *parser.Scope) error {
	return g.generatePackage(file)
}

func (g *Generator) generatePackage(file *os.File) error {
	pkg, ok := g.Frugal.Thrift.Namespace(lang)
	if !ok {
		return nil
	}
	_, err := file.WriteString(fmt.Sprintf("package %s;", pkg))
	return err
}

func (g *Generator) GenerateEnumImports(file *os.File) error {
	imports := ""
	imports += "import java.util.Map;\n"
	imports += "import java.util.HashMap;\n"
	imports += "import org.apache.thrift.TEnum;\n"
	imports += "\n"

	_, err := file.WriteString(imports)
	return err
}

func (g *Generator) GenerateStructImports(file *os.File) error {
	imports := ""
	imports += "import org.apache.thrift.scheme.IScheme;\n"
	imports += "import org.apache.thrift.scheme.SchemeFactory;\n"
	imports += "import org.apache.thrift.scheme.StandardScheme;\n\n"
	imports += "import org.apache.thrift.scheme.TupleScheme;\n"
	imports += "import org.apache.thrift.protocol.TTupleProtocol;\n"
	imports += "import org.apache.thrift.protocol.TProtocolException;\n"
	imports += "import org.apache.thrift.EncodingUtils;\n"
	imports += "import org.apache.thrift.TException;\n"
	imports += "import org.apache.thrift.async.AsyncMethodCallback;\n"
	imports += "import org.apache.thrift.server.AbstractNonblockingServer.*;\n"
	imports += "import java.util.List;\n"
	imports += "import java.util.ArrayList;\n"
	imports += "import java.util.Map;\n"
	imports += "import java.util.HashMap;\n"
	imports += "import java.util.EnumMap;\n"
	imports += "import java.util.Set;\n"
	imports += "import java.util.HashSet;\n"
	imports += "import java.util.EnumSet;\n"
	imports += "import java.util.Collections;\n"
	imports += "import java.util.BitSet;\n"
	imports += "import java.nio.ByteBuffer;\n"
	imports += "import java.util.Arrays;\n"
	imports += "import javax.annotation.Generated;\n"
	imports += "import org.slf4j.Logger;\n"
	imports += "import org.slf4j.LoggerFactory;\n"

	imports += "\n"

	_, err := file.WriteString(imports)
	return err
}

func (g *Generator) GenerateServiceImports(file *os.File, s *parser.Service) error {
	imports := "import com.workiva.frugal.exception.FMessageSizeException;\n"
	imports += "import com.workiva.frugal.exception.FTimeoutException;\n"
	imports += "import com.workiva.frugal.middleware.InvocationHandler;\n"
	imports += "import com.workiva.frugal.middleware.ServiceMiddleware;\n"
	imports += "import com.workiva.frugal.processor.FBaseProcessor;\n"
	imports += "import com.workiva.frugal.processor.FProcessor;\n"
	imports += "import com.workiva.frugal.processor.FProcessorFunction;\n"
	imports += "import com.workiva.frugal.protocol.*;\n"
	imports += "import com.workiva.frugal.transport.FTransport;\n"
	imports += "import org.apache.thrift.TApplicationException;\n"
	imports += "import org.apache.thrift.TException;\n"
	imports += "import org.apache.thrift.protocol.TMessage;\n"
	imports += "import org.apache.thrift.protocol.TMessageType;\n"
	imports += "import org.apache.thrift.transport.TTransport;\n\n"

	imports += "import javax.annotation.Generated;\n"
	imports += "import java.util.concurrent.*;\n"

	_, err := file.WriteString(imports)
	return err
}

func (g *Generator) GenerateScopeImports(file *os.File, s *parser.Scope) error {
	imports := "import com.workiva.frugal.middleware.InvocationHandler;\n"
	imports += "import com.workiva.frugal.middleware.ServiceMiddleware;\n"
	imports += "import com.workiva.frugal.protocol.*;\n"
	imports += "import com.workiva.frugal.provider.FScopeProvider;\n"
	imports += "import com.workiva.frugal.transport.FScopeTransport;\n"
	imports += "import com.workiva.frugal.transport.FSubscription;\n"
	imports += "import org.apache.thrift.TException;\n"
	imports += "import org.apache.thrift.TApplicationException;\n"
	imports += "import org.apache.thrift.transport.TTransportException;\n"
	imports += "import org.apache.thrift.protocol.*;\n\n"

	imports += "import javax.annotation.Generated;\n"
	imports += "import java.util.logging.Logger;\n"

	_, err := file.WriteString(imports)
	return err
}

func (g *Generator) GenerateConstants(file *os.File, name string) error {
	return nil
}

func (g *Generator) GeneratePublisher(file *os.File, scope *parser.Scope) error {
	scopeTitle := strings.Title(scope.Name)
	publisher := ""
	if scope.Comment != nil {
		publisher += g.GenerateBlockComment(scope.Comment, "")
	}
	if g.includeGeneratedAnnotation() {
		publisher += g.generatedAnnotation()
	}
	publisher += fmt.Sprintf("public class %sPublisher {\n\n", scopeTitle)

	publisher += fmt.Sprintf(tab+"private static final String DELIMITER = \"%s\";\n\n", globals.TopicDelimiter)
	publisher += fmt.Sprintf(tab+"private final Internal%sPublisher target;\n", scopeTitle)
	publisher += fmt.Sprintf(tab+"private final Internal%sPublisher proxy;\n\n", scopeTitle)

	publisher += fmt.Sprintf(tab+"public %sPublisher(FScopeProvider provider, ServiceMiddleware... middleware) {\n", scopeTitle)
	publisher += fmt.Sprintf(tabtab+"target = new Internal%sPublisher(provider);\n", scopeTitle)
	publisher += fmt.Sprintf(tabtab+"proxy = (Internal%sPublisher) InvocationHandler.composeMiddlewareClass(target, Internal%sPublisher.class, middleware);\n",
		scopeTitle, scopeTitle)
	publisher += tab + "}\n\n"

	publisher += tab + "public void open() throws TException {\n"
	publisher += tabtab + "target.open();\n"
	publisher += tab + "}\n\n"

	publisher += tab + "public void close() throws TException {\n"
	publisher += tabtab + "target.close();\n"
	publisher += tab + "}\n\n"

	args := ""
	if len(scope.Prefix.Variables) > 0 {
		for _, variable := range scope.Prefix.Variables {
			args = fmt.Sprintf("%sString %s, ", args, variable)
		}
	}

	for _, op := range scope.Operations {
		if op.Comment != nil {
			publisher += g.GenerateBlockComment(op.Comment, tab)
		}
		publisher += fmt.Sprintf(tab+"public void publish%s(FContext ctx, %s%s req) throws TException {\n", op.Name, args, g.qualifiedTypeName(op.Type))
		publisher += fmt.Sprintf(tabtab+"proxy.publish%s(%s);\n", op.Name, g.generateScopeArgs(scope))
		publisher += tab + "}\n\n"
	}

	publisher += fmt.Sprintf(tab+"protected static class Internal%sPublisher {\n\n", scopeTitle)

	publisher += tabtab + "private FScopeProvider provider;\n"
	publisher += tabtab + "private FScopeTransport transport;\n"
	publisher += tabtab + "private FProtocol protocol;\n\n"

	publisher += fmt.Sprintf(tabtab+"protected Internal%sPublisher() {\n", scopeTitle)
	publisher += tabtab + "}\n\n"

	publisher += fmt.Sprintf(tabtab+"public Internal%sPublisher(FScopeProvider provider) {\n", scopeTitle)
	publisher += tabtabtab + "this.provider = provider;\n"
	publisher += tabtab + "}\n\n"

	publisher += tabtab + "public void open() throws TException {\n"
	publisher += tabtabtab + "FScopeProvider.Client client = provider.build();\n"
	publisher += tabtabtab + "transport = client.getTransport();\n"
	publisher += tabtabtab + "protocol = client.getProtocol();\n"
	publisher += tabtabtab + "transport.open();\n"
	publisher += tabtab + "}\n\n"

	publisher += tabtab + "public void close() throws TException {\n"
	publisher += tabtabtab + "transport.close();\n"
	publisher += tabtab + "}\n\n"

	prefix := ""
	for _, op := range scope.Operations {
		publisher += prefix
		prefix = "\n\n"
		if op.Comment != nil {
			publisher += g.GenerateBlockComment(op.Comment, tabtab)
		}
		publisher += fmt.Sprintf(tabtab+"public void publish%s(FContext ctx, %s%s req) throws TException {\n", op.Name, args, g.qualifiedTypeName(op.Type))
		publisher += fmt.Sprintf(tabtabtab+"String op = \"%s\";\n", op.Name)
		publisher += fmt.Sprintf(tabtabtab+"String prefix = %s;\n", generatePrefixStringTemplate(scope))
		publisher += tabtabtab + "String topic = String.format(\"%s" + strings.Title(scope.Name) + "%s%s\", prefix, DELIMITER, op);\n"
		publisher += tabtabtab + "transport.lockTopic(topic);\n"
		publisher += tabtabtab + "try {\n"
		publisher += tabtabtabtab + "protocol.writeRequestHeader(ctx);\n"
		publisher += tabtabtabtab + "protocol.writeMessageBegin(new TMessage(op, TMessageType.CALL, 0));\n"
		publisher += tabtabtabtab + "req.write(protocol);\n"
		publisher += tabtabtabtab + "protocol.writeMessageEnd();\n"
		publisher += tabtabtabtab + "transport.flush();\n"
		publisher += tabtabtab + "} finally {\n"
		publisher += tabtabtabtab + "transport.unlockTopic();\n"
		publisher += tabtabtab + "}\n"
		publisher += tabtab + "}\n"
	}

	publisher += tab + "}\n"
	publisher += "}"

	_, err := file.WriteString(publisher)
	return err
}

func generatePrefixStringTemplate(scope *parser.Scope) string {
	if len(scope.Prefix.Variables) == 0 {
		if scope.Prefix.String == "" {
			return `""`
		}
		return fmt.Sprintf(`"%s%s"`, scope.Prefix.String, globals.TopicDelimiter)
	}
	template := "String.format(\""
	template += scope.Prefix.Template("%s")
	template += globals.TopicDelimiter + "\", "
	prefix := ""
	for _, variable := range scope.Prefix.Variables {
		template += prefix + variable
		prefix = ", "
	}
	template += ")"
	return template
}

func (g *Generator) GenerateSubscriber(file *os.File, scope *parser.Scope) error {
	subscriber := ""
	if scope.Comment != nil {
		subscriber += g.GenerateBlockComment(scope.Comment, "")
	}
	scopeName := strings.Title(scope.Name)
	if g.includeGeneratedAnnotation() {
		subscriber += g.generatedAnnotation()
	}
	subscriber += fmt.Sprintf("public class %sSubscriber {\n\n", scopeName)

	subscriber += fmt.Sprintf(tab+"private static final String DELIMITER = \"%s\";\n", globals.TopicDelimiter)
	subscriber += fmt.Sprintf(
		tab+"private static final Logger LOGGER = Logger.getLogger(%sSubscriber.class.getName());\n\n", scopeName)

	subscriber += tab + "private final FScopeProvider provider;\n"
	subscriber += tab + "private final ServiceMiddleware[] middleware;\n\n"

	subscriber += fmt.Sprintf(tab+"public %sSubscriber(FScopeProvider provider, ServiceMiddleware... middleware) {\n",
		strings.Title(scope.Name))
	subscriber += tabtab + "this.provider = provider;\n"
	subscriber += tabtab + "this.middleware = middleware;\n"
	subscriber += tab + "}\n\n"

	args := ""
	if len(scope.Prefix.Variables) > 0 {
		for _, variable := range scope.Prefix.Variables {
			args = fmt.Sprintf("%sString %s, ", args, variable)
		}
	}
	prefix := ""
	for _, op := range scope.Operations {
		subscriber += fmt.Sprintf(tab+"public interface %sHandler {\n", op.Name)
		subscriber += fmt.Sprintf(tabtab+"void on%s(FContext ctx, %s req);\n", op.Name, g.qualifiedTypeName(op.Type))
		subscriber += tab + "}\n\n"

		subscriber += prefix
		prefix = "\n\n"
		if op.Comment != nil {
			subscriber += g.GenerateBlockComment(op.Comment, tab)
		}
		subscriber += fmt.Sprintf(tab+"public FSubscription subscribe%s(%sfinal %sHandler handler) throws TException {\n",
			op.Name, args, op.Name)
		subscriber += fmt.Sprintf(tabtab+"final String op = \"%s\";\n", op.Name)
		subscriber += fmt.Sprintf(tabtab+"String prefix = %s;\n", generatePrefixStringTemplate(scope))
		subscriber += tabtab + "final String topic = String.format(\"%s" + strings.Title(scope.Name) + "%s%s\", prefix, DELIMITER, op);\n"
		subscriber += tabtab + "final FScopeProvider.Client client = provider.build();\n"
		subscriber += tabtab + "final FScopeTransport transport = client.getTransport();\n"
		subscriber += tabtab + "transport.subscribe(topic);\n\n"

		subscriber += tabtab + fmt.Sprintf(
			"final %sHandler proxiedHandler = InvocationHandler.composeMiddleware(handler, %sHandler.class, middleware);\n",
			op.Name, op.Name)
		subscriber += tabtab + "final FSubscription sub = new FSubscription(topic, transport);\n"
		subscriber += tabtab + "new Thread(new Runnable() {\n"
		subscriber += tabtabtab + "public void run() {\n"
		subscriber += tabtabtabtab + "while (true) {\n"
		subscriber += tabtabtabtabtab + "try {\n"
		subscriber += tabtabtabtabtabtab + "FContext ctx = client.getProtocol().readRequestHeader();\n"
		subscriber += tabtabtabtabtabtab + fmt.Sprintf("%s received = recv%s(op, client.getProtocol());\n",
			g.qualifiedTypeName(op.Type), op.Name)
		subscriber += tabtabtabtabtabtab + fmt.Sprintf("proxiedHandler.on%s(ctx, received);\n", op.Name)
		subscriber += tabtabtabtabtab + "} catch (TException e) {\n"
		subscriber += tabtabtabtabtabtab + "if (e instanceof TTransportException) {\n"
		subscriber += tabtabtabtabtabtabtab + "TTransportException transportException = (TTransportException) e;\n"
		subscriber += tabtabtabtabtabtabtab + "if (transportException.getType() == TTransportException.END_OF_FILE) {\n"
		subscriber += tabtabtabtabtabtabtabtab + "return;\n"
		subscriber += tabtabtabtabtabtabtab + "}\n"
		subscriber += tabtabtabtabtabtab + "}\n"
		subscriber += tabtabtabtabtabtab + "LOGGER.warning(String.format(\"Subscriber error receiving %s, discarding frame: %s\", topic, e.getMessage()));\n"
		subscriber += tabtabtabtabtabtab + "transport.discardFrame();\n"
		subscriber += tabtabtabtabtab + "}\n"
		subscriber += tabtabtabtab + "}\n"
		subscriber += tabtabtab + "}\n"
		subscriber += tabtab + "}, \"subscription\").start();\n\n"

		subscriber += tabtab + "return sub;\n"
		subscriber += tab + "}\n\n"

		subscriber += tab + fmt.Sprintf("private %s recv%s(String op, FProtocol iprot) throws TException {\n", g.qualifiedTypeName(op.Type), op.Name)
		subscriber += tabtab + "TMessage msg = iprot.readMessageBegin();\n"
		subscriber += tabtab + "if (!msg.name.equals(op)) {\n"
		subscriber += tabtabtab + "TProtocolUtil.skip(iprot, TType.STRUCT);\n"
		subscriber += tabtabtab + "iprot.readMessageEnd();\n"
		subscriber += tabtabtab + "throw new TApplicationException(TApplicationException.UNKNOWN_METHOD);\n"
		subscriber += tabtab + "}\n"
		subscriber += tabtab + fmt.Sprintf("%s req = new %s();\n", g.qualifiedTypeName(op.Type), g.qualifiedTypeName(op.Type))
		subscriber += tabtab + "req.read(iprot);\n"
		subscriber += tabtab + "iprot.readMessageEnd();\n"
		subscriber += tabtab + "return req;\n"
		subscriber += tab + "}\n\n"
	}
	subscriber += "\n}"

	_, err := file.WriteString(subscriber)
	return err
}

func (g *Generator) GenerateService(file *os.File, s *parser.Service) error {
	contents := ""
	if g.includeGeneratedAnnotation() {
		contents += g.generatedAnnotation()
	}
	contents += fmt.Sprintf("public class F%s {\n\n", s.Name)
	contents += g.generateServiceInterface(s)
	contents += g.generateClient(s)
	contents += g.generateServer(s)

	_, err := file.WriteString(contents)
	return err
}

func (g *Generator) generateServiceInterface(service *parser.Service) string {
	contents := ""
	if service.Comment != nil {
		contents += g.GenerateBlockComment(service.Comment, tab)
	}
	if service.Extends != "" {
		contents += tab + fmt.Sprintf("public interface Iface extends %s.Iface {\n\n",
			g.getServiceExtendsName(service))
	} else {
		contents += tab + "public interface Iface {\n\n"
	}
	for _, method := range service.Methods {
		if method.Comment != nil {
			contents += g.GenerateBlockComment(method.Comment, tabtab)
		}
		contents += fmt.Sprintf(tabtab+"public %s %s(FContext ctx%s) %s;\n\n",
			g.generateReturnValue(method), method.Name, g.generateArgs(method.Arguments, false), g.generateExceptions(method.Exceptions))
	}
	contents += tab + "}\n\n"
	return contents
}

func (g *Generator) getServiceExtendsName(service *parser.Service) string {
	serviceName := "F" + service.ExtendsService()
	include := service.ExtendsInclude()
	if include != "" {
		if inc, ok := g.Frugal.NamespaceForInclude(include, lang); ok {
			include = inc
		} else {
			return serviceName
		}
		serviceName = include + "." + serviceName
	}
	return serviceName
}

func (g *Generator) generateReturnValue(method *parser.Method) string {
	return g.generateContextualReturnValue(method, false)
}

func (g *Generator) generateBoxedReturnValue(method *parser.Method) string {
	return g.generateContextualReturnValue(method, true)
}

func (g *Generator) generateContextualReturnValue(method *parser.Method, boxed bool) string {
	if method.ReturnType == nil {
		ret := "void"
		if boxed {
			ret = "Void"
		}
		return ret
	}
	ret := g.getJavaTypeFromThriftType(method.ReturnType)
	if boxed {
		ret = containerType(ret)
	}
	return ret
}

func (g *Generator) generateArgs(args []*parser.Field, final bool) string {
	argStr := ""
	modifier := ""
	if final {
		modifier = "final "
	}
	for _, arg := range args {
		argStr += ", " + modifier + g.getJavaTypeFromThriftType(arg.Type) + " " + arg.Name
	}
	return argStr
}

func (g *Generator) generateClient(service *parser.Service) string {
	contents := ""
	if service.Extends != "" {
		contents += tab + fmt.Sprintf("public static class Client extends %s.Client implements Iface {\n\n",
			g.getServiceExtendsName(service))
	} else {
		contents += tab + "public static class Client implements Iface {\n\n"
	}
	if service.Extends == "" {
		contents += tabtab + "protected final Object writeLock = new Object();\n"
		if g.generateAsync() {
			contents += tabtab + "protected ExecutorService asyncExecutor = Executors.newFixedThreadPool(2);\n"
		}
	}
	contents += tabtab + "private Iface proxy;\n\n"

	contents += tabtab + "public Client(FTransport transport, FProtocolFactory protocolFactory, ServiceMiddleware... middleware) {\n"
	if service.Extends != "" {
		contents += tabtabtab + "super(transport, protocolFactory, middleware);\n"
	}
	contents += tabtabtab + "Iface client = new InternalClient(transport, protocolFactory, writeLock);\n"
	contents += tabtabtab + "proxy = InvocationHandler.composeMiddleware(client, Iface.class, middleware);\n"
	contents += tabtab + "}\n\n"

	for _, method := range service.Methods {
		if method.Comment != nil {
			contents += g.GenerateBlockComment(method.Comment, tabtab)
		}
		contents += tabtab + fmt.Sprintf("public %s %s(FContext ctx%s) %s {\n",
			g.generateReturnValue(method), method.Name, g.generateArgs(method.Arguments, false), g.generateExceptions(method.Exceptions))
		if method.ReturnType != nil {
			contents += tabtabtab + fmt.Sprintf("return proxy.%s(%s);\n", method.Name, g.generateClientCallArgs(method.Arguments))
		} else {
			contents += tabtabtab + fmt.Sprintf("proxy.%s(%s);\n", method.Name, g.generateClientCallArgs(method.Arguments))
		}
		contents += tabtab + "}\n\n"

		if g.generateAsync() {
			contents += g.generateAsyncClientMethod(service, method)
		}
	}
	contents += tab + "}\n\n"
	contents += g.generateInternalClient(service)
	return contents
}

func (g *Generator) generateAsyncClientMethod(service *parser.Service, method *parser.Method) string {
	contents := ""
	if method.Comment != nil {
		contents += g.GenerateBlockComment(method.Comment, tabtab)
	}
	contents += tabtab + fmt.Sprintf("public Future<%s> %sAsync(final FContext ctx%s) {\n",
		g.generateBoxedReturnValue(method), method.Name, g.generateArgs(method.Arguments, true))
	contents += tabtabtab + fmt.Sprintf("return asyncExecutor.submit(new Callable<%s>() {\n", g.generateBoxedReturnValue(method))
	contents += tabtabtabtab + fmt.Sprintf("public %s call() throws Exception {\n", g.generateBoxedReturnValue(method))
	if method.ReturnType != nil {
		contents += tabtabtabtabtab + fmt.Sprintf("return %s(%s);\n", method.Name, g.generateClientCallArgs(method.Arguments))
	} else {
		contents += tabtabtabtabtab + fmt.Sprintf("%s(%s);\n", method.Name, g.generateClientCallArgs(method.Arguments))
		contents += tabtabtabtabtab + "return null;\n"
	}
	contents += tabtabtabtab + "}\n"
	contents += tabtabtab + "});\n"
	contents += tabtab + "}\n\n"
	return contents
}

func (g *Generator) generateInternalClient(service *parser.Service) string {
	contents := ""
	if service.Extends != "" {
		contents += tab + fmt.Sprintf("private static class InternalClient extends %s.Client implements Iface {\n\n",
			g.getServiceExtendsName(service))
	} else {
		contents += tab + "private static class InternalClient implements Iface {\n\n"
	}

	contents += tabtab + "private FTransport transport;\n"
	contents += tabtab + "private FProtocolFactory protocolFactory;\n"
	contents += tabtab + "private FProtocol inputProtocol;\n"
	contents += tabtab + "private FProtocol outputProtocol;\n"
	contents += tabtab + "private final Object writeLock;\n\n"

	contents += tabtab + "public InternalClient(FTransport transport, FProtocolFactory protocolFactory, Object writeLock) {\n"
	if service.Extends != "" {
		contents += tabtabtab + "super(transport, protocolFactory);\n"
	}
	contents += tabtabtab + "this.transport = transport;\n"
	contents += tabtabtab + "this.transport.setRegistry(new FClientRegistry());\n"
	contents += tabtabtab + "this.protocolFactory = protocolFactory;\n"
	contents += tabtabtab + "this.inputProtocol = this.protocolFactory.getProtocol(this.transport);\n"
	contents += tabtabtab + "this.outputProtocol = this.protocolFactory.getProtocol(this.transport);\n"
	contents += tabtabtab + "this.writeLock = writeLock;\n"
	contents += tabtab + "}\n\n"

	for _, method := range service.Methods {
		contents += g.generateClientMethod(service, method)
	}
	contents += tab + "}\n\n"

	return contents
}

func (g *Generator) generateClientMethod(service *parser.Service, method *parser.Method) string {
	servTitle := strings.Title(service.Name)

	contents := ""
	if method.Comment != nil {
		contents += g.GenerateBlockComment(method.Comment, tabtab)
	}
	contents += tabtab + fmt.Sprintf("public %s %s(FContext ctx%s) %s {\n",
		g.generateReturnValue(method), method.Name, g.generateArgs(method.Arguments, false), g.generateExceptions(method.Exceptions))
	contents += tabtabtab + "FProtocol oprot = this.outputProtocol;\n"
	indent := tabtabtab
	if !method.Oneway {
		contents += tabtabtab + "BlockingQueue<Object> result = new ArrayBlockingQueue<>(1);\n"
		contents += tabtabtab + fmt.Sprintf("this.transport.register(ctx, recv%sHandler(ctx, result));\n", strings.Title(method.Name))
		contents += tabtabtab + "try {\n"
		indent += tab
	}
	contents += indent + "synchronized (writeLock) {\n"
	contents += indent + tab + "oprot.writeRequestHeader(ctx);\n"
	msgType := "CALL"
	if method.Oneway {
		msgType = "ONEWAY"
	}
	contents += indent + tab + fmt.Sprintf("oprot.writeMessageBegin(new TMessage(\"%s\", TMessageType.%s, 0));\n", method.Name, msgType)
	contents += indent + tab + fmt.Sprintf("%s.%s_args args = new %s.%s_args();\n", servTitle, method.Name, servTitle, method.Name)
	for _, arg := range method.Arguments {
		contents += indent + tab + fmt.Sprintf("args.set%s(%s);\n", strings.Title(arg.Name), arg.Name)
	}
	contents += indent + tab + "args.write(oprot);\n"
	contents += indent + tab + "oprot.writeMessageEnd();\n"
	contents += indent + tab + "oprot.getTransport().flush();\n"
	contents += indent + "}\n"

	if method.Oneway {
		contents += tabtab + "}\n"
		return contents
	}

	contents += "\n"
	contents += tabtabtabtab + "Object res = null;\n"
	contents += tabtabtabtab + "try {\n"
	contents += tabtabtabtabtab + "res = result.poll(ctx.getTimeout(), TimeUnit.MILLISECONDS);\n"
	contents += tabtabtabtab + "} catch (InterruptedException e) {\n"
	contents += tabtabtabtabtab + fmt.Sprintf(
		"throw new TApplicationException(TApplicationException.INTERNAL_ERROR, \"%s interrupted: \" + e.getMessage());\n",
		method.Name)
	contents += tabtabtabtab + "}\n"
	contents += tabtabtabtab + "if (res == null) {\n"
	contents += tabtabtabtabtab + fmt.Sprintf("throw new FTimeoutException(\"%s timed out\");\n", method.Name)
	contents += tabtabtabtab + "}\n"
	contents += tabtabtabtab + "if (res instanceof TException) {\n"
	contents += tabtabtabtabtab + "throw (TException) res;\n"
	contents += tabtabtabtab + "}\n"
	contents += tabtabtabtab + fmt.Sprintf("%s.%s_result r = (%s.%s_result) res;\n", servTitle, method.Name, servTitle, method.Name)
	if method.ReturnType != nil {
		contents += tabtabtabtab + "if (r.isSetSuccess()) {\n"
		contents += tabtabtabtabtab + "return r.success;\n"
		contents += tabtabtabtab + "}\n"
	}
	for _, exception := range method.Exceptions {
		contents += tabtabtabtab + fmt.Sprintf("if (r.%s != null) {\n", exception.Name)
		contents += tabtabtabtabtab + fmt.Sprintf("throw r.%s;\n", exception.Name)
		contents += tabtabtabtab + "}\n"
	}
	if method.ReturnType != nil {
		contents += tabtabtabtab + fmt.Sprintf(
			"throw new TApplicationException(TApplicationException.MISSING_RESULT, \"%s failed: unknown result\");\n",
			method.Name)
	}
	contents += tabtabtab + "} finally {\n"
	contents += tabtabtabtab + "this.transport.unregister(ctx);\n"
	contents += tabtabtab + "}\n"
	contents += tabtab + "}\n\n"

	contents += tabtab + fmt.Sprintf(
		"private FAsyncCallback recv%sHandler(final FContext ctx, final BlockingQueue<Object> result) {\n",
		strings.Title(method.Name))
	contents += tabtabtab + "return new FAsyncCallback() {\n"
	contents += tabtabtabtab + "public void onMessage(TTransport tr) throws TException {\n"
	contents += tabtabtabtabtab + "FProtocol iprot = InternalClient.this.protocolFactory.getProtocol(tr);\n"
	contents += tabtabtabtabtab + "try {\n"
	contents += tabtabtabtabtabtab + "iprot.readResponseHeader(ctx);\n"
	contents += tabtabtabtabtabtab + "TMessage message = iprot.readMessageBegin();\n"
	contents += tabtabtabtabtabtab + fmt.Sprintf("if (!message.name.equals(\"%s\")) {\n", method.Name)
	contents += tabtabtabtabtabtabtab + fmt.Sprintf(
		"throw new TApplicationException(TApplicationException.WRONG_METHOD_NAME, \"%s failed: wrong method name\");\n",
		method.Name)
	contents += tabtabtabtabtabtab + "}\n"
	contents += tabtabtabtabtabtab + "if (message.type == TMessageType.EXCEPTION) {\n"
	contents += tabtabtabtabtabtabtab + "TApplicationException e = TApplicationException.read(iprot);\n"
	contents += tabtabtabtabtabtabtab + "iprot.readMessageEnd();\n"
	contents += tabtabtabtabtabtabtab + "if (e.getType() == FTransport.RESPONSE_TOO_LARGE) {\n"
	contents += tabtabtabtabtabtabtabtab + "FMessageSizeException ex = new FMessageSizeException(FTransport.RESPONSE_TOO_LARGE, \"response too large for transport\");\n"
	contents += tabtabtabtabtabtabtabtab + "try {\n"
	contents += tabtabtabtabtabtabtabtabtab + "result.put(ex);\n"
	contents += tabtabtabtabtabtabtabtabtab + "return;\n"
	contents += tabtabtabtabtabtabtabtab + "} catch (InterruptedException ie) {\n"
	contents += tabtabtabtabtabtabtabtabtab + fmt.Sprintf(
		"throw new TApplicationException(TApplicationException.INTERNAL_ERROR, \"%s interrupted: \" + ie.getMessage());\n",
		method.Name)
	contents += tabtabtabtabtabtabtabtab + "}\n"
	contents += tabtabtabtabtabtabtab + "}\n"
	contents += tabtabtabtabtabtabtab + "try {\n"
	contents += tabtabtabtabtabtabtabtab + "result.put(e);\n"
	contents += tabtabtabtabtabtabtab + "} finally {\n"
	contents += tabtabtabtabtabtabtabtab + "throw e;\n"
	contents += tabtabtabtabtabtabtab + "}\n"
	contents += tabtabtabtabtabtab + "}\n"
	contents += tabtabtabtabtabtab + "if (message.type != TMessageType.REPLY) {\n"
	contents += tabtabtabtabtabtabtab + fmt.Sprintf(
		"throw new TApplicationException(TApplicationException.INVALID_MESSAGE_TYPE, \"%s failed: invalid message type\");\n",
		method.Name)
	contents += tabtabtabtabtabtab + "}\n"
	contents += tabtabtabtabtabtab + fmt.Sprintf("%s.%s_result res = new %s.%s_result();\n", servTitle, method.Name, servTitle, method.Name)
	contents += tabtabtabtabtabtab + "res.read(iprot);\n"
	contents += tabtabtabtabtabtab + "iprot.readMessageEnd();\n"
	contents += tabtabtabtabtabtab + "try {\n"
	contents += tabtabtabtabtabtabtab + "result.put(res);\n"
	contents += tabtabtabtabtabtab + "} catch (InterruptedException e) {\n"
	contents += tabtabtabtabtabtabtab + fmt.Sprintf(
		"throw new TApplicationException(TApplicationException.INTERNAL_ERROR, \"%s interrupted: \" + e.getMessage());\n",
		method.Name)
	contents += tabtabtabtabtabtab + "}\n"
	contents += tabtabtabtabtab + "} catch (TException e) {\n"
	contents += tabtabtabtabtabtab + "try {\n"
	contents += tabtabtabtabtabtabtab + "result.put(e);\n"
	contents += tabtabtabtabtabtab + "} finally {\n"
	contents += tabtabtabtabtabtabtab + "throw e;\n"
	contents += tabtabtabtabtabtab + "}\n"
	contents += tabtabtabtabtab + "}\n"
	contents += tabtabtabtab + "}\n"
	contents += tabtabtab + "};\n"
	contents += tabtab + "}\n\n"

	return contents
}

func (g *Generator) generateExceptions(exceptions []*parser.Field) string {
	contents := "throws TException"
	for _, exception := range exceptions {
		contents += ", " + g.getJavaTypeFromThriftType(exception.Type)
	}
	return contents
}

func (g *Generator) generateServer(service *parser.Service) string {
	servTitle := strings.Title(service.Name)

	contents := ""
	extends := "FBaseProcessor"
	if service.Extends != "" {
		extends = g.getServiceExtendsName(service) + ".Processor"
	}
	contents += tab + fmt.Sprintf("public static class Processor extends %s implements FProcessor {\n\n", extends)

	contents += tabtab + "public Processor(Iface iface, ServiceMiddleware... middleware) {\n"
	if service.Extends != "" {
		contents += tabtabtab + "super(iface, getProcessMap(iface, new java.util.HashMap<String, FProcessorFunction>(), middleware), middleware);\n"
	} else {
		contents += tabtabtab + "super(getProcessMap(iface, new java.util.HashMap<String, FProcessorFunction>(), middleware));\n"
	}
	contents += tabtab + "}\n\n"

	contents += tabtab + "protected Processor(Iface iface, java.util.Map<String, FProcessorFunction> processMap, ServiceMiddleware[] middleware) {\n"
	if service.Extends != "" {
		contents += tabtabtab + "super(iface, getProcessMap(iface, processMap, middleware), middleware);\n"
	} else {
		contents += tabtabtab + "super(getProcessMap(iface, processMap, middleware));\n"
	}
	contents += tabtab + "}\n\n"

	contents += tabtab + "private static java.util.Map<String, FProcessorFunction> getProcessMap(Iface handler, java.util.Map<String, FProcessorFunction> processMap, ServiceMiddleware[] middleware) {\n"
	contents += tabtabtab + "handler = InvocationHandler.composeMiddleware(handler, Iface.class, middleware);\n"
	for _, method := range service.Methods {
		contents += tabtabtab + fmt.Sprintf("processMap.put(\"%s\", new %s(handler));\n", method.Name, strings.Title(method.Name))
	}
	contents += tabtabtab + "return processMap;\n"
	contents += tabtab + "}\n\n"

	for _, method := range service.Methods {
		contents += tabtab + fmt.Sprintf("private static class %s implements FProcessorFunction {\n\n", strings.Title(method.Name))

		contents += tabtabtab + "private Iface handler;\n\n"

		contents += tabtabtab + fmt.Sprintf("public %s(Iface handler) {\n", strings.Title(method.Name))
		contents += tabtabtabtab + "this.handler = handler;\n"
		contents += tabtabtab + "}\n\n"

		contents += tabtabtab + "public void process(FContext ctx, FProtocol iprot, FProtocol oprot) throws TException {\n"
		contents += tabtabtabtab + fmt.Sprintf("%s.%s_args args = new %s.%s_args();\n", servTitle, method.Name, servTitle, method.Name)
		contents += tabtabtabtab + "try {\n"
		contents += tabtabtabtabtab + "args.read(iprot);\n"
		contents += tabtabtabtab + "} catch (TException e) {\n"
		contents += tabtabtabtabtab + "iprot.readMessageEnd();\n"
		if !method.Oneway {
			contents += tabtabtabtabtab + "synchronized (WRITE_LOCK) {\n"
			contents += tabtabtabtabtabtab + fmt.Sprintf("writeApplicationException(ctx, oprot, TApplicationException.PROTOCOL_ERROR, \"%s\", e.getMessage());\n", method.Name)
			contents += tabtabtabtabtab + "}\n"
		}
		contents += tabtabtabtabtab + "throw e;\n"
		contents += tabtabtabtab + "}\n\n"

		contents += tabtabtabtab + "iprot.readMessageEnd();\n"

		if method.Oneway {
			contents += tabtabtabtab + fmt.Sprintf("this.handler.%s(%s);\n", method.Name, g.generateServerCallArgs(method.Arguments))
			contents += tabtabtab + "}\n"
			contents += tabtab + "}\n\n"
			continue
		}

		contents += tabtabtabtab + fmt.Sprintf("%s.%s_result result = new %s.%s_result();\n", servTitle, method.Name, servTitle, method.Name)
		contents += tabtabtabtab + "try {\n"
		if method.ReturnType == nil {
			contents += tabtabtabtabtab + fmt.Sprintf("this.handler.%s(%s);\n", method.Name, g.generateServerCallArgs(method.Arguments))
		} else {
			contents += tabtabtabtabtab + fmt.Sprintf("result.success = this.handler.%s(%s);\n", method.Name, g.generateServerCallArgs(method.Arguments))
			contents += tabtabtabtabtab + "result.setSuccessIsSet(true);\n"
		}
		for _, exception := range method.Exceptions {
			contents += tabtabtabtab + fmt.Sprintf("} catch (%s %s) {\n", g.getJavaTypeFromThriftType(exception.Type), exception.Name)
			contents += tabtabtabtabtab + fmt.Sprintf("result.%s = %s;\n", exception.Name, exception.Name)
		}
		contents += tabtabtabtab + "} catch (TException e) {\n"
		contents += tabtabtabtabtab + "synchronized (WRITE_LOCK) {\n"
		contents += tabtabtabtabtabtab + fmt.Sprintf(
			"writeApplicationException(ctx, oprot, TApplicationException.INTERNAL_ERROR, \"%s\", \"Internal error processing %s: \" + e.getMessage());\n",
			method.Name, method.Name)
		contents += tabtabtabtabtab + "}\n"
		contents += tabtabtabtabtab + "throw e;\n"
		contents += tabtabtabtab + "}\n"
		contents += tabtabtabtab + "synchronized (WRITE_LOCK) {\n"
		contents += tabtabtabtabtab + "try {\n"
		contents += tabtabtabtabtabtab + "oprot.writeResponseHeader(ctx);\n"
		contents += tabtabtabtabtabtab + fmt.Sprintf("oprot.writeMessageBegin(new TMessage(\"%s\", TMessageType.REPLY, 0));\n", method.Name)
		contents += tabtabtabtabtabtab + "result.write(oprot);\n"
		contents += tabtabtabtabtabtab + "oprot.writeMessageEnd();\n"
		contents += tabtabtabtabtabtab + "oprot.getTransport().flush();\n"
		contents += tabtabtabtabtab + "} catch (TException e) {\n"
		contents += tabtabtabtabtabtab + "if (e instanceof FMessageSizeException) {\n"
		contents += tabtabtabtabtabtabtab + fmt.Sprintf(
			"writeApplicationException(ctx, oprot, FTransport.RESPONSE_TOO_LARGE, \"%s\", \"response too large: \" + e.getMessage());\n",
			method.Name)
		contents += tabtabtabtabtabtab + "} else {\n"
		contents += tabtabtabtabtabtabtab + "throw e;\n"
		contents += tabtabtabtabtabtab + "}\n"
		contents += tabtabtabtabtab + "}\n"
		contents += tabtabtabtab + "}\n"
		contents += tabtabtab + "}\n"
		contents += tabtab + "}\n\n"
	}

	contents += tabtab + "private static void writeApplicationException(FContext ctx, FProtocol oprot, int type, String method, String message) throws TException {\n"
	contents += tabtabtab + "TApplicationException x = new TApplicationException(type, message);\n"
	contents += tabtabtab + "oprot.writeResponseHeader(ctx);\n"
	contents += tabtabtab + "oprot.writeMessageBegin(new TMessage(method, TMessageType.EXCEPTION, 0));\n"
	contents += tabtabtab + "x.write(oprot);\n"
	contents += tabtabtab + "oprot.writeMessageEnd();\n"
	contents += tabtabtab + "oprot.getTransport().flush();\n"
	contents += tabtab + "}\n\n"

	contents += tab + "}\n\n"

	contents += "}"

	return contents
}

func (g *Generator) generateScopeArgs(scope *parser.Scope) string {
	args := "ctx"
	for _, v := range scope.Prefix.Variables {
		args += ", " + v
	}
	args += ", req"
	return args
}

func (g *Generator) generateClientCallArgs(args []*parser.Field) string {
	return g.generateCallArgs(args, "")
}

func (g *Generator) generateServerCallArgs(args []*parser.Field) string {
	return g.generateCallArgs(args, "args.")
}

func (g *Generator) generateCallArgs(args []*parser.Field, prefix string) string {
	contents := "ctx"
	prefix = ", " + prefix
	for _, arg := range args {
		contents += prefix + arg.Name
	}
	return contents
}

func (g *Generator) getJavaTypeFromThriftType(t *parser.Type) string {
	return g._getJavaType(t, true)
}

func (g *Generator) getUnparametrizedJavaType(t *parser.Type) string {
	return g._getJavaType(t, false)
}

func (g *Generator) _getJavaType(t *parser.Type, parametrized bool) string {
	if t == nil {
		return "void"
	}
	underlyingType := g.Frugal.UnderlyingType(t)
	switch underlyingType.Name {
	case "bool":
		return "boolean"
	case "byte", "i8":
		return "byte"
	case "i16":
		return "short"
	case "i32":
		return "int"
	case "i64":
		return "long"
	case "double":
		return "double"
	case "string":
		return "String"
	case "binary":
		return "java.nio.ByteBuffer"
	case "list":
		if parametrized {
			return fmt.Sprintf("java.util.List<%s>",
				containerType(g.getJavaTypeFromThriftType(underlyingType.ValueType)))
		}
		return "java.util.List"
	case "set":
		if parametrized {
			return fmt.Sprintf("java.util.Set<%s>",
				containerType(g.getJavaTypeFromThriftType(underlyingType.ValueType)))
		}
		return "java.util.Set"
	case "map":
		if parametrized {
			return fmt.Sprintf("java.util.Map<%s, %s>",
				containerType(g.getJavaTypeFromThriftType(underlyingType.KeyType)),
				containerType(g.getJavaTypeFromThriftType(underlyingType.ValueType)))
		}
		return "java.util.Map"
	default:
		// This is a custom type, return a pointer to it
		return g.qualifiedTypeName(t)
	}
}

func (g *Generator) getTType(t *parser.Type) string {
	underlyingType := g.Frugal.UnderlyingType(t)
	ttype := ""
	switch underlyingType.Name {
	case "bool", "byte", "double", "i16", "i32", "i64", "list", "set", "map", "string":
		ttype = strings.ToUpper(underlyingType.Name)
	case "binary":
		ttype = "STRING"
	default:
		if g.Frugal.IsStruct(t) {
			ttype = "STRUCT"
		} else if g.Frugal.IsEnum(t) {
			ttype = "I32"
		} else {
			panic("shouldn't happen: " + underlyingType.Name)
		}
	}

	return fmt.Sprintf("org.apache.thrift.protocol.TType.%s", ttype)
}

func (g *Generator) isJavaPrimitive(t *parser.Type) bool {
	underlyingType := g.Frugal.UnderlyingType(t)
	switch underlyingType.Name {
	case "bool", "byte", "i8", "i16", "i32", "i64", "double":
		return true
	default:
		return false
	}
}

func containerType(typeName string) string {
	switch typeName {
	case "int":
		return "Integer"
	case "boolean", "byte", "short", "long", "double", "void":
		return strings.Title(typeName)
	default:
		return typeName
	}
}

func (g *Generator) qualifiedTypeName(t *parser.Type) string {
	param := t.ParamName()
	include := t.IncludeName()
	if include != "" {
		namespace, ok := g.Frugal.NamespaceForInclude(include, lang)
		if ok {
			return fmt.Sprintf("%s.%s", namespace, param)
		}
	}
	return param
}

func toConstantName(name string) string {
	// TODO fix for identifiers like "ID2"
	ret := ""
	tmp := []rune(name)
	is_prev_lc := true
	is_current_lc := tmp[0] == unicode.ToLower(tmp[0])
	is_next_lc := false

	for i, _ := range tmp {
		lc := unicode.ToLower(tmp[i])

		if i == len(name)-1 {
			is_next_lc = false
		} else {
			is_next_lc = (tmp[i+1] == unicode.ToLower(tmp[i+1]))
		}

		if i != 0 && !is_current_lc && (is_prev_lc || is_next_lc) {
			ret += "_"
		}
		ret += string(lc)

		is_prev_lc = is_current_lc
		is_current_lc = is_next_lc
	}
	//return ret
	return strings.ToUpper(ret)
}

func (g *Generator) includeGeneratedAnnotation() bool {
	return g.Options[generatedAnnotations] != "suppress"
}

func (g *Generator) generatedAnnotation() string {
	anno := fmt.Sprintf("@Generated(value = \"Autogenerated by Frugal Compiler (%s)\"", globals.Version)
	if g.Options[generatedAnnotations] != "undated" {
		anno += fmt.Sprintf(", "+"date = \"%s\"", g.time.Format("2006-1-2"))
	}
	anno += ")\n"
	return anno
}

func (g *Generator) generateAsync() bool {
	_, ok := g.Options["async"]
	return ok
}<|MERGE_RESOLUTION|>--- conflicted
+++ resolved
@@ -2045,15 +2045,9 @@
 	} else if g.Frugal.IsStruct(underlyingType) {
 		contents += fmt.Sprintf(ind+"%s%s = new %s();\n", declPrefix, field.Name, javaType)
 		contents += fmt.Sprintf(ind+"%s%s.read(iprot);\n", accessPrefix, field.Name)
-<<<<<<< HEAD
-	} else if parser.IsThriftContainer(underlyingType) {
+	} else if underlyingType.IsContainer() {
 		containerElem := g.GetElem()
 		counterElem := g.GetElem()
-=======
-	} else if underlyingType.IsContainer() {
-		containerElem := getElem()
-		counterElem := getElem()
->>>>>>> d2f72fba
 
 		valType := containerType(g.getJavaTypeFromThriftType(underlyingType.ValueType))
 		valElem := g.GetElem()
@@ -2160,13 +2154,8 @@
 		contents += fmt.Sprintf(write, accessPrefix, field.Name)
 	} else if g.Frugal.IsStruct(underlyingType) {
 		contents += fmt.Sprintf(ind+"%s%s.write(oprot);\n", accessPrefix, field.Name)
-<<<<<<< HEAD
-	} else if parser.IsThriftContainer(underlyingType) {
+	} else if underlyingType.IsContainer() {
 		iterElem := g.GetElem()
-=======
-	} else if underlyingType.IsContainer() {
-		iterElem := getElem()
->>>>>>> d2f72fba
 		valJavaType := g.getJavaTypeFromThriftType(underlyingType.ValueType)
 		valTType := g.getTType(underlyingType.ValueType)
 
