package dartlang

import (
	"fmt"
	"os"
	"path/filepath"
	"sort"
	"strings"
	"syscall"
	"unicode"

	"gopkg.in/yaml.v2"

	"github.com/Workiva/frugal/compiler/generator"
	"github.com/Workiva/frugal/compiler/globals"
	"github.com/Workiva/frugal/compiler/parser"
)

const (
	lang                  = "dart"
	defaultOutputDir      = "gen-dart"
	serviceSuffix         = "_service"
	scopeSuffix           = "_scope"
	minimumDartVersion    = "1.12.0"
	tab                   = "  "
	tabtab                = tab + tab
	tabtabtab             = tab + tab + tab
	tabtabtabtab          = tab + tab + tab + tab
	tabtabtabtabtab       = tab + tab + tab + tab + tab
	tabtabtabtabtabtab    = tab + tab + tab + tab + tab + tab
	tabtabtabtabtabtabtab = tab + tab + tab + tab + tab + tab + tab
)

// Generator implements the LanguageGenerator interface for Dart.
type Generator struct {
	*generator.BaseGenerator
	outputDir     string
	genWithFrugal bool
}

// NewGenerator creates a new Dart LanguageGenerator.
func NewGenerator(options map[string]string, genWithFrugal bool) generator.LanguageGenerator {
	return &Generator{&generator.BaseGenerator{Options: options}, "", genWithFrugal}
}

func (g *Generator) getLibraryName() string {
	if ns, ok := g.Frugal.Thrift.Namespace(lang); ok {
		return generator.LowercaseFirstLetter(toLibraryName((ns)))
	}
	return generator.LowercaseFirstLetter(g.Frugal.Name)
}

// SetupGenerator performs any setup logic before generation.
func (g *Generator) SetupGenerator(outputDir string) error {
	g.outputDir = outputDir

	if g.getLibraryPrefix() == "" {
		libDir := filepath.Join(outputDir, "lib", "src")
		if err := os.MkdirAll(libDir, 0777); err != nil {
			return err
		}
	}

	libraryName := g.getLibraryName()
	file, err := os.Create(g.getExportFilePath(outputDir))
	if err != nil {
		return err
	}
	defer file.Close()

	if err := g.GenerateDocStringComment(file); err != nil {
		return err
	}

	contents := ""
	contents += fmt.Sprintf("\n\nlibrary %s;\n\n", libraryName)

<<<<<<< HEAD
	if len(g.Frugal.Thrift.Constants) > 0 {
		constantsName := fmt.Sprintf("%sConstants", strings.Title(libraryName))
		contents += g.createExport(constantsName)
	}
=======
	constantsName := fmt.Sprintf("%sConstants", snakeToCamel(libraryName))
	contents += g.createExport(constantsName)
>>>>>>> d7e83519
	for _, s := range g.Frugal.Thrift.Structs {
		contents += g.createExport(s.Name)
	}
	for _, union := range g.Frugal.Thrift.Unions {
		contents += g.createExport(union.Name)
	}
	for _, exception := range g.Frugal.Thrift.Exceptions {
		contents += g.createExport(exception.Name)
	}
	for _, enum := range g.Frugal.Thrift.Enums {
		contents += g.createExport(enum.Name)
	}

	_, err = file.WriteString(contents)
	return err
}

func (g *Generator) createExport(structName string) string {
	srcDir := "src"
	if _, ok := g.Options["library_prefix"]; ok {
		srcDir = g.getLibraryName()
	}
	return fmt.Sprintf("export '%s/f_%s.dart' show %s;\n",
		srcDir, toFileName(structName), structName)
}

// TeardownGenerator is run after generation.
func (g *Generator) TeardownGenerator() error { return nil }

// GetOutputDir returns the output directory for generated files.
func (g *Generator) GetOutputDir(dir string) string {
	if pkg, ok := g.Frugal.Thrift.Namespace(lang); ok {
		dir = filepath.Join(dir, toLibraryName(pkg))
	} else {
		dir = filepath.Join(dir, g.Frugal.Name)
	}
	return dir
}

// DefaultOutputDir returns the default output directory for generated files.
func (g *Generator) DefaultOutputDir() string {
	return defaultOutputDir
}

// PostProcess is called after generating each file.
func (g *Generator) PostProcess(f *os.File) error { return nil }

// GenerateDependencies modifies the pubspec.yaml as needed.
func (g *Generator) GenerateDependencies(dir string) error {
	if _, ok := g.Options["library_prefix"]; !ok {
		if err := g.addToPubspec(dir); err != nil {
			return err
		}
	}
	if err := g.exportClasses(dir); err != nil {
		return err
	}
	return nil
}

type pubspec struct {
	Name         string                      `yaml:"name"`
	Version      string                      `yaml:"version"`
	Description  string                      `yaml:"description"`
	Environment  env                         `yaml:"environment"`
	Dependencies map[interface{}]interface{} `yaml:"dependencies"`
}

type env struct {
	SDK string `yaml:"sdk"`
}

type dep struct {
	Hosted  hostedDep `yaml:"hosted,omitempty"`
	Git     gitDep    `yaml:"git,omitempty"`
	Path    string    `yaml:"path,omitempty"`
	Version string    `yaml:"version,omitempty"`
}

type hostedDep struct {
	Name string `yaml:"name"`
	URL  string `yaml:"url"`
}

type gitDep struct {
	URL string `yaml:"url"`
	Ref string `yaml:"ref"`
}

func (g *Generator) addToPubspec(dir string) error {
	pubFilePath := filepath.Join(dir, "pubspec.yaml")

	deps := map[interface{}]interface{}{
		"thrift": dep{
			Hosted:  hostedDep{Name: "thrift", URL: "https://pub.workiva.org"},
			Version: "^0.0.6",
		},
	}

	if g.Frugal.ContainsFrugalDefinitions() {
		deps["frugal"] = dep{
			Hosted:  hostedDep{Name: "frugal", URL: "https://pub.workiva.org"},
			Version: fmt.Sprintf("^%s", globals.Version),
		}
	}

	includesSet := make(map[string]bool)
	for _, include := range g.Frugal.ReferencedScopeIncludes() {
		includesSet[include] = true
	}
	for _, include := range g.Frugal.ReferencedServiceIncludes() {
		includesSet[include] = true
	}
	includes := make([]string, 0, len(includesSet))
	for include := range includesSet {
		includes = append(includes, include)
	}
	sort.Strings(includes)

	for _, include := range includes {
		namespace, ok := g.Frugal.NamespaceForInclude(include, lang)
		if !ok {
			namespace = include
		}
		deps[toLibraryName(namespace)] = dep{Path: "../" + toLibraryName(namespace)}
	}

	namespace, ok := g.Frugal.Thrift.Namespace(lang)
	if !ok {
		namespace = g.Frugal.Name
	}

	ps := &pubspec{
		Name:        toLibraryName(namespace),
		Version:     globals.Version,
		Description: "Autogenerated by the frugal compiler",
		Environment: env{
			SDK: "^" + minimumDartVersion,
		},
		Dependencies: deps,
	}

	d, err := yaml.Marshal(&ps)
	if err != nil {
		return err
	}
	// create and write to new file
	newPubFile, err := os.Create(pubFilePath)
	defer newPubFile.Close()
	if err != nil {
		return err
	}
	if _, err := newPubFile.Write(d); err != nil {
		return err
	}
	return nil
}

func (g *Generator) getExportFilePath(dir string) string {
	libName := g.getLibraryName()
	dartFile := fmt.Sprintf("%s.%s", libName, lang)

	if _, ok := g.Options["library_prefix"]; ok {
		return filepath.Join(dir, "..", dartFile)
	}
	return filepath.Join(dir, "lib", dartFile)
}

func (g *Generator) exportClasses(dir string) error {
	filename := g.getLibraryName()
	mainFilePath := g.getExportFilePath(dir)
	mainFile, err := os.OpenFile(mainFilePath, syscall.O_RDWR, 0777)
	defer mainFile.Close()
	if err != nil {
		return err
	}

	exports := "\n"
	for _, service := range g.Frugal.Thrift.Services {
		servSrcDir := "src"
		if _, ok := g.Options["library_prefix"]; ok {
			servSrcDir = filename
		}

		servTitle := strings.Title(service.Name)
		exports += fmt.Sprintf("export '%s/%s%s%s.%s' show F%s;\n",
			servSrcDir, generator.FilePrefix, toFileName(service.Name), serviceSuffix, lang, servTitle)
		exports += fmt.Sprintf("export '%s/%s%s%s.%s' show F%sClient;\n",
			servSrcDir, generator.FilePrefix, toFileName(service.Name), serviceSuffix, lang, servTitle)
	}
	for _, scope := range g.Frugal.Scopes {
		scopeSrcDir := "src"
		if _, ok := g.Options["library_prefix"]; ok {
			scopeSrcDir = filename
		}
		scopeTitle := strings.Title(scope.Name)
		exports += fmt.Sprintf("export '%s/%s%s%s.%s' show %sPublisher, %sSubscriber;\n",
			scopeSrcDir, generator.FilePrefix, toFileName(scope.Name), scopeSuffix, lang, scopeTitle, scopeTitle)
	}
	stat, err := mainFile.Stat()
	if err != nil {
		return err
	}
	_, err = mainFile.WriteAt([]byte(exports), stat.Size())
	return err
}

// GenerateFile generates the given FileType.
func (g *Generator) GenerateFile(name, outputDir string, fileType generator.FileType) (*os.File, error) {
	if _, ok := g.Options["library_prefix"]; !ok {
		outputDir = filepath.Join(outputDir, "lib")
		outputDir = filepath.Join(outputDir, "src")
	}
	switch fileType {
	case generator.CombinedServiceFile:
		return g.CreateFile(toFileName(name)+serviceSuffix, outputDir, lang, true)
	case generator.CombinedScopeFile:
		return g.CreateFile(toFileName(name)+scopeSuffix, outputDir, lang, true)
	case generator.ObjectFile:
		file, err := g.CreateFile(toFileName(name), outputDir, lang, true)
		if err != nil {
			return file, err
		}
		if err = g.GenerateDocStringComment(file); err != nil {
			return file, err
		}
		if _, err = file.WriteString("\n\n"); err != nil {
			return file, err
		}
		if err = g.GenerateObjectPackage(file, toFileName(name)); err != nil {
			return file, err
		}
		return file, nil

	default:
		return nil, fmt.Errorf("Bad file type for dartlang generator: %s", fileType)
	}
}

// GenerateDocStringComment generates the autogenerated notice.
func (g *Generator) GenerateDocStringComment(file *os.File) error {
	comment := fmt.Sprintf(
		"// Autogenerated by Frugal Compiler (%s)\n"+
			"// DO NOT EDIT UNLESS YOU ARE SURE THAT YOU KNOW WHAT YOU ARE DOING",
		globals.Version)

	_, err := file.WriteString(comment)
	return err
}

// GenerateConstantsContents generates constants.
func (g *Generator) GenerateConstantsContents(constants []*parser.Constant) error {
<<<<<<< HEAD
	if len(constants) == 0 {
		return nil
	}

	className := fmt.Sprintf("%sConstants", strings.Title(g.getLibraryName()))
=======
	className := fmt.Sprintf("%sConstants", snakeToCamel(g.getLibraryName()))
>>>>>>> d7e83519
	file, err := g.GenerateFile(className, g.outputDir, generator.ObjectFile)
	defer file.Close()
	if err != nil {
		return err
	}

	if _, err = file.WriteString("\n\n"); err != nil {
		return err
	}
	if _, err = file.WriteString(g.GenerateThriftImports()); err != nil {
		return err
	}

	// Need utf8 for binary constants
	_, err = file.WriteString("import 'dart:convert' show UTF8;\n\n")
	if err != nil {
		return err
	}

	contents := ""
	contents += fmt.Sprintf("class %s {\n", className)
	for _, constant := range constants {
		if constant.Comment != nil {
			contents += g.GenerateInlineComment(constant.Comment, tab+"/")
		}
		value := g.generateConstantValue(constant.Type, constant.Value, "")
		contents += fmt.Sprintf(tab+"static final %s %s = %s;\n",
			g.getDartTypeFromThriftType(constant.Type), constant.Name, value)
	}
	contents += "}\n"
	_, err = file.WriteString(contents)
	return err
}

func (g *Generator) generateConstantValue(t *parser.Type, value interface{}, ind string) string {
	underlyingType := g.Frugal.UnderlyingType(t)

	// If the value being referenced is of type Identifier, it's referencing
	// another constant. Need to recurse to get that value.
	identifier, ok := value.(parser.Identifier)
	// TODO this is essentially the same as the go generator, but I'm not
	// sure the best way to consolidate, especially with possibly different
	// generators to come. Maybe a post parse step to differentiate identifiers
	// somehow? Or extract a method to a super class?
	if ok {
		name := string(identifier)

		// split based on '.', if present, it should be from an include
		pieces := strings.Split(name, ".")
		if len(pieces) == 1 {
			// From this file
			for _, constant := range g.Frugal.Thrift.Constants {
				if name == constant.Name {
					return g.generateConstantValue(t, constant.Value, ind)
				}
			}
		} else if len(pieces) == 2 {
			// Either from an include, or part of an enum
			for _, enum := range g.Frugal.Thrift.Enums {
				if pieces[0] == enum.Name {
					for _, value := range enum.Values {
						if pieces[1] == value.Name {
							return fmt.Sprintf("%v", value.Value)
						}
					}
					panic(fmt.Sprintf("referenced value '%s' of enum '%s' doesn't exist", pieces[1], pieces[0]))
				}
			}

			// If not part of an enum , it's from an include
			include, ok := g.Frugal.ParsedIncludes[pieces[0]]
			if !ok {
				panic(fmt.Sprintf("referenced include '%s' in constant '%s' not present", pieces[0], name))
			}
			for _, constant := range include.Thrift.Constants {
				if pieces[1] == constant.Name {
					return g.generateConstantValue(t, constant.Value, ind)
				}
			}
		} else if len(pieces) == 3 {
			// enum from an include
			include, ok := g.Frugal.ParsedIncludes[pieces[0]]
			if !ok {
				panic(fmt.Sprintf("referenced include '%s' in constant '%s' not present", pieces[0], name))
			}
			for _, enum := range include.Thrift.Enums {
				if pieces[1] == enum.Name {
					for _, value := range enum.Values {
						if pieces[2] == value.Name {
							return fmt.Sprintf("%v", value.Value)
						}
					}
					panic(fmt.Sprintf("referenced value '%s' of enum '%s' doesn't exist", pieces[1], pieces[0]))
				}
			}
		}

		panic("referenced constant doesn't exist: " + name)
	}

	if parser.IsThriftPrimitive(underlyingType) || parser.IsThriftContainer(underlyingType) {
		switch underlyingType.Name {
		case "bool", "i8", "byte", "i16", "i32", "i64", "double":
			return fmt.Sprintf("%v", value)
		case "string":
			return fmt.Sprintf("'%s'", value)
		case "binary":
			return fmt.Sprintf("new Uint8List.fromList(UTF8.encode('%s'))", value)
		case "list", "set":
			contents := ""
			if underlyingType.Name == "set" {
				contents += fmt.Sprintf("new Set<%s>.from(", underlyingType.ValueType)
			}
			contents += "[\n"
			for _, v := range value.([]interface{}) {
				val := g.generateConstantValue(underlyingType.ValueType, v, ind+tab)
				contents += fmt.Sprintf(tabtab+ind+"%s,\n", val)
			}
			contents += tab + ind + "]"
			if underlyingType.Name == "set" {
				contents += ")"
			}
			return contents
		case "map":
			contents := "{\n"
			for _, pair := range value.([]parser.KeyValue) {
				key := g.generateConstantValue(underlyingType.KeyType, pair.Key, ind+tab)
				val := g.generateConstantValue(underlyingType.ValueType, pair.Value, ind+tab)
				contents += fmt.Sprintf(tabtab+ind+"%s: %s,\n", key, val)
			}
			contents += tab + ind + "}"
			return contents
		}
	} else if g.Frugal.IsEnum(underlyingType) {
		return fmt.Sprintf("%d", value)
	} else if g.Frugal.IsStruct(underlyingType) {
		var s *parser.Struct
		for _, potential := range g.Frugal.Thrift.Structs {
			if underlyingType.Name == potential.Name {
				s = potential
				break
			}
		}

		contents := ""

		dartType := g.getDartTypeFromThriftType(parser.TypeFromStruct(s))
		contents += fmt.Sprintf("new %s()", dartType)
		for _, pair := range value.([]parser.KeyValue) {
			name := pair.Key.(string)
			for _, field := range s.Fields {
				if name == field.Name {
					val := g.generateConstantValue(field.Type, pair.Value, ind+tab)
					contents += fmt.Sprintf("\n%s..%s = %s", tabtab+ind, toFieldName(name), val)
				}
			}
		}

		return contents
	}

	panic("no entry for type " + underlyingType.Name)
}

// GenerateTypeDef generates the given typedef.
func (g *Generator) GenerateTypeDef(*parser.TypeDef) error {
	// No typedefs in dart
	return nil
}

// GenerateEnum generates the given enum.
func (g *Generator) GenerateEnum(enum *parser.Enum) error {
	contents := ""
	file, err := g.GenerateFile(enum.Name, g.outputDir, generator.ObjectFile)
	defer file.Close()
	if err != nil {
		return err
	}

	contents += fmt.Sprintf("class %s {\n", enum.Name)
	for _, field := range enum.Values {
		contents += fmt.Sprintf(tab+"static const int %s = %d;\n", field.Name, field.Value)
	}
	contents += "\n"

	contents += tab + "static final Set<int> VALID_VALUES = new Set.from([\n"
	for _, field := range enum.Values {
		contents += fmt.Sprintf(tabtab+"%s,\n", field.Name)
	}
	contents += tab + "]);\n\n"

	contents += tab + "static final Map<int, String> VALUES_TO_NAMES = {\n"
	for _, field := range enum.Values {
		contents += fmt.Sprintf(tabtab+"%s: '%s',\n", field.Name, field.Name)
	}
	contents += tab + "};\n"
	contents += "}\n"
	file.WriteString(contents)

	return nil
}

// GenerateStruct generates the given struct.
func (g *Generator) GenerateStruct(s *parser.Struct) error {
	file, err := g.GenerateFile(s.Name, g.outputDir, generator.ObjectFile)
	defer file.Close()
	if err != nil {
		return err
	}

	if _, err = file.WriteString("\n\n"); err != nil {
		return err
	}
	if _, err = file.WriteString(g.GenerateThriftImports()); err != nil {
		return err
	}

	contents := g.generateStruct(s)
	_, err = file.WriteString(contents)
	return err
}

// GenerateUnion generates the given union.
func (g *Generator) GenerateUnion(s *parser.Struct) error {
	return g.GenerateStruct(s)
}

// GenerateException generates the given exception.
func (g *Generator) GenerateException(s *parser.Struct) error {
	return g.GenerateStruct(s)
}

// GenerateServiceArgsResults generates the args and results objects for the
// given service.
func (g *Generator) GenerateServiceArgsResults(serviceName string, outputDir string, structs []*parser.Struct) error {
	contents := ""
	contents += g.GenerateThriftImports()

	for _, s := range structs {
		contents += g.generateStruct(s)
	}

	file, err := g.GenerateFile(serviceName+"_structs", g.outputDir, generator.ObjectFile)
	defer file.Close()
	if err != nil {
		return err
	}
	_, err = file.WriteString(contents)
	return err
}

func (g *Generator) generateStruct(s *parser.Struct) string {
	contents := ""

	// Class declaration
	if s.Comment != nil {
		contents += g.GenerateInlineComment(s.Comment, "/")
	}

	contents += fmt.Sprintf("class %s ", s.Name)
	if s.Type == parser.StructTypeException {
		contents += "extends Error "
	}
	contents += "implements TBase {\n"

	// Struct and field descriptors
	contents += fmt.Sprintf(tab+"static final TStruct _STRUCT_DESC = new TStruct(\"%s\");\n", s.Name)
	for _, field := range s.Fields {
		constantName := toScreamingCapsConstant(field.Name)
		contents += fmt.Sprintf(tab+"static final TField _%s_FIELD_DESC = new TField(\"%s\", %s, %d);\n",
			constantName, field.Name, g.getEnumFromThriftType(field.Type), field.ID)
	}
	contents += "\n"

	// Fields
	for _, field := range s.Fields {
		if field.Comment != nil {
			contents += g.GenerateInlineComment(field.Comment, tab+"/")
		}
		contents += fmt.Sprintf(tab+"%s _%s;\n", g.getDartTypeFromThriftType(field.Type), toFieldName(field.Name))
		contents += fmt.Sprintf(tab+"static const int %s = %d;\n", strings.ToUpper(field.Name), field.ID)
	}
	contents += "\n"

	// Is set helpers for primitive types.
	// TODO 2.0 don't use __isset helpers as primitives are nullable in dart
	for _, field := range s.Fields {
		if g.isDartPrimitive(field.Type) {
			contents += fmt.Sprintf(tab+"bool __isset_%s = false;\n", toFieldName(field.Name))
		}
	}

	// Constructor
	contents += "\n"
	contents += fmt.Sprintf(tab+"%s() {\n", s.Name)
	for _, field := range s.Fields {
		if field.Default != nil {
			value := g.generateConstantValue(field.Type, field.Default, tab)
			contents += fmt.Sprintf(tabtab+"this.%s = %s;\n", toFieldName(field.Name), value)
		}
	}
	contents += tab + "}\n\n"

	// methods for getting/setting fields
	contents += g.generateFieldMethods(s)

	// read
	contents += g.generateRead(s)

	// write
	contents += g.generateWrite(s)

	// to string
	contents += g.generateToString(s)

	// validate
	contents += g.generateValidate(s)

	contents += "}\n"
	return contents
}

func (g *Generator) generateFieldMethods(s *parser.Struct) string {
	// Getters and setters for each field
	contents := ""
	for _, field := range s.Fields {
		dartType := g.getDartTypeFromThriftType(field.Type)
		dartPrimitive := g.isDartPrimitive(field.Type)
		fName := toFieldName(field.Name)
		titleName := strings.Title(field.Name)

		if field.Comment != nil {
			contents += g.GenerateInlineComment(field.Comment, tab+"/")
		}
		contents += fmt.Sprintf(tab+"%s get %s => this._%s;\n\n", dartType, fName, fName)
		if field.Comment != nil {
			contents += g.GenerateInlineComment(field.Comment, tab+"/")
		}
		contents += fmt.Sprintf(tab+"set %s(%s %s) {\n", fName, dartType, fName)
		contents += fmt.Sprintf(tabtab+"this._%s = %s;\n", fName, fName)
		if dartPrimitive {
			contents += fmt.Sprintf(tabtab+"this.__isset_%s = true;\n", fName)
		}
		contents += tab + "}\n\n"

		if dartPrimitive {
			contents += fmt.Sprintf(tab+"bool isSet%s() => this.__isset_%s;\n\n", titleName, fName)
			contents += fmt.Sprintf(tab+"unset%s() {\n", titleName)
			contents += fmt.Sprintf(tabtab+"this.__isset_%s = false;\n", fName)
			contents += tab + "}\n\n"
		} else {
			contents += fmt.Sprintf(tab+"bool isSet%s() => this.%s != null;\n\n", titleName, fName)
			contents += fmt.Sprintf(tab+"unset%s() {\n", titleName)
			contents += fmt.Sprintf(tabtab+"this.%s = null;\n", fName)
			contents += tab + "}\n\n"
		}
	}

	// getFieldValue
	contents += tab + "getFieldValue(int fieldID) {\n"
	contents += tabtab + "switch (fieldID) {\n"
	for _, field := range s.Fields {
		contents += fmt.Sprintf(tabtabtab+"case %s:\n", strings.ToUpper(field.Name))
		contents += fmt.Sprintf(tabtabtabtab+"return this.%s;\n", toFieldName(field.Name))
	}
	contents += tabtabtab + "default:\n"
	contents += tabtabtabtab + "throw new ArgumentError(\"Field $fieldID doesn't exist!\");\n"
	contents += tabtab + "}\n"
	contents += tab + "}\n\n"

	// setFieldValue
	contents += tab + "setFieldValue(int fieldID, Object value) {\n"
	contents += tabtab + "switch(fieldID) {\n"
	for _, field := range s.Fields {
		fName := toFieldName(field.Name)
		contents += fmt.Sprintf(tabtabtab+"case %s:\n", strings.ToUpper(field.Name))
		contents += tabtabtabtab + "if(value == null) {\n"
		contents += fmt.Sprintf(tabtabtabtabtab+"unset%s();\n", strings.Title(field.Name))
		contents += tabtabtabtab + "} else {\n"
		contents += fmt.Sprintf(tabtabtabtabtab+"this.%s = value;\n", fName)
		contents += tabtabtabtab + "}\n"
		contents += tabtabtabtab + "break;\n\n"
	}
	contents += tabtabtab + "default:\n"
	contents += tabtabtabtab + "throw new ArgumentError(\"Field $fieldID doesn't exist!\");\n"
	contents += tabtab + "}\n"
	contents += tab + "}\n\n"

	// isSet
	contents += tab + "// Returns true if the field corresponding to fieldID is set (has been assigned a value) and false otherwise\n"
	contents += tab + "bool isSet(int fieldID) {\n"
	contents += tabtab + "switch(fieldID) {\n"
	for _, field := range s.Fields {
		contents += fmt.Sprintf(tabtabtab+"case %s:\n", strings.ToUpper(field.Name))
		contents += fmt.Sprintf(tabtabtabtab+"return isSet%s();\n", strings.Title(field.Name))
	}
	contents += tabtabtab + "default:\n"
	contents += tabtabtabtab + "throw new ArgumentError(\"Field $fieldID doesn't exist!\");\n"
	contents += tabtab + "}\n"
	contents += tab + "}\n\n"
	return contents
}

func (g *Generator) generateRead(s *parser.Struct) string {
	contents := tab + "read(TProtocol iprot) {\n"
	contents += tabtab + "TField field;\n"
	contents += tabtab + "iprot.readStructBegin();\n"
	contents += tabtab + "while(true) {\n"
	contents += tabtabtab + "field = iprot.readFieldBegin();\n"
	contents += tabtabtab + "if(field.type == TType.STOP) {\n"
	contents += tabtabtabtab + "break;\n"
	contents += tabtabtab + "}\n"
	contents += tabtabtab + "switch(field.id) {\n"
	for _, field := range s.Fields {
		contents += fmt.Sprintf(tabtabtabtab+"case %s:\n", strings.ToUpper(field.Name))
		t := g.getEnumFromThriftType(g.Frugal.UnderlyingType(field.Type))
		contents += fmt.Sprintf(tabtabtabtabtab+"if(field.type == %s) {\n", t)
		contents += g.generateReadFieldRec(field, true, "")
		contents += tabtabtabtabtab + "} else {\n"
		contents += tabtabtabtabtabtab + "TProtocolUtil.skip(iprot, field.type);\n"
		contents += tabtabtabtabtab + "}\n"
		contents += tabtabtabtabtab + "break;\n"
	}
	contents += tabtabtabtab + "default:\n"
	contents += tabtabtabtabtab + "TProtocolUtil.skip(iprot, field.type);\n"
	contents += tabtabtabtabtab + "break;\n"
	contents += tabtabtab + "}\n"
	contents += tabtabtab + "iprot.readFieldEnd();\n"
	contents += tabtab + "}\n"
	contents += tabtab + "iprot.readStructEnd();\n\n"

	// validate primitives
	contents += tabtab + "// check for required fields of primitive type, which can't be checked in the validate method\n"
	for _, field := range s.Fields {
		if field.Modifier == parser.Required && g.isDartPrimitive(field.Type) {
			fName := toFieldName(field.Name)
			contents += fmt.Sprintf(tabtab+"if(!__isset_%s) {\n", fName)
			contents += fmt.Sprintf(tabtabtab+"throw new TProtocolError(TProtocolErrorType.UNKNOWN, \"Required field '%s' was not present in struct %s\");\n", fName, s.Name)
			contents += tabtab + "}\n"
		}
	}
	contents += tabtab + "validate();\n"
	contents += tab + "}\n\n"

	return contents
}

func (g *Generator) generateReadFieldRec(field *parser.Field, first bool, ind string) string {
	contents := ""

	prefix := ""
	dartType := g.getDartTypeFromThriftType(field.Type)
	if !first {
		prefix = dartType + " "
	}

	fName := toFieldName(field.Name)
	underlyingType := g.Frugal.UnderlyingType(field.Type)
	primitive := g.isDartPrimitive(underlyingType)
	isEnum := g.Frugal.IsEnum(underlyingType)
	if parser.IsThriftPrimitive(underlyingType) || isEnum {
		thriftType := ""
		switch underlyingType.Name {
		case "bool":
			thriftType = "Bool"
		case "byte", "i8":
			thriftType = "Byte"
		case "i16":
			thriftType = "I16"
		case "i32":
			thriftType = "I32"
		case "i64":
			thriftType = "I64"
		case "double":
			thriftType = "Double"
		case "string":
			thriftType = "String"
		case "binary":
			thriftType = "Binary"
		default:
			if isEnum {
				thriftType = "I32"
			} else {
				panic("unkown thrift type: " + underlyingType.Name)
			}
		}

		contents += fmt.Sprintf(tabtabtabtabtabtab+ind+"%s%s = iprot.read%s();\n", prefix, fName, thriftType)
		if primitive && first {
			contents += fmt.Sprintf(tabtabtabtabtabtab+ind+"this.__isset_%s = true;\n", fName)
		}
	} else if g.Frugal.IsStruct(underlyingType) {
		contents += fmt.Sprintf(tabtabtabtabtabtab+ind+"%s%s = new %s();\n", prefix, fName, dartType)
		contents += fmt.Sprintf(tabtabtabtabtabtab+ind+"%s.read(iprot);\n", fName)
	} else if parser.IsThriftContainer(underlyingType) {
		containerElem := getElem()
		valElem := getElem()
		valField := parser.FieldFromType(underlyingType.ValueType, valElem)
		valContents := g.generateReadFieldRec(valField, false, ind+tab)
		counterElem := getElem()
		dartType := g.getDartTypeFromThriftType(underlyingType)

		switch underlyingType.Name {
		case "list":
			contents += fmt.Sprintf(tabtabtabtabtabtab+ind+"TList %s = iprot.readListBegin();\n", containerElem)
			contents += fmt.Sprintf(tabtabtabtabtabtab+ind+"%s%s = new %s();\n", prefix, fName, dartType)
			contents += fmt.Sprintf(tabtabtabtabtabtab+ind+"for(int %s = 0; %s < %s.length; ++%s) {\n", counterElem, counterElem, containerElem, counterElem)
			contents += valContents
			contents += fmt.Sprintf(tabtabtabtabtabtabtab+ind+"%s.add(%s);\n", fName, valElem)
			contents += tabtabtabtabtabtab + ind + "}\n"
			contents += tabtabtabtabtabtab + ind + "iprot.readListEnd();\n"
		case "set":
			contents += fmt.Sprintf(tabtabtabtabtabtab+ind+"TSet %s = iprot.readSetBegin();\n", containerElem)
			contents += fmt.Sprintf(tabtabtabtabtabtab+ind+"%s%s = new %s();\n", prefix, fName, dartType)
			contents += fmt.Sprintf(tabtabtabtabtabtab+ind+"for(int %s = 0; %s < %s.length; ++%s) {\n",
				counterElem, counterElem, containerElem, counterElem)
			contents += valContents
			contents += fmt.Sprintf(tabtabtabtabtabtabtab+ind+"%s.add(%s);\n", fName, valElem)
			contents += tabtabtabtabtabtab + ind + "}\n"
			contents += tabtabtabtabtabtab + ind + "iprot.readSetEnd();\n"
		case "map":
			contents += fmt.Sprintf(tabtabtabtabtabtab+ind+"TMap %s = iprot.readMapBegin();\n", containerElem)
			contents += fmt.Sprintf(tabtabtabtabtabtab+ind+"%s%s = new %s();\n", prefix, fName, dartType)
			contents += fmt.Sprintf(tabtabtabtabtabtab+ind+"for(int %s = 0; %s < %s.length; ++%s) {\n",
				counterElem, counterElem, containerElem, counterElem)
			keyElem := getElem()
			keyField := parser.FieldFromType(underlyingType.KeyType, keyElem)
			contents += g.generateReadFieldRec(keyField, false, ind+tab)
			contents += valContents
			contents += fmt.Sprintf(tabtabtabtabtabtabtab+ind+"%s[%s] = %s;\n", fName, keyElem, valElem)
			contents += tabtabtabtabtabtab + ind + "}\n"
			contents += tabtabtabtabtabtab + ind + "iprot.readMapEnd();\n"
		default:
			panic("unrecognized thrift type: " + underlyingType.Name)
		}
	}

	return contents
}

func (g *Generator) generateWrite(s *parser.Struct) string {
	contents := tab + "write(TProtocol oprot) {\n"
	contents += tabtab + "validate();\n\n"
	contents += tabtab + "oprot.writeStructBegin(_STRUCT_DESC);\n"
	for _, field := range s.Fields {
		fName := toFieldName(field.Name)
		optional := field.Modifier == parser.Optional
		nullable := !g.isDartPrimitive(g.Frugal.UnderlyingType(field.Type))
		ind := ""
		if optional || nullable {
			ind = tab
			contents += tabtab + "if("
			if optional {
				contents += fmt.Sprintf("isSet%s()", strings.Title(field.Name))
			}
			if optional && nullable {
				contents += " && "
			}
			if nullable {
				contents += fmt.Sprintf("this.%s != null", fName)
			}
			contents += ") {\n"
		}

		contents += fmt.Sprintf(tabtab+ind+"oprot.writeFieldBegin(_%s_FIELD_DESC);\n", toScreamingCapsConstant(field.Name))
		contents += g.generateWriteFieldRec(field, true, ind)
		contents += fmt.Sprintf(tabtab + ind + "oprot.writeFieldEnd();\n")

		if optional || nullable {
			contents += tabtab + "}\n"
		}
	}
	contents += tabtab + "oprot.writeFieldStop();\n"
	contents += tabtab + "oprot.writeStructEnd();\n"
	contents += tab + "}\n\n"
	return contents
}

func (g *Generator) generateWriteFieldRec(field *parser.Field, first bool, ind string) string {
	contents := ""

	fName := toFieldName(field.Name)
	underlyingType := g.Frugal.UnderlyingType(field.Type)
	isEnum := g.Frugal.IsEnum(underlyingType)
	if parser.IsThriftPrimitive(underlyingType) || isEnum {
		write := tabtab + ind + "oprot.write"
		switch underlyingType.Name {
		case "bool":
			write += "Bool(%s);\n"
		case "byte", "i8":
			write += "Byte(%s);\n"
		case "i16":
			write += "I16(%s);\n"
		case "i32":
			write += "I32(%s);\n"
		case "i64":
			write += "I64(%s);\n"
		case "double":
			write += "Double(%s);\n"
		case "string":
			write += "String(%s);\n"
		case "binary":
			write += "Binary(%s);\n"
		default:
			if isEnum {
				write += "I32(%s);\n"
			} else {
				panic("unknown thrift type: " + underlyingType.Name)
			}
		}

		contents += fmt.Sprintf(write, fName)
	} else if g.Frugal.IsStruct(underlyingType) {
		contents += fmt.Sprintf(tabtab+ind+"%s.write(oprot);\n", fName)
	} else if parser.IsThriftContainer(underlyingType) {
		valEnumType := g.getEnumFromThriftType(underlyingType.ValueType)

		switch underlyingType.Name {
		case "list":
			valElem := getElem()
			valField := parser.FieldFromType(underlyingType.ValueType, valElem)
			contents += fmt.Sprintf(tabtab+ind+"oprot.writeListBegin(new TList(%s, %s.length));\n", valEnumType, fName)
			contents += fmt.Sprintf(tabtab+ind+"for(var %s in %s) {\n", valElem, fName)
			contents += g.generateWriteFieldRec(valField, false, ind+tab)
			contents += tabtab + ind + "}\n"
			contents += tabtab + ind + "oprot.writeListEnd();\n"
		case "set":
			valElem := getElem()
			valField := parser.FieldFromType(underlyingType.ValueType, valElem)
			contents += fmt.Sprintf(tabtab+ind+"oprot.writeSetBegin(new TSet(%s, %s.length));\n", valEnumType, fName)
			contents += fmt.Sprintf(tabtab+ind+"for(var %s in %s) {\n", valElem, fName)
			contents += g.generateWriteFieldRec(valField, false, ind+tab)
			contents += tabtab + ind + "}\n"
			contents += tabtab + ind + "oprot.writeSetEnd();\n"
		case "map":
			keyEnumType := g.getEnumFromThriftType(underlyingType.KeyType)
			keyElem := getElem()
			keyField := parser.FieldFromType(underlyingType.KeyType, keyElem)
			valField := parser.FieldFromType(underlyingType.ValueType, fmt.Sprintf("%s[%s]", fName, keyElem))
			contents += fmt.Sprintf(tabtab+ind+"oprot.writeMapBegin(new TMap(%s, %s, %s.length));\n", keyEnumType, valEnumType, fName)
			contents += fmt.Sprintf(tabtab+ind+"for(var %s in %s.keys) {\n", keyElem, fName)
			contents += g.generateWriteFieldRec(keyField, false, ind+tab)
			contents += g.generateWriteFieldRec(valField, false, ind+tab)
			contents += tabtab + ind + "}\n"
			contents += tabtab + ind + "oprot.writeMapEnd();\n"
		default:
			panic("unknown type: " + underlyingType.Name)
		}
	}

	return contents
}

func (g *Generator) generateToString(s *parser.Struct) string {
	contents := tab + "String toString() {\n"
	contents += fmt.Sprintf(tabtab+"StringBuffer ret = new StringBuffer(\"%s(\");\n\n", s.Name)
	first := true
	for _, field := range s.Fields {
		fName := toFieldName(field.Name)
		optional := field.Modifier == parser.Optional
		ind := ""
		optInd := ""
		if optional {
			contents += fmt.Sprintf(tabtab+"if(isSet%s()) {\n", strings.Title(field.Name))
			ind += tab
			optInd = tab
		}

		if !first {
			contents += tabtab + ind + "ret.write(\", \");\n"
		}
		contents += fmt.Sprintf(tabtab+ind+"ret.write(\"%s:\");\n", fName)

		if !g.isDartPrimitive(field.Type) {
			contents += fmt.Sprintf(tabtab+ind+"if(this.%s == null) {\n", fName)
			contents += tabtabtab + ind + "ret.write(\"null\");\n"
			contents += tabtab + ind + "} else {\n"
			ind += tab
		}

		underlyingType := g.Frugal.UnderlyingType(field.Type)
		if underlyingType.Name == "binary" {
			// Don't want to write out
			contents += tabtab + ind + "ret.write(\"BINARY\");\n"
		} else if g.Frugal.IsEnum(underlyingType) {
			contents += fmt.Sprintf(tabtab+ind+"String %s_name = %s.VALUES_TO_NAMES[this.%s];\n",
				fName, g.qualifiedTypeName(field.Type), fName)
			contents += fmt.Sprintf(tabtab+ind+"if(%s_name != null) {\n", fName)
			contents += fmt.Sprintf(tabtabtab+ind+"ret.write(%s_name);\n", fName)
			contents += tabtabtab + ind + "ret.write(\" (\");\n"
			contents += tabtab + ind + "}\n"
			contents += tabtab + ind + fmt.Sprintf("ret.write(this.%s);\n", fName)
			contents += fmt.Sprintf(tabtab+ind+"if(%s_name != null) {\n", fName)
			contents += tabtabtab + ind + "ret.write(\")\");\n"
			contents += tabtab + ind + "}\n"
		} else {
			contents += fmt.Sprintf(tabtab+ind+"ret.write(this.%s);\n", fName)
		}

		if !g.isDartPrimitive(field.Type) {
			contents += tabtab + optInd + "}\n"
		}

		if optional {
			contents += tabtab + "}\n"
		}
		contents += "\n"
		first = false
	}
	contents += tabtab + "ret.write(\")\");\n\n"
	contents += tabtab + "return ret.toString();\n"
	contents += tab + "}\n\n"
	return contents
}

func (g *Generator) generateValidate(s *parser.Struct) string {
	contents := tab + "validate() {\n"
	contents += tabtab + "// check for required fields\n"
	for _, field := range s.Fields {
		if field.Modifier == parser.Required {
			fName := toFieldName(field.Name)
			if !g.isDartPrimitive(field.Type) {
				contents += fmt.Sprintf(tabtab+"if(%s == null) {\n", fName)
				contents += fmt.Sprintf(tabtabtab+"throw new TProtocolError(TProtocolErrorType.UNKNOWN, \"Required field '%s' was not present in struct %s\");\n", fName, s.Name)
				contents += tabtab + "}\n"
			}
		}
	}

	contents += tabtab + "// check that fields of type enum have valid values\n"
	for _, field := range s.Fields {
		if g.Frugal.IsEnum(field.Type) {
			fName := toFieldName(field.Name)
			isSetCheck := fmt.Sprintf("isSet%s()", strings.Title(field.Name))
			contents += fmt.Sprintf(tabtab+"if(%s && !%s.VALID_VALUES.contains(%s)) {\n",
				isSetCheck, g.qualifiedTypeName(field.Type), fName)
			contents += fmt.Sprintf(tabtabtab+"throw new TProtocolError(TProtocolErrorType.UNKNOWN, \"The field '%s' has been assigned the invalid value $%s\");\n", fName, fName)
			contents += tabtab + "}\n"
		}
	}

	contents += tab + "}\n"
	return contents
}

// GenerateServicePackage generates the package for the given service.
func (g *Generator) GenerateServicePackage(file *os.File, s *parser.Service) error {
	// TODO 2.0: change to serviceSuffix
	return g.generatePackage(file, s.Name, scopeSuffix)
}

// GenerateScopePackage generates the package for the given scope.
func (g *Generator) GenerateScopePackage(file *os.File, s *parser.Scope) error {
	return g.generatePackage(file, s.Name, scopeSuffix)
}

// GenerateObjectPackage generates the package for the given name.
func (g *Generator) GenerateObjectPackage(file *os.File, name string) error {
	return g.generatePackage(file, name, "")
}

func (g *Generator) generatePackage(file *os.File, name, suffix string) error {
	pkg, ok := g.Frugal.Thrift.Namespace(lang)
	if ok {
		components := generator.GetPackageComponents(pkg)
		pkg = components[len(components)-1]
	} else {
		pkg = g.Frugal.Name
	}

	libraryPrefix := g.getLibraryPrefix()
	libraryDeclaration := "library " + libraryPrefix + pkg
	if libraryPrefix == "" {
		libraryDeclaration += ".src"
	}

	_, err := file.WriteString(fmt.Sprintf("%s.%s%s%s;", libraryDeclaration,
		generator.FilePrefix, strings.ToLower(name), suffix))
	return err
}

// GenerateThriftImports generates necessary imports for Thrift.
func (g *Generator) GenerateThriftImports() string {
	imports := "import 'dart:typed_data' show Uint8List;\n"
	imports += "import 'package:thrift/thrift.dart';\n"
	// Import the current package
	pkgLower := strings.ToLower(g.getNamespaceOrName())
	imports += g.getImportDeclaration(pkgLower)

	// Import includes
	for _, include := range g.Frugal.Thrift.Includes {
		includeName, ok := g.Frugal.NamespaceForInclude(filepath.Base(include.Name), lang)
		if !ok {
			includeName = include.Name
		}
		includeName = strings.ToLower(toLibraryName(includeName))
		imports += g.getImportDeclaration(includeName)
	}

	imports += "\n"
	return imports
}

// GenerateServiceImports generates necessary imports for the given service.
func (g *Generator) GenerateServiceImports(file *os.File, s *parser.Service) error {
	imports := "import 'dart:async';\n\n"
	imports += "import 'dart:typed_data' show Uint8List;\n"
	imports += "import 'package:thrift/thrift.dart' as thrift;\n"
	imports += "import 'package:frugal/frugal.dart' as frugal;\n\n"
	// import included packages
	for _, include := range s.ReferencedIncludes() {
		namespace, ok := g.Frugal.NamespaceForInclude(include, lang)
		if !ok {
			namespace = include
		}
		namespace = toLibraryName(namespace)
		imports += g.getImportDeclaration(namespace)
	}

	// Import same package.
	imports += g.getImportDeclaration(g.getNamespaceOrName())

	// Import thrift package for method args
	servSnake := toFileName(s.Name)
	if g.genWithFrugal {
		imports += fmt.Sprintf("import 'f_%s_structs.dart' as t_%s_file;\n", servSnake, servSnake)
	} else {
		imports += fmt.Sprintf("import '%s.dart' as t_%s_file;\n", servSnake, servSnake)
	}

	_, err := file.WriteString(imports)
	return err
}

// GenerateScopeImports generates necessary imports for the given scope.
func (g *Generator) GenerateScopeImports(file *os.File, s *parser.Scope) error {
	imports := "import 'dart:async';\n\n"
	imports += "import 'package:thrift/thrift.dart' as thrift;\n"
	imports += "import 'package:frugal/frugal.dart' as frugal;\n\n"
	// import included packages
	for _, include := range s.ReferencedIncludes() {
		namespace, ok := s.Frugal.NamespaceForInclude(include, lang)
		if !ok {
			namespace = include
		}
		namespace = toLibraryName(namespace)
		imports += g.getImportDeclaration(namespace)
	}

	// Import same package.
	pkgLower := strings.ToLower(g.getNamespaceOrName())
	imports += g.getImportDeclaration(pkgLower)

	_, err := file.WriteString(imports)
	return err
}

// GenerateConstants generates any static constants.
func (g *Generator) GenerateConstants(file *os.File, name string) error {
	constants := fmt.Sprintf("const String delimiter = '%s';", globals.TopicDelimiter)
	_, err := file.WriteString(constants)
	return err
}

// GeneratePublisher generates the publisher for the given scope.
func (g *Generator) GeneratePublisher(file *os.File, scope *parser.Scope) error {
	publishers := ""
	if scope.Comment != nil {
		publishers += g.GenerateInlineComment(scope.Comment, "/")
	}
	publishers += fmt.Sprintf("class %sPublisher {\n", strings.Title(scope.Name))
	publishers += tab + "frugal.FScopeTransport fTransport;\n"
	publishers += tab + "frugal.FProtocol fProtocol;\n"
	publishers += tab + "Map<String, frugal.FMethod> _methods;\n"
	publishers += tab + "frugal.Lock _writeLock;\n\n"

	publishers += fmt.Sprintf(tab+"%sPublisher(frugal.FScopeProvider provider, [List<frugal.Middleware> middleware]) {\n", strings.Title(scope.Name))
	publishers += tabtab + "fTransport = provider.fTransportFactory.getTransport();\n"
	publishers += tabtab + "fProtocol = provider.fProtocolFactory.getProtocol(fTransport);\n"
	publishers += tabtab + "_writeLock = new frugal.Lock();\n"
	publishers += tabtab + "this._methods = {};\n"
	for _, operation := range scope.Operations {
		publishers += fmt.Sprintf(tabtab+"this._methods['%s'] = new frugal.FMethod(this._publish%s, '%s', 'publish%s', middleware);\n",
			operation.Name, operation.Name, strings.Title(scope.Name), operation.Name)
	}
	publishers += tab + "}\n\n"

	publishers += tab + "Future open() {\n"
	publishers += tabtab + "return fTransport.open();\n"
	publishers += tab + "}\n\n"

	publishers += tab + "Future close() {\n"
	publishers += tabtab + "return fTransport.close();\n"
	publishers += tab + "}\n\n"

	args := ""
	argsWithoutTypes := ""
	if len(scope.Prefix.Variables) > 0 {
		for _, variable := range scope.Prefix.Variables {
			args = fmt.Sprintf("%sString %s, ", args, variable)
			argsWithoutTypes = fmt.Sprintf("%s%s, ", argsWithoutTypes, variable)
		}
	}
	prefix := ""
	for _, op := range scope.Operations {
		publishers += prefix
		prefix = "\n\n"
		if op.Comment != nil {
			publishers += g.GenerateInlineComment(op.Comment, tab+"/")
		}
		publishers += fmt.Sprintf(tab+"Future publish%s(frugal.FContext ctx, %s%s req) {\n", op.Name, args, g.qualifiedTypeName(op.Type))
		publishers += fmt.Sprintf(tabtab+"return this._methods['%s']([ctx, %sreq]);\n", op.Name, argsWithoutTypes)
		publishers += tab + "}\n\n"

		publishers += fmt.Sprintf(tab+"Future _publish%s(frugal.FContext ctx, %s%s req) async {\n", op.Name, args, g.qualifiedTypeName(op.Type))

		publishers += tabtab + "_writeLock.lock();\n"
		publishers += fmt.Sprintf(tabtab+"var op = \"%s\";\n", op.Name)
		publishers += fmt.Sprintf(tabtab+"var prefix = \"%s\";\n", generatePrefixStringTemplate(scope))
		publishers += tabtab + "var topic = \"${prefix}" + strings.Title(scope.Name) + "${delimiter}${op}\";\n"
		publishers += tabtab + "fTransport.setTopic(topic);\n"
		publishers += tabtab + "var oprot = fProtocol;\n"
		publishers += tabtab + "var msg = new thrift.TMessage(op, thrift.TMessageType.CALL, 0);\n"
		publishers += tabtab + "oprot.writeRequestHeader(ctx);\n"
		publishers += tabtab + "oprot.writeMessageBegin(msg);\n"
		publishers += tabtab + "req.write(oprot);\n"
		publishers += tabtab + "oprot.writeMessageEnd();\n"
		publishers += tabtab + "await oprot.transport.flush();\n"
		publishers += tabtab + "_writeLock.unlock();\n"
		publishers += tab + "}\n"
	}

	publishers += "}\n"

	_, err := file.WriteString(publishers)
	return err
}

func generatePrefixStringTemplate(scope *parser.Scope) string {
	if scope.Prefix.String == "" {
		return ""
	}
	template := ""
	template += scope.Prefix.Template("%s")
	template += globals.TopicDelimiter
	if len(scope.Prefix.Variables) == 0 {
		return template
	}
	vars := make([]interface{}, len(scope.Prefix.Variables))
	for i, variable := range scope.Prefix.Variables {
		vars[i] = fmt.Sprintf("${%s}", variable)
	}
	template = fmt.Sprintf(template, vars...)
	return template
}

// GenerateSubscriber generates the subscriber for the given scope.
func (g *Generator) GenerateSubscriber(file *os.File, scope *parser.Scope) error {
	subscribers := ""
	if scope.Comment != nil {
		subscribers += g.GenerateInlineComment(scope.Comment, "/")
	}
	subscribers += fmt.Sprintf("class %sSubscriber {\n", strings.Title(scope.Name))
	subscribers += tab + "final frugal.FScopeProvider provider;\n"
	subscribers += tab + "final List<frugal.Middleware> _middleware;\n\n"

	subscribers += fmt.Sprintf(tab+"%sSubscriber(this.provider, [this._middleware]) {}\n\n", strings.Title(scope.Name))

	args := ""
	if len(scope.Prefix.Variables) > 0 {
		for _, variable := range scope.Prefix.Variables {
			args = fmt.Sprintf("%sString %s, ", args, variable)
		}
	}
	prefix := ""
	for _, op := range scope.Operations {
		subscribers += prefix
		prefix = "\n\n"
		if op.Comment != nil {
			subscribers += g.GenerateInlineComment(op.Comment, tab+"/")
		}
		subscribers += fmt.Sprintf(tab+"Future<frugal.FSubscription> subscribe%s(%sdynamic on%s(frugal.FContext ctx, %s req)) async {\n",
			op.Name, args, op.Type.ParamName(), g.qualifiedTypeName(op.Type))
		subscribers += fmt.Sprintf(tabtab+"var op = \"%s\";\n", op.Name)
		subscribers += fmt.Sprintf(tabtab+"var prefix = \"%s\";\n", generatePrefixStringTemplate(scope))
		subscribers += tabtab + "var topic = \"${prefix}" + strings.Title(scope.Name) + "${delimiter}${op}\";\n"
		subscribers += tabtab + "var transport = provider.fTransportFactory.getTransport();\n"
		subscribers += fmt.Sprintf(tabtab+"await transport.subscribe(topic, _recv%s(op, provider.fProtocolFactory, on%s));\n",
			op.Name, op.Type.ParamName())
		subscribers += tabtab + "return new frugal.FSubscription(topic, transport);\n"
		subscribers += tab + "}\n\n"

		subscribers += fmt.Sprintf(tab+"_recv%s(String op, frugal.FProtocolFactory protocolFactory, dynamic on%s(frugal.FContext ctx, %s req)) {\n",
			op.Name, op.Type.ParamName(), g.qualifiedTypeName(op.Type))
		subscribers += fmt.Sprintf(tabtab+"frugal.FMethod method = new frugal.FMethod(on%s, '%s', 'subscribe%s', this._middleware);\n",
			op.Type.ParamName(), strings.Title(scope.Name), op.Type.ParamName())
		subscribers += fmt.Sprintf(tabtab+"callback%s(thrift.TTransport transport) {\n", op.Name)
		subscribers += tabtabtab + "var iprot = protocolFactory.getProtocol(transport);\n"
		subscribers += tabtabtab + "var ctx = iprot.readRequestHeader();\n"
		subscribers += tabtabtab + "var tMsg = iprot.readMessageBegin();\n"
		subscribers += tabtabtab + "if (tMsg.name != op) {\n"
		subscribers += tabtabtabtab + "thrift.TProtocolUtil.skip(iprot, thrift.TType.STRUCT);\n"
		subscribers += tabtabtabtab + "iprot.readMessageEnd();\n"
		subscribers += tabtabtabtab + "throw new thrift.TApplicationError(\n"
		subscribers += tabtabtabtab + "thrift.TApplicationErrorType.UNKNOWN_METHOD, tMsg.name);\n"
		subscribers += tabtabtab + "}\n"
		subscribers += fmt.Sprintf(tabtabtab+"var req = new %s();\n", g.qualifiedTypeName(op.Type))
		subscribers += tabtabtab + "req.read(iprot);\n"
		subscribers += tabtabtab + "iprot.readMessageEnd();\n"
		subscribers += tabtabtab + "method([ctx, req]);\n"
		subscribers += tabtab + "}\n"
		subscribers += fmt.Sprintf(tabtab+"return callback%s;\n", op.Name)
		subscribers += tab + "}\n"
	}

	subscribers += "}\n"

	_, err := file.WriteString(subscribers)
	return err
}

// GenerateService generates the given service.
func (g *Generator) GenerateService(file *os.File, s *parser.Service) error {
	contents := ""
	contents += g.generateInterface(s)
	contents += g.generateClient(s)

	_, err := file.WriteString(contents)
	return err
}

func (g *Generator) generateInterface(service *parser.Service) string {
	contents := ""
	if service.Comment != nil {
		contents += g.GenerateInlineComment(service.Comment, "/")
	}
	if service.Extends != "" {
		contents += fmt.Sprintf("abstract class F%s extends %s {\n",
			strings.Title(service.Name), g.getServiceExtendsName(service))
	} else {
		contents += fmt.Sprintf("abstract class F%s {\n", strings.Title(service.Name))
	}
	for _, method := range service.Methods {
		contents += "\n"
		if method.Comment != nil {
			contents += g.GenerateInlineComment(method.Comment, tab+"/")
		}
		contents += fmt.Sprintf(tab+"Future%s %s(frugal.FContext ctx%s);\n",
			g.generateReturnArg(method), generator.LowercaseFirstLetter(method.Name), g.generateInputArgs(method.Arguments))
	}
	contents += "}\n\n"
	return contents
}

func (g *Generator) getServiceExtendsName(service *parser.Service) string {
	serviceName := "F" + service.ExtendsService()
	prefix := ""
	include := service.ExtendsInclude()
	if include != "" {
		if inc, ok := g.Frugal.NamespaceForInclude(include, lang); ok {
			include = inc
		}
		prefix = "t_" + include
	} else {
		prefix = "t_" + strings.ToLower(g.getNamespaceOrName())
	}
	return prefix + "." + serviceName
}

func (g *Generator) generateClient(service *parser.Service) string {
	servTitle := strings.Title(service.Name)
	contents := ""
	if service.Comment != nil {
		contents += g.GenerateInlineComment(service.Comment, "/")
	}
	if service.Extends != "" {
		contents += fmt.Sprintf("class F%sClient extends %sClient implements F%s {\n",
			servTitle, g.getServiceExtendsName(service), servTitle)
	} else {
		contents += fmt.Sprintf("class F%sClient implements F%s {\n",
			servTitle, servTitle)
	}
	contents += tab + "Map<String, frugal.FMethod> _methods;\n\n"
	if service.Extends != "" {
		contents += fmt.Sprintf(tab+"F%sClient(frugal.FTransport transport, frugal.FProtocolFactory protocolFactory, [List<frugal.Middleware> middleware])\n", servTitle)
		contents += tabtabtab + ": super(transport, protocolFactory) {\n"
	} else {
		contents += fmt.Sprintf(tab+"F%sClient(frugal.FTransport transport, frugal.FProtocolFactory protocolFactory, [List<frugal.Middleware> middleware]) {\n", servTitle)
	}
	contents += tabtab + "_transport = transport;\n"
	contents += tabtab + "_transport.setRegistry(new frugal.FClientRegistry());\n"
	contents += tabtab + "_protocolFactory = protocolFactory;\n"
	contents += tabtab + "_oprot = _protocolFactory.getProtocol(_transport);\n\n"
	if service.Extends == "" {
		contents += tabtab + "writeLock = new frugal.Lock();\n"
	}
	contents += tabtab + "this._methods = {};\n"
	for _, method := range service.Methods {
		nameLower := generator.LowercaseFirstLetter(method.Name)
		contents += fmt.Sprintf(tabtab+"this._methods['%s'] = new frugal.FMethod(this._%s, '%s', '%s', middleware);\n",
			nameLower, nameLower, servTitle, nameLower)
	}
	contents += tab + "}\n\n"
	contents += tab + "frugal.FTransport _transport;\n"
	contents += tab + "frugal.FProtocolFactory _protocolFactory;\n"
	contents += tab + "frugal.FProtocol _oprot;\n"
	contents += tab + "frugal.FProtocol get oprot => _oprot;\n"
	if service.Extends == "" {
		contents += tab + "frugal.Lock writeLock;\n"
	}
	contents += "\n"

	for _, method := range service.Methods {
		contents += g.generateClientMethod(service, method)
	}
	contents += "}\n"
	return contents
}

func (g *Generator) generateClientMethod(service *parser.Service, method *parser.Method) string {
	servSnake := toFileName(service.Name)
	nameTitle := strings.Title(method.Name)
	nameLower := generator.LowercaseFirstLetter(method.Name)

	contents := ""
	if method.Comment != nil {
		contents += g.GenerateInlineComment(method.Comment, tab+"/")
	}
	// Generate wrapper method
	contents += fmt.Sprintf(tab+"Future%s %s(frugal.FContext ctx%s) {\n",
		g.generateReturnArg(method), nameLower, g.generateInputArgs(method.Arguments))
	contents += fmt.Sprintf(tabtab+"return this._methods['%s']([ctx%s]);\n", nameLower, g.generateInputArgsWithoutTypes(method.Arguments))
	contents += fmt.Sprintf(tab + "}\n\n")

	// Generate the calling method
	contents += fmt.Sprintf(tab+"Future%s _%s(frugal.FContext ctx%s) async {\n",
		g.generateReturnArg(method), nameLower, g.generateInputArgs(method.Arguments))

	// No need to register for oneway
	indent := tabtab
	if !method.Oneway {
		contents += tabtab + "var controller = new StreamController();\n"
		contents += tabtab + "var closeSubscription = _transport.onClose.listen((_) {\n"
		contents += tabtabtab + "controller.addError(new thrift.TTransportError(\n"
		contents += tabtabtabtab + "thrift.TTransportErrorType.NOT_OPEN,\n"
		contents += tabtabtabtab + "\"Transport closed before request completed.\"));\n"
		contents += tabtabtab + "});\n"
		contents += fmt.Sprintf(tabtab+"_transport.register(ctx, _recv%sHandler(ctx, controller));\n", nameTitle)
		contents += tabtab + "try {\n"
		indent = tabtabtab
	}
	contents += indent + "writeLock.lock();\n"
	contents += indent + "oprot.writeRequestHeader(ctx);\n"
	msgType := "CALL"
	if method.Oneway {
		msgType = "ONEWAY"
	}
	contents += fmt.Sprintf(indent+"oprot.writeMessageBegin(new thrift.TMessage(\"%s\", thrift.TMessageType.%s, 0));\n",
		nameLower, msgType)
	contents += fmt.Sprintf(indent+"t_%s_file.%s_args args = new t_%s_file.%s_args();\n",
		servSnake, nameLower, servSnake, nameLower)
	for _, arg := range method.Arguments {
		argLower := generator.LowercaseFirstLetter(arg.Name)
		contents += fmt.Sprintf(indent+"args.%s = %s;\n", argLower, argLower)
	}
	contents += indent + "args.write(oprot);\n"
	contents += indent + "oprot.writeMessageEnd();\n"
	contents += indent + "await oprot.transport.flush();\n"
	contents += indent + "writeLock.unlock();\n"

	// Nothing more to do for oneway
	if method.Oneway {
		contents += tab + "}\n\n"
		return contents
	}

	// TODO 2.0.0: Dart TimeoutException should be wrapped in an FTimeoutException.
	// This should happen in a major release since it's an API change.
	contents += tabtabtab + "return await controller.stream.first.timeout(ctx.timeout);\n"
	contents += tabtab + "} finally {\n"
	contents += tabtabtab + "closeSubscription.cancel();\n"
	contents += tabtabtab + "_transport.unregister(ctx);\n"
	contents += tabtab + "}\n"
	contents += tab + "}\n\n"

	// Generate the callback
	contents += fmt.Sprintf(tab+"_recv%sHandler(frugal.FContext ctx, StreamController controller) {\n", nameTitle)
	contents += fmt.Sprintf(tabtab+"%sCallback(thrift.TTransport transport) {\n", nameLower)
	contents += tabtabtab + "try {\n"
	contents += tabtabtabtab + "var iprot = _protocolFactory.getProtocol(transport);\n"
	contents += tabtabtabtab + "iprot.readResponseHeader(ctx);\n"
	contents += tabtabtabtab + "thrift.TMessage msg = iprot.readMessageBegin();\n"
	contents += tabtabtabtab + "if (msg.type == thrift.TMessageType.EXCEPTION) {\n"
	contents += tabtabtabtabtab + "thrift.TApplicationError error = thrift.TApplicationError.read(iprot);\n"
	contents += tabtabtabtabtab + "iprot.readMessageEnd();\n"
	contents += tabtabtabtabtab + "if (error.type == frugal.FTransport.RESPONSE_TOO_LARGE) {\n"
	contents += tabtabtabtabtabtab + "controller.addError(new frugal.FMessageSizeError.response());\n"
	contents += tabtabtabtabtabtab + "return;\n"
	contents += tabtabtabtabtab + "}\n"
	contents += tabtabtabtabtab + "throw error;\n"
	contents += tabtabtabtab + "}\n\n"

	contents += fmt.Sprintf(tabtabtabtab+"t_%s_file.%s_result result = new t_%s_file.%s_result();\n",
		servSnake, nameLower, servSnake, nameLower)
	contents += tabtabtabtab + "result.read(iprot);\n"
	contents += tabtabtabtab + "iprot.readMessageEnd();\n"
	if method.ReturnType == nil {
		contents += g.generateErrors(method)
		contents += tabtabtabtab + "controller.add(null);\n"
	} else {
		contents += tabtabtabtab + "if (result.isSetSuccess()) {\n"
		contents += tabtabtabtabtab + "controller.add(result.success);\n"
		contents += tabtabtabtabtab + "return;\n"
		contents += tabtabtabtab + "}\n\n"
		contents += g.generateErrors(method)
		contents += tabtabtabtab + "throw new thrift.TApplicationError(\n"
		contents += fmt.Sprintf(tabtabtabtabtab+"thrift.TApplicationErrorType.MISSING_RESULT, "+
			"\"%s failed: unknown result\"\n",
			nameLower)
		contents += tabtabtabtab + ");\n"
	}
	contents += tabtabtab + "} catch(e) {\n"
	contents += tabtabtabtab + "controller.addError(e);\n"
	contents += tabtabtabtab + "rethrow;\n"
	contents += tabtabtab + "}\n"
	contents += tabtab + "}\n"
	contents += fmt.Sprintf(tabtab+"return %sCallback;\n", nameLower)
	contents += tab + "}\n\n"

	return contents
}

func (g *Generator) generateReturnArg(method *parser.Method) string {
	if method.ReturnType == nil {
		return ""
	}
	return fmt.Sprintf("<%s>", g.getDartTypeFromThriftType(method.ReturnType))
}

func (g *Generator) generateInputArgs(args []*parser.Field) string {
	argStr := ""
	for _, arg := range args {
		argStr += ", " + g.getDartTypeFromThriftType(arg.Type) + " " + generator.LowercaseFirstLetter(arg.Name)
	}
	return argStr
}

func (g *Generator) generateInputArgsWithoutTypes(args []*parser.Field) string {
	argStr := ""
	for _, arg := range args {
		argStr += ", " + generator.LowercaseFirstLetter(arg.Name)
	}
	return argStr
}

func (g *Generator) generateErrors(method *parser.Method) string {
	contents := ""
	for _, exp := range method.Exceptions {
		contents += fmt.Sprintf(tabtabtabtab+"if (result.%s != null) {\n", generator.LowercaseFirstLetter(exp.Name))
		contents += fmt.Sprintf(tabtabtabtabtab+"controller.addError(result.%s);\n", generator.LowercaseFirstLetter(exp.Name))
		contents += tabtabtabtabtab + "return;\n"
		contents += tabtabtabtab + "}\n"
	}
	return contents
}

func (g *Generator) getEnumFromThriftType(t *parser.Type) string {
	underlyingType := g.Frugal.UnderlyingType(t)
	switch underlyingType.Name {
	case "bool":
		return "TType.BOOL"
	case "byte", "i8":
		return "TType.BYTE"
	case "i16":
		return "TType.I16"
	case "i32":
		return "TType.I32"
	case "i64":
		return "TType.I64"
	case "double":
		return "TType.DOUBLE"
	case "string", "binary":
		return "TType.STRING"
	case "list":
		return "TType.LIST"
	case "set":
		return "TType.SET"
	case "map":
		return "TType.MAP"
	default:
		if g.Frugal.IsEnum(underlyingType) {
			return "TType.I32"
		} else if g.Frugal.IsStruct(underlyingType) {
			return "TType.STRUCT"
		}
		panic("not a valid thrift type: " + underlyingType.Name)
	}
}

func (g *Generator) isDartPrimitive(t *parser.Type) bool {
	underlyingType := g.Frugal.UnderlyingType(t)
	switch underlyingType.Name {
	case "bool", "byte", "i8", "i16", "i32", "i64", "double":
		return true
	default:
		if g.Frugal.IsEnum(underlyingType) {
			return true
		}
		return false
	}
}

func (g *Generator) getDartTypeFromThriftType(t *parser.Type) string {
	if t == nil {
		return "void"
	}
	underlyingType := g.Frugal.UnderlyingType(t)

	if g.Frugal.IsEnum(underlyingType) {
		return "int"
	}

	switch underlyingType.Name {
	case "bool":
		return "bool"
	case "byte", "i8":
		return "int"
	case "i16":
		return "int"
	case "i32":
		return "int"
	case "i64":
		return "int"
	case "double":
		return "double"
	case "string":
		return "String"
	case "binary":
		return "Uint8List"
	case "list":
		return fmt.Sprintf("List<%s>",
			g.getDartTypeFromThriftType(underlyingType.ValueType))
	case "set":
		return fmt.Sprintf("Set<%s>",
			g.getDartTypeFromThriftType(underlyingType.ValueType))
	case "map":
		return fmt.Sprintf("Map<%s, %s>",
			g.getDartTypeFromThriftType(underlyingType.KeyType),
			g.getDartTypeFromThriftType(underlyingType.ValueType))
	default:
		// This is a custom type
		return g.qualifiedTypeName(t)
	}
}

// get qualafied type names for custom types
func (g *Generator) qualifiedTypeName(t *parser.Type) string {
	param := t.ParamName()
	include := t.IncludeName()
	if include != "" {
		namespace, ok := g.Frugal.NamespaceForInclude(include, lang)
		if !ok {
			namespace = include
		}
		namespace = toLibraryName(namespace)
		param = fmt.Sprintf("t_%s.%s", namespace, param)
	} else {
		param = fmt.Sprintf("t_%s.%s", g.getNamespaceOrName(), param)
	}
	return param
}

func (g *Generator) getLibraryPrefix() string {
	prefix := ""
	if _, ok := g.Options["library_prefix"]; ok {
		prefix += g.Options["library_prefix"]
		if !strings.HasSuffix(prefix, ".") {
			prefix += "."
		}
	}
	return prefix
}

func (g *Generator) getPackagePrefix() string {
	prefix := ""
	if _, ok := g.Options["library_prefix"]; ok {
		prefix += strings.Replace(g.getLibraryPrefix(), ".", "/", -1)
	}
	return prefix
}

func (g *Generator) getImportDeclaration(namespace string) string {
	prefix := g.getPackagePrefix()
	if prefix == "" {
		prefix += namespace + "/"
	}
	return fmt.Sprintf("import 'package:%s%s.dart' as t_%s;\n", prefix, namespace, namespace)
}

func (g *Generator) getNamespaceOrName() string {
	name, ok := g.Frugal.Thrift.Namespace(lang)
	if !ok {
		name = g.Frugal.Name
	}
	return name
}

func toLibraryName(name string) string {
	return strings.Replace(name, ".", "_", -1)
}

func snakeToCamel(name string) string {
	result := ""

	words := strings.Split(name, "_")
	for _, word := range words {
		result += strings.Title(word)
	}

	return result
}

// e.g. change APIForFileIO to api_for_file_io
func toFileName(name string) string {
	ret := ""
	tmp := []rune(name)
	isPrevLc := true
	isCurrentLc := tmp[0] == unicode.ToLower(tmp[0])
	isNextLc := false

	for i := range tmp {
		lc := unicode.ToLower(tmp[i])

		if i == len(name)-1 {
			isNextLc = false
		} else {
			isNextLc = (tmp[i+1] == unicode.ToLower(tmp[i+1]))
		}

		if i != 0 && !isCurrentLc && (isPrevLc || isNextLc) {
			ret += "_"
		}
		ret += string(lc)

		isPrevLc = isCurrentLc
		isCurrentLc = isNextLc
	}
	return ret
}

// toScreamingCapsConstant
func toScreamingCapsConstant(name string) string {
	return strings.ToUpper(toFileName(name))
}

func toFieldName(name string) string {
	runes := []rune(name)
	runes[0] = unicode.ToLower(runes[0])
	return string(runes)
}

var elemNum int

// getElem returns a unique identifier name
func getElem() string {
	s := fmt.Sprintf("elem%d", elemNum)
	elemNum++
	return s
}<|MERGE_RESOLUTION|>--- conflicted
+++ resolved
@@ -75,15 +75,10 @@
 	contents := ""
 	contents += fmt.Sprintf("\n\nlibrary %s;\n\n", libraryName)
 
-<<<<<<< HEAD
 	if len(g.Frugal.Thrift.Constants) > 0 {
-		constantsName := fmt.Sprintf("%sConstants", strings.Title(libraryName))
+		constantsName := fmt.Sprintf("%sConstants", snakeToCamel(libraryName))
 		contents += g.createExport(constantsName)
 	}
-=======
-	constantsName := fmt.Sprintf("%sConstants", snakeToCamel(libraryName))
-	contents += g.createExport(constantsName)
->>>>>>> d7e83519
 	for _, s := range g.Frugal.Thrift.Structs {
 		contents += g.createExport(s.Name)
 	}
@@ -336,15 +331,11 @@
 
 // GenerateConstantsContents generates constants.
 func (g *Generator) GenerateConstantsContents(constants []*parser.Constant) error {
-<<<<<<< HEAD
 	if len(constants) == 0 {
 		return nil
 	}
 
-	className := fmt.Sprintf("%sConstants", strings.Title(g.getLibraryName()))
-=======
 	className := fmt.Sprintf("%sConstants", snakeToCamel(g.getLibraryName()))
->>>>>>> d7e83519
 	file, err := g.GenerateFile(className, g.outputDir, generator.ObjectFile)
 	defer file.Close()
 	if err != nil {
