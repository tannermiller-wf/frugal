package dartlang

import (
	"fmt"
	"os"
	"path/filepath"
	"sort"
	"strconv"
	"strings"
	"syscall"
	"unicode"

	"gopkg.in/yaml.v2"

	"github.com/Workiva/frugal/compiler/generator"
	"github.com/Workiva/frugal/compiler/globals"
	"github.com/Workiva/frugal/compiler/parser"
)

const (
	lang                  = "dart"
	defaultOutputDir      = "gen-dart"
	serviceSuffix         = "_service"
	scopeSuffix           = "_scope"
	minimumDartVersion    = "1.12.0"
	tab                   = "  "
	tabtab                = tab + tab
	tabtabtab             = tab + tab + tab
	tabtabtabtab          = tab + tab + tab + tab
	tabtabtabtabtab       = tab + tab + tab + tab + tab
	tabtabtabtabtabtab    = tab + tab + tab + tab + tab + tab
	tabtabtabtabtabtabtab = tab + tab + tab + tab + tab + tab + tab
)

// Generator implements the LanguageGenerator interface for Dart.
type Generator struct {
	*generator.BaseGenerator
	outputDir string
}

// NewGenerator creates a new Dart LanguageGenerator.
func NewGenerator(options map[string]string) generator.LanguageGenerator {
	return &Generator{
		BaseGenerator: &generator.BaseGenerator{Options: options},
		outputDir:     "",
	}
}

func (g *Generator) getLibraryName() string {
	if ns := g.Frugal.Thrift.Namespace(lang); ns != nil {
		return generator.LowercaseFirstLetter(toLibraryName(ns.Value))
	}
	return generator.LowercaseFirstLetter(g.Frugal.Name)
}

// SetupGenerator performs any setup logic before generation.
func (g *Generator) SetupGenerator(outputDir string) error {
	g.outputDir = outputDir

	if g.getLibraryPrefix() == "" {
		libDir := filepath.Join(outputDir, "lib", "src")
		if err := os.MkdirAll(libDir, 0777); err != nil {
			return err
		}
	}

	libraryName := g.getLibraryName()
	file, err := os.Create(g.getExportFilePath(outputDir))
	if err != nil {
		return err
	}
	defer file.Close()

	if err := g.GenerateDocStringComment(file); err != nil {
		return err
	}

	contents := ""
	contents += fmt.Sprintf("\n\nlibrary %s;\n\n", libraryName)

	if len(g.Frugal.Thrift.Constants) > 0 {
		constantsName := fmt.Sprintf("%sConstants", snakeToCamel(libraryName))
		contents += g.createExport(constantsName, false)
	}
	for _, s := range g.Frugal.Thrift.Structs {
		contents += g.createExport(s.Name, false)
	}
	for _, union := range g.Frugal.Thrift.Unions {
		contents += g.createExport(union.Name, false)
	}
	for _, exception := range g.Frugal.Thrift.Exceptions {
		contents += g.createExport(exception.Name, false)
	}
	for _, enum := range g.Frugal.Thrift.Enums {
		contents += g.createExport(enum.Name, true)
	}

	_, err = file.WriteString(contents)
	return err
}

func (g *Generator) createExport(structName string, isEnum bool) string {
	srcDir := "src"
	if _, ok := g.Options["library_prefix"]; ok {
		srcDir = g.getLibraryName()
	}
	if !isEnum || !g.useEnums() {
		return fmt.Sprintf("export '%s/f_%s.dart' show %s;\n",
			srcDir, toFileName(structName), structName)
	}
	return fmt.Sprintf("export '%s/f_%s.dart' show %s, serialize%s, deserialize%s;\n",
		srcDir, toFileName(structName), structName, structName, structName)
}

// TeardownGenerator is run after generation.
func (g *Generator) TeardownGenerator() error { return nil }

// GetOutputDir returns the output directory for generated files.
func (g *Generator) GetOutputDir(dir string) string {
	if namespace := g.Frugal.Thrift.Namespace(lang); namespace != nil {
		dir = filepath.Join(dir, toLibraryName(namespace.Value))
	} else {
		dir = filepath.Join(dir, g.Frugal.Name)
	}
	return dir
}

// DefaultOutputDir returns the default output directory for generated files.
func (g *Generator) DefaultOutputDir() string {
	return defaultOutputDir
}

// PostProcess is called after generating each file.
func (g *Generator) PostProcess(f *os.File) error { return nil }

// GenerateDependencies modifies the pubspec.yaml as needed.
func (g *Generator) GenerateDependencies(dir string) error {
	if _, ok := g.Options["library_prefix"]; !ok {
		if err := g.addToPubspec(dir); err != nil {
			return err
		}
	}
	if err := g.exportClasses(dir); err != nil {
		return err
	}
	return nil
}

type pubspec struct {
	Name         string                      `yaml:"name"`
	Version      string                      `yaml:"version"`
	Description  string                      `yaml:"description"`
	Environment  env                         `yaml:"environment"`
	Dependencies map[interface{}]interface{} `yaml:"dependencies"`
}

type env struct {
	SDK string `yaml:"sdk"`
}

type dep struct {
	Hosted  hostedDep `yaml:"hosted,omitempty"`
	Git     gitDep    `yaml:"git,omitempty"`
	Path    string    `yaml:"path,omitempty"`
	Version string    `yaml:"version,omitempty"`
}

type hostedDep struct {
	Name string `yaml:"name"`
	URL  string `yaml:"url"`
}

type gitDep struct {
	URL string `yaml:"url"`
	Ref string `yaml:"ref"`
}

func (g *Generator) addToPubspec(dir string) error {
	pubFilePath := filepath.Join(dir, "pubspec.yaml")

	deps := map[interface{}]interface{}{
		"thrift": dep{
			Hosted:  hostedDep{Name: "thrift", URL: "https://pub.workiva.org"},
			Version: "^0.0.6",
		},
	}

	if g.Frugal.ContainsFrugalDefinitions() {
		deps["frugal"] = dep{
			Hosted:  hostedDep{Name: "frugal", URL: "https://pub.workiva.org"},
			Version: fmt.Sprintf("^%s", globals.Version),
		}
	}

	includesSet := make(map[string]bool)
	scopeIncludes, err := g.Frugal.ReferencedScopeIncludes()
	if err != nil {
		return err
	}
	for _, include := range scopeIncludes {
		includesSet[include.Name] = true
	}
	servIncludes, err := g.Frugal.ReferencedServiceIncludes()
	if err != nil {
		return err
	}
	for _, include := range servIncludes {
		includesSet[include.Name] = true
	}
	includes := make([]string, 0, len(includesSet))
	for include := range includesSet {
		includes = append(includes, include)
	}
	sort.Strings(includes)

	for _, include := range includes {
<<<<<<< HEAD
		namespace := g.Frugal.NamespaceForInclude(include, lang)
		deps[toLibraryName(namespace)] = dep{Path: "../" + toLibraryName(namespace)}
=======
		name := include
		if namespace := g.Frugal.NamespaceForInclude(include, lang); namespace != nil {
			name = namespace.Value
		}
		deps[toLibraryName(name)] = dep{Path: "../" + toLibraryName(name)}
>>>>>>> 0a0c8316
	}

	namespace := g.Frugal.Thrift.Namespace(lang)
	name := g.Frugal.Name
	if namespace != nil {
		name = namespace.Value
	}

	ps := &pubspec{
		Name:        toLibraryName(name),
		Version:     globals.Version,
		Description: "Autogenerated by the frugal compiler",
		Environment: env{
			SDK: "^" + minimumDartVersion,
		},
		Dependencies: deps,
	}

	d, err := yaml.Marshal(&ps)
	if err != nil {
		return err
	}
	// create and write to new file
	newPubFile, err := os.Create(pubFilePath)
	defer newPubFile.Close()
	if err != nil {
		return err
	}
	if _, err := newPubFile.Write(d); err != nil {
		return err
	}
	return nil
}

func (g *Generator) getExportFilePath(dir string) string {
	libName := g.getLibraryName()
	dartFile := fmt.Sprintf("%s.%s", libName, lang)

	if _, ok := g.Options["library_prefix"]; ok {
		return filepath.Join(dir, "..", dartFile)
	}
	return filepath.Join(dir, "lib", dartFile)
}

func (g *Generator) exportClasses(dir string) error {
	filename := g.getLibraryName()
	mainFilePath := g.getExportFilePath(dir)
	mainFile, err := os.OpenFile(mainFilePath, syscall.O_RDWR, 0777)
	defer mainFile.Close()
	if err != nil {
		return err
	}

	exports := "\n"
	for _, service := range g.Frugal.Thrift.Services {
		servSrcDir := "src"
		if _, ok := g.Options["library_prefix"]; ok {
			servSrcDir = filename
		}

		servTitle := strings.Title(service.Name)
		exports += fmt.Sprintf("export '%s/%s%s%s.%s' show F%s;\n",
			servSrcDir, generator.FilePrefix, toFileName(service.Name), serviceSuffix, lang, servTitle)
		exports += fmt.Sprintf("export '%s/%s%s%s.%s' show F%sClient;\n",
			servSrcDir, generator.FilePrefix, toFileName(service.Name), serviceSuffix, lang, servTitle)
	}
	for _, scope := range g.Frugal.Scopes {
		scopeSrcDir := "src"
		if _, ok := g.Options["library_prefix"]; ok {
			scopeSrcDir = filename
		}
		scopeTitle := strings.Title(scope.Name)
		exports += fmt.Sprintf("export '%s/%s%s%s.%s' show %sPublisher, %sSubscriber;\n",
			scopeSrcDir, generator.FilePrefix, toFileName(scope.Name), scopeSuffix, lang, scopeTitle, scopeTitle)
	}
	stat, err := mainFile.Stat()
	if err != nil {
		return err
	}
	_, err = mainFile.WriteAt([]byte(exports), stat.Size())
	return err
}

// GenerateFile generates the given FileType.
func (g *Generator) GenerateFile(name, outputDir string, fileType generator.FileType) (*os.File, error) {
	if _, ok := g.Options["library_prefix"]; !ok {
		outputDir = filepath.Join(outputDir, "lib")
		outputDir = filepath.Join(outputDir, "src")
	}
	switch fileType {
	case generator.CombinedServiceFile:
		return g.CreateFile(toFileName(name)+serviceSuffix, outputDir, lang, true)
	case generator.CombinedScopeFile:
		return g.CreateFile(toFileName(name)+scopeSuffix, outputDir, lang, true)
	case generator.ObjectFile:
		file, err := g.CreateFile(toFileName(name), outputDir, lang, true)
		if err != nil {
			return file, err
		}
		if err = g.GenerateDocStringComment(file); err != nil {
			return file, err
		}
		if _, err = file.WriteString("\n\n"); err != nil {
			return file, err
		}
		if err = g.GenerateObjectPackage(file, toFileName(name)); err != nil {
			return file, err
		}
		return file, nil

	default:
		return nil, fmt.Errorf("Bad file type for dartlang generator: %s", fileType)
	}
}

// GenerateDocStringComment generates the autogenerated notice.
func (g *Generator) GenerateDocStringComment(file *os.File) error {
	comment := fmt.Sprintf(
		"// Autogenerated by Frugal Compiler (%s)\n"+
			"// DO NOT EDIT UNLESS YOU ARE SURE THAT YOU KNOW WHAT YOU ARE DOING",
		globals.Version)

	_, err := file.WriteString(comment)
	return err
}

// GenerateConstantsContents generates constants.
func (g *Generator) GenerateConstantsContents(constants []*parser.Constant) error {
	if len(constants) == 0 {
		return nil
	}

	className := fmt.Sprintf("%sConstants", snakeToCamel(g.getLibraryName()))
	file, err := g.GenerateFile(className, g.outputDir, generator.ObjectFile)
	defer file.Close()
	if err != nil {
		return err
	}

	if _, err = file.WriteString("\n\n"); err != nil {
		return err
	}
	if _, err = file.WriteString(g.GenerateThriftImports()); err != nil {
		return err
	}

	// Need utf8 for binary constants
	_, err = file.WriteString("import 'dart:convert' show UTF8;\n\n")
	if err != nil {
		return err
	}

	contents := ""
	contents += fmt.Sprintf("class %s {\n", className)
	for _, constant := range constants {
		if constant.Comment != nil {
			contents += g.GenerateInlineComment(constant.Comment, tab+"/")
		}
		value := g.generateConstantValue(constant.Type, constant.Value, "")
		contents += fmt.Sprintf(tab+"static final %s %s = %s;\n",
			g.getDartTypeFromThriftType(constant.Type), constant.Name, value)
	}
	contents += "}\n"
	_, err = file.WriteString(contents)
	return err
}

func (g *Generator) generateConstantValue(t *parser.Type, value interface{}, ind string) string {
	underlyingType := g.Frugal.UnderlyingType(t)

	// If the value being referenced is of type Identifier, it's referencing
	// another constant.
	identifier, ok := value.(parser.Identifier)
	if ok {
		idCtx := g.Frugal.ContextFromIdentifier(identifier)
		switch idCtx.Type {
		case parser.LocalConstant:
			return fmt.Sprintf("t_%s.%sConstants.%s", toLibraryName(g.getNamespaceOrName()),
				snakeToCamel(g.getLibraryName()), idCtx.Constant.Name)
		case parser.LocalEnum:
			return fmt.Sprintf("t_%s.%s.%s", toLibraryName(g.getNamespaceOrName()),
				idCtx.Enum.Name, idCtx.EnumValue.Name)
		case parser.IncludeConstant:
			nsLibName := toLibraryName(g.Frugal.NamespaceForInclude(idCtx.Include.Name, lang))
			return fmt.Sprintf("t_%s.%sConstants.%s", nsLibName, snakeToCamel(nsLibName), idCtx.Constant.Name)
		case parser.IncludeEnum:
			return fmt.Sprintf("t_%s.%s.%s", toLibraryName(g.Frugal.NamespaceForInclude(idCtx.Include.Name, lang)),
				idCtx.Enum.Name, idCtx.EnumValue.Name)
		default:
			panic(fmt.Sprintf("The Identifier %s has unexpected type %d", identifier, idCtx.Type))
		}
	}

	if underlyingType.IsPrimitive() || underlyingType.IsContainer() {
		switch underlyingType.Name {
		case "bool", "i8", "byte", "i16", "i32", "i64", "double":
			return fmt.Sprintf("%v", value)
		case "string":
			return fmt.Sprintf("%s", strconv.Quote(value.(string)))
		case "binary":
			return fmt.Sprintf("new Uint8List.fromList(UTF8.encode('%s'))", value)
		case "list", "set":
			contents := ""
			if underlyingType.Name == "set" {
				contents += fmt.Sprintf("new Set<%s>.from(", underlyingType.ValueType)
			}
			contents += "[\n"
			for _, v := range value.([]interface{}) {
				val := g.generateConstantValue(underlyingType.ValueType, v, ind+tab)
				contents += fmt.Sprintf(tabtab+ind+"%s,\n", val)
			}
			contents += tab + ind + "]"
			if underlyingType.Name == "set" {
				contents += ")"
			}
			return contents
		case "map":
			contents := "{\n"
			for _, pair := range value.([]parser.KeyValue) {
				key := g.generateConstantValue(underlyingType.KeyType, pair.Key, ind+tab)
				val := g.generateConstantValue(underlyingType.ValueType, pair.Value, ind+tab)
				contents += fmt.Sprintf(tabtab+ind+"%s: %s,\n", key, val)
			}
			contents += tab + ind + "}"
			return contents
		}
	} else if g.Frugal.IsEnum(underlyingType) {
		return fmt.Sprintf("%d", value)
	} else if g.Frugal.IsStruct(underlyingType) {
		var s *parser.Struct
		for _, potential := range g.Frugal.Thrift.Structs {
			if underlyingType.Name == potential.Name {
				s = potential
				break
			}
		}

		contents := ""

		dartType := g.getDartTypeFromThriftType(parser.TypeFromStruct(s))
		contents += fmt.Sprintf("new %s()", dartType)
		for _, pair := range value.([]parser.KeyValue) {
			name := pair.Key.(string)
			for _, field := range s.Fields {
				if name == field.Name {
					val := g.generateConstantValue(field.Type, pair.Value, ind+tab)
					contents += fmt.Sprintf("\n%s..%s = %s", tabtab+ind, toFieldName(name), val)
				}
			}
		}

		return contents
	}

	panic("no entry for type " + underlyingType.Name)
}

// GenerateTypeDef generates the given typedef.
func (g *Generator) GenerateTypeDef(*parser.TypeDef) error {
	// No typedefs in dart
	return nil
}

// GenerateEnum generates the given enum.
func (g *Generator) GenerateEnum(enum *parser.Enum) error {
	contents := ""
	file, err := g.GenerateFile(enum.Name, g.outputDir, generator.ObjectFile)
	defer file.Close()
	if err != nil {
		return err
	}

	if g.useEnums() {
		contents += g.generateEnumUsingEnums(enum)
	} else {
		contents += g.generateEnumUsingClasses(enum)
	}

	file.WriteString(contents)

	return nil
}

func (g *Generator) generateEnumUsingClasses(enum *parser.Enum) string {
	contents := ""
	contents += fmt.Sprintf("class %s {\n", enum.Name)
	for _, field := range enum.Values {
		contents += fmt.Sprintf(tab+"static const int %s = %d;\n", field.Name, field.Value)
	}
	contents += "\n"

	contents += tab + "static final Set<int> VALID_VALUES = new Set.from([\n"
	for _, field := range enum.Values {
		contents += fmt.Sprintf(tabtab+"%s,\n", field.Name)
	}
	contents += tab + "]);\n\n"

	contents += tab + "static final Map<int, String> VALUES_TO_NAMES = {\n"
	for _, field := range enum.Values {
		contents += fmt.Sprintf(tabtab+"%s: '%s',\n", field.Name, field.Name)
	}
	contents += tab + "};\n"
	contents += "}\n"
	return contents
}

func (g *Generator) generateEnumUsingEnums(enum *parser.Enum) string {
	contents := ""
	contents += fmt.Sprintf("enum %s {\n", enum.Name)
	for _, field := range enum.Values {
		contents += fmt.Sprintf(tab+"%s,\n", field.Name)
	}
	contents += "}\n\n"

	contents += fmt.Sprintf("int serialize%s(%s variant) {\n", enum.Name, enum.Name)
	contents += tab + "switch (variant) {\n"
	for _, field := range enum.Values {
		contents += fmt.Sprintf(tabtab+"case %s.%s:\n", enum.Name, field.Name)
		contents += fmt.Sprintf(tabtabtab+"return %d;\n", field.Value)
	}
	contents += tab + "}\n"
	contents += "}\n\n"

	contents += fmt.Sprintf("%s deserialize%s(int value) {\n", enum.Name, enum.Name)
	contents += tab + "switch (value) {\n"
	for _, field := range enum.Values {
		contents += fmt.Sprintf(tabtab+"case %d:\n", field.Value)
		contents += fmt.Sprintf(tabtabtab+"return %s.%s;\n", enum.Name, field.Name)
	}
	contents += tabtab + "default:\n"
	contents += fmt.Sprintf(tabtabtab+"throw new thrift.TProtocolError(thrift.TProtocolErrorType.UNKNOWN, \"Invalid value '$value' for enum '%s'\");", enum.Name)

	contents += tab + "}\n"
	contents += "}\n"
	return contents
}

// GenerateStruct generates the given struct.
func (g *Generator) GenerateStruct(s *parser.Struct) error {
	file, err := g.GenerateFile(s.Name, g.outputDir, generator.ObjectFile)
	defer file.Close()
	if err != nil {
		return err
	}

	if _, err = file.WriteString("\n\n"); err != nil {
		return err
	}
	if _, err = file.WriteString(g.GenerateThriftImports()); err != nil {
		return err
	}

	contents := g.generateStruct(s)
	_, err = file.WriteString(contents)
	return err
}

// GenerateUnion generates the given union.
func (g *Generator) GenerateUnion(s *parser.Struct) error {
	return g.GenerateStruct(s)
}

// GenerateException generates the given exception.
func (g *Generator) GenerateException(s *parser.Struct) error {
	return g.GenerateStruct(s)
}

// generateServiceArgsResults generates the args and results objects for the
// given service.
func (g *Generator) generateServiceArgsResults(service *parser.Service) string {
	contents := ""
	for _, s := range g.GetServiceMethodTypes(service) {
		contents += g.generateStruct(s)
	}
	return contents
}

func (g *Generator) generateStruct(s *parser.Struct) string {
	contents := ""

	// Class declaration
	if s.Comment != nil {
		contents += g.GenerateInlineComment(s.Comment, "/")
	}

	contents += fmt.Sprintf("class %s ", s.Name)
	if s.Type == parser.StructTypeException {
		contents += "extends Error "
	}
	contents += "implements thrift.TBase {\n"

	// Struct and field descriptors
	contents += fmt.Sprintf(tab+"static final thrift.TStruct _STRUCT_DESC = new thrift.TStruct(\"%s\");\n", s.Name)
	for _, field := range s.Fields {
		constantName := toScreamingCapsConstant(field.Name)
		contents += fmt.Sprintf(tab+"static final thrift.TField _%s_FIELD_DESC = new thrift.TField(\"%s\", %s, %d);\n",
			constantName, field.Name, g.getEnumFromThriftType(field.Type), field.ID)
	}
	contents += "\n"

	// Fields
	for _, field := range s.Fields {
		if field.Comment != nil {
			contents += g.GenerateInlineComment(field.Comment, tab+"/")
		}
		contents += fmt.Sprintf(tab+"%s _%s%s;\n",
			g.getDartTypeFromThriftType(field.Type), toFieldName(field.Name), g.generateInitValue(field))
		contents += fmt.Sprintf(tab+"static const int %s = %d;\n", strings.ToUpper(field.Name), field.ID)
	}
	contents += "\n"

	// Is set helpers for primitive types.
	for _, field := range s.Fields {
		if g.isDartPrimitive(field.Type) {
			contents += fmt.Sprintf(tab+"bool __isset_%s = false;\n", toFieldName(field.Name))
		}
	}

	// Constructor
	contents += "\n"
	contents += fmt.Sprintf(tab+"%s() {\n", s.Name)
	for _, field := range s.Fields {
		if field.Default != nil {
			value := g.generateConstantValue(field.Type, field.Default, tab)
			contents += fmt.Sprintf(tabtab+"this.%s = %s;\n", toFieldName(field.Name), value)
		}
	}
	contents += tab + "}\n\n"

	// methods for getting/setting fields
	contents += g.generateFieldMethods(s)

	// read
	contents += g.generateRead(s)

	// write
	contents += g.generateWrite(s)

	// to string
	contents += g.generateToString(s)

	// validate
	contents += g.generateValidate(s)

	contents += "}\n"
	return contents
}

func (g *Generator) generateInitValue(field *parser.Field) string {
	underlyingType := g.Frugal.UnderlyingType(field.Type)
	if !underlyingType.IsPrimitive() || field.Modifier == parser.Optional {
		return ""
	}

	switch underlyingType.Name {
	case "bool":
		return " = false"
	case "byte", "i8", "i16", "i32", "i64":
		return " = 0"
	case "double":
		return " = 0.0"
	default:
		return ""
	}
}

func (g *Generator) generateFieldMethods(s *parser.Struct) string {
	// Getters and setters for each field
	contents := ""
	for _, field := range s.Fields {
		dartType := g.getDartTypeFromThriftType(field.Type)
		dartPrimitive := g.isDartPrimitive(field.Type)
		fName := toFieldName(field.Name)
		titleName := strings.Title(field.Name)

		if field.Comment != nil {
			contents += g.GenerateInlineComment(field.Comment, tab+"/")
		}
		contents += fmt.Sprintf(tab+"%s get %s => this._%s;\n\n", dartType, fName, fName)
		if field.Comment != nil {
			contents += g.GenerateInlineComment(field.Comment, tab+"/")
		}
		contents += fmt.Sprintf(tab+"set %s(%s %s) {\n", fName, dartType, fName)
		contents += fmt.Sprintf(tabtab+"this._%s = %s;\n", fName, fName)
		if dartPrimitive {
			contents += fmt.Sprintf(tabtab+"this.__isset_%s = true;\n", fName)
		}
		contents += tab + "}\n\n"

		if dartPrimitive {
			contents += fmt.Sprintf(tab+"bool isSet%s() => this.__isset_%s;\n\n", titleName, fName)
			contents += fmt.Sprintf(tab+"unset%s() {\n", titleName)
			contents += fmt.Sprintf(tabtab+"this.__isset_%s = false;\n", fName)
			contents += tab + "}\n\n"
		} else {
			contents += fmt.Sprintf(tab+"bool isSet%s() => this.%s != null;\n\n", titleName, fName)
			contents += fmt.Sprintf(tab+"unset%s() {\n", titleName)
			contents += fmt.Sprintf(tabtab+"this.%s = null;\n", fName)
			contents += tab + "}\n\n"
		}
	}

	// getFieldValue
	contents += tab + "getFieldValue(int fieldID) {\n"
	contents += tabtab + "switch (fieldID) {\n"
	for _, field := range s.Fields {
		contents += fmt.Sprintf(tabtabtab+"case %s:\n", strings.ToUpper(field.Name))
		contents += fmt.Sprintf(tabtabtabtab+"return this.%s;\n", toFieldName(field.Name))
	}
	contents += tabtabtab + "default:\n"
	contents += tabtabtabtab + "throw new ArgumentError(\"Field $fieldID doesn't exist!\");\n"
	contents += tabtab + "}\n"
	contents += tab + "}\n\n"

	// setFieldValue
	contents += tab + "setFieldValue(int fieldID, Object value) {\n"
	contents += tabtab + "switch(fieldID) {\n"
	for _, field := range s.Fields {
		fName := toFieldName(field.Name)
		contents += fmt.Sprintf(tabtabtab+"case %s:\n", strings.ToUpper(field.Name))
		contents += tabtabtabtab + "if(value == null) {\n"
		contents += fmt.Sprintf(tabtabtabtabtab+"unset%s();\n", strings.Title(field.Name))
		contents += tabtabtabtab + "} else {\n"
		contents += fmt.Sprintf(tabtabtabtabtab+"this.%s = value as %s;\n", fName, g.getDartTypeFromThriftType(field.Type))
		contents += tabtabtabtab + "}\n"
		contents += tabtabtabtab + "break;\n\n"
	}
	contents += tabtabtab + "default:\n"
	contents += tabtabtabtab + "throw new ArgumentError(\"Field $fieldID doesn't exist!\");\n"
	contents += tabtab + "}\n"
	contents += tab + "}\n\n"

	// isSet
	contents += tab + "// Returns true if the field corresponding to fieldID is set (has been assigned a value) and false otherwise\n"
	contents += tab + "bool isSet(int fieldID) {\n"
	contents += tabtab + "switch(fieldID) {\n"
	for _, field := range s.Fields {
		contents += fmt.Sprintf(tabtabtab+"case %s:\n", strings.ToUpper(field.Name))
		contents += fmt.Sprintf(tabtabtabtab+"return isSet%s();\n", strings.Title(field.Name))
	}
	contents += tabtabtab + "default:\n"
	contents += tabtabtabtab + "throw new ArgumentError(\"Field $fieldID doesn't exist!\");\n"
	contents += tabtab + "}\n"
	contents += tab + "}\n\n"
	return contents
}

func (g *Generator) generateRead(s *parser.Struct) string {
	contents := tab + "read(thrift.TProtocol iprot) {\n"
	contents += tabtab + "thrift.TField field;\n"
	contents += tabtab + "iprot.readStructBegin();\n"
	contents += tabtab + "while(true) {\n"
	contents += tabtabtab + "field = iprot.readFieldBegin();\n"
	contents += tabtabtab + "if(field.type == thrift.TType.STOP) {\n"
	contents += tabtabtabtab + "break;\n"
	contents += tabtabtab + "}\n"
	contents += tabtabtab + "switch(field.id) {\n"
	for _, field := range s.Fields {
		contents += fmt.Sprintf(tabtabtabtab+"case %s:\n", strings.ToUpper(field.Name))
		t := g.getEnumFromThriftType(g.Frugal.UnderlyingType(field.Type))
		contents += fmt.Sprintf(tabtabtabtabtab+"if(field.type == %s) {\n", t)
		contents += g.generateReadFieldRec(field, true, "")
		contents += tabtabtabtabtab + "} else {\n"
		contents += tabtabtabtabtabtab + "thrift.TProtocolUtil.skip(iprot, field.type);\n"
		contents += tabtabtabtabtab + "}\n"
		contents += tabtabtabtabtab + "break;\n"
	}
	contents += tabtabtabtab + "default:\n"
	contents += tabtabtabtabtab + "thrift.TProtocolUtil.skip(iprot, field.type);\n"
	contents += tabtabtabtabtab + "break;\n"
	contents += tabtabtab + "}\n"
	contents += tabtabtab + "iprot.readFieldEnd();\n"
	contents += tabtab + "}\n"
	contents += tabtab + "iprot.readStructEnd();\n\n"

	// validate primitives
	contents += tabtab + "// check for required fields of primitive type, which can't be checked in the validate method\n"
	for _, field := range s.Fields {
		if field.Modifier == parser.Required && g.isDartPrimitive(field.Type) {
			fName := toFieldName(field.Name)
			contents += fmt.Sprintf(tabtab+"if(!__isset_%s) {\n", fName)
			contents += fmt.Sprintf(tabtabtab+"throw new thrift.TProtocolError(thrift.TProtocolErrorType.UNKNOWN, \"Required field '%s' was not present in struct %s\");\n", fName, s.Name)
			contents += tabtab + "}\n"
		}
	}
	contents += tabtab + "validate();\n"
	contents += tab + "}\n\n"

	return contents
}

func (g *Generator) generateReadFieldRec(field *parser.Field, first bool, ind string) string {
	contents := ""

	prefix := ""
	dartType := g.getDartTypeFromThriftType(field.Type)
	if !first {
		prefix = dartType + " "
	}

	fName := toFieldName(field.Name)
	underlyingType := g.Frugal.UnderlyingType(field.Type)
	primitive := g.isDartPrimitive(underlyingType)
	if underlyingType.IsPrimitive() {
		thriftType := ""
		switch underlyingType.Name {
		case "bool":
			thriftType = "Bool"
		case "byte", "i8":
			thriftType = "Byte"
		case "i16":
			thriftType = "I16"
		case "i32":
			thriftType = "I32"
		case "i64":
			thriftType = "I64"
		case "double":
			thriftType = "Double"
		case "string":
			thriftType = "String"
		case "binary":
			thriftType = "Binary"
		default:
			panic("unknown thrift type: " + underlyingType.Name)
		}

		contents += fmt.Sprintf(tabtabtabtabtabtab+ind+"%s%s = iprot.read%s();\n", prefix, fName, thriftType)
		if primitive && first {
			contents += fmt.Sprintf(tabtabtabtabtabtab+ind+"this.__isset_%s = true;\n", fName)
		}
	} else if g.Frugal.IsEnum(underlyingType) {
		if g.useEnums() {
			contents += fmt.Sprintf(tabtabtabtabtabtab+ind+"%s%s = %s.deserialize%s(iprot.readI32());\n",
				prefix, fName, g.includeQualifier(underlyingType), underlyingType.Name)
		} else {
			contents += fmt.Sprintf(tabtabtabtabtabtab+ind+"%s%s = iprot.readI32();\n", prefix, fName)
		}

		if first {
			contents += fmt.Sprintf(tabtabtabtabtabtab+ind+"this.__isset_%s = true;\n", fName)
		}
	} else if g.Frugal.IsStruct(underlyingType) {
		contents += fmt.Sprintf(tabtabtabtabtabtab+ind+"%s%s = new %s();\n", prefix, fName, dartType)
		contents += fmt.Sprintf(tabtabtabtabtabtab+ind+"%s.read(iprot);\n", fName)
	} else if underlyingType.IsContainer() {
		containerElem := g.GetElem()
		valElem := g.GetElem()
		valField := parser.FieldFromType(underlyingType.ValueType, valElem)
		valContents := g.generateReadFieldRec(valField, false, ind+tab)
		counterElem := g.GetElem()
		dartType := g.getDartTypeFromThriftType(underlyingType)

		switch underlyingType.Name {
		case "list":
			contents += fmt.Sprintf(tabtabtabtabtabtab+ind+"thrift.TList %s = iprot.readListBegin();\n", containerElem)
			contents += fmt.Sprintf(tabtabtabtabtabtab+ind+"%s%s = new %s();\n", prefix, fName, dartType)
			contents += fmt.Sprintf(tabtabtabtabtabtab+ind+"for(int %s = 0; %s < %s.length; ++%s) {\n", counterElem, counterElem, containerElem, counterElem)
			contents += valContents
			contents += fmt.Sprintf(tabtabtabtabtabtabtab+ind+"%s.add(%s);\n", fName, valElem)
			contents += tabtabtabtabtabtab + ind + "}\n"
			contents += tabtabtabtabtabtab + ind + "iprot.readListEnd();\n"
		case "set":
			contents += fmt.Sprintf(tabtabtabtabtabtab+ind+"thrift.TSet %s = iprot.readSetBegin();\n", containerElem)
			contents += fmt.Sprintf(tabtabtabtabtabtab+ind+"%s%s = new %s();\n", prefix, fName, dartType)
			contents += fmt.Sprintf(tabtabtabtabtabtab+ind+"for(int %s = 0; %s < %s.length; ++%s) {\n",
				counterElem, counterElem, containerElem, counterElem)
			contents += valContents
			contents += fmt.Sprintf(tabtabtabtabtabtabtab+ind+"%s.add(%s);\n", fName, valElem)
			contents += tabtabtabtabtabtab + ind + "}\n"
			contents += tabtabtabtabtabtab + ind + "iprot.readSetEnd();\n"
		case "map":
			contents += fmt.Sprintf(tabtabtabtabtabtab+ind+"thrift.TMap %s = iprot.readMapBegin();\n", containerElem)
			contents += fmt.Sprintf(tabtabtabtabtabtab+ind+"%s%s = new %s();\n", prefix, fName, dartType)
			contents += fmt.Sprintf(tabtabtabtabtabtab+ind+"for(int %s = 0; %s < %s.length; ++%s) {\n",
				counterElem, counterElem, containerElem, counterElem)
			keyElem := g.GetElem()
			keyField := parser.FieldFromType(underlyingType.KeyType, keyElem)
			contents += g.generateReadFieldRec(keyField, false, ind+tab)
			contents += valContents
			contents += fmt.Sprintf(tabtabtabtabtabtabtab+ind+"%s[%s] = %s;\n", fName, keyElem, valElem)
			contents += tabtabtabtabtabtab + ind + "}\n"
			contents += tabtabtabtabtabtab + ind + "iprot.readMapEnd();\n"
		default:
			panic("unrecognized thrift type: " + underlyingType.Name)
		}
	}

	return contents
}

func (g *Generator) generateWrite(s *parser.Struct) string {
	contents := tab + "write(thrift.TProtocol oprot) {\n"
	contents += tabtab + "validate();\n\n"
	contents += tabtab + "oprot.writeStructBegin(_STRUCT_DESC);\n"
	for _, field := range s.Fields {
		fName := toFieldName(field.Name)
		optional := field.Modifier == parser.Optional
		nullable := !g.isDartPrimitive(g.Frugal.UnderlyingType(field.Type))
		ind := ""
		if optional || nullable {
			ind = tab
			contents += tabtab + "if("
			if optional {
				contents += fmt.Sprintf("isSet%s()", strings.Title(field.Name))
			}
			if optional && nullable {
				contents += " && "
			}
			if nullable {
				contents += fmt.Sprintf("this.%s != null", fName)
			}
			contents += ") {\n"
		}

		contents += fmt.Sprintf(tabtab+ind+"oprot.writeFieldBegin(_%s_FIELD_DESC);\n", toScreamingCapsConstant(field.Name))
		contents += g.generateWriteFieldRec(field, true, ind)
		contents += fmt.Sprintf(tabtab + ind + "oprot.writeFieldEnd();\n")

		if optional || nullable {
			contents += tabtab + "}\n"
		}
	}
	contents += tabtab + "oprot.writeFieldStop();\n"
	contents += tabtab + "oprot.writeStructEnd();\n"
	contents += tab + "}\n\n"
	return contents
}

func (g *Generator) generateWriteFieldRec(field *parser.Field, first bool, ind string) string {
	contents := ""

	fName := toFieldName(field.Name)
	underlyingType := g.Frugal.UnderlyingType(field.Type)
	if underlyingType.IsPrimitive() {
		write := tabtab + ind + "oprot.write"
		switch underlyingType.Name {
		case "bool":
			write += "Bool(%s);\n"
		case "byte", "i8":
			write += "Byte(%s);\n"
		case "i16":
			write += "I16(%s);\n"
		case "i32":
			write += "I32(%s);\n"
		case "i64":
			write += "I64(%s);\n"
		case "double":
			write += "Double(%s);\n"
		case "string":
			write += "String(%s);\n"
		case "binary":
			write += "Binary(%s);\n"
		default:
			panic("unknown thrift type: " + underlyingType.Name)
		}

		contents += fmt.Sprintf(write, fName)
	} else if g.Frugal.IsEnum(underlyingType) {
		if g.useEnums() {
			contents += fmt.Sprintf(tabtab+"oprot.writeI32(%s.serialize%s(%s));\n",
				g.includeQualifier(underlyingType), underlyingType.Name, fName)
		} else {
			contents += fmt.Sprintf(tabtab+ind+"oprot.writeI32(%s);\n", fName)
		}
	} else if g.Frugal.IsStruct(underlyingType) {
		contents += fmt.Sprintf(tabtab+ind+"%s.write(oprot);\n", fName)
	} else if underlyingType.IsContainer() {
		valEnumType := g.getEnumFromThriftType(underlyingType.ValueType)

		switch underlyingType.Name {
		case "list":
			valElem := g.GetElem()
			valField := parser.FieldFromType(underlyingType.ValueType, valElem)
			contents += fmt.Sprintf(tabtab+ind+"oprot.writeListBegin(new thrift.TList(%s, %s.length));\n", valEnumType, fName)
			contents += fmt.Sprintf(tabtab+ind+"for(var %s in %s) {\n", valElem, fName)
			contents += g.generateWriteFieldRec(valField, false, ind+tab)
			contents += tabtab + ind + "}\n"
			contents += tabtab + ind + "oprot.writeListEnd();\n"
		case "set":
			valElem := g.GetElem()
			valField := parser.FieldFromType(underlyingType.ValueType, valElem)
			contents += fmt.Sprintf(tabtab+ind+"oprot.writeSetBegin(new thrift.TSet(%s, %s.length));\n", valEnumType, fName)
			contents += fmt.Sprintf(tabtab+ind+"for(var %s in %s) {\n", valElem, fName)
			contents += g.generateWriteFieldRec(valField, false, ind+tab)
			contents += tabtab + ind + "}\n"
			contents += tabtab + ind + "oprot.writeSetEnd();\n"
		case "map":
			keyEnumType := g.getEnumFromThriftType(underlyingType.KeyType)
			keyElem := g.GetElem()
			keyField := parser.FieldFromType(underlyingType.KeyType, keyElem)
			valField := parser.FieldFromType(underlyingType.ValueType, fmt.Sprintf("%s[%s]", fName, keyElem))
			contents += fmt.Sprintf(tabtab+ind+"oprot.writeMapBegin(new thrift.TMap(%s, %s, %s.length));\n", keyEnumType, valEnumType, fName)
			contents += fmt.Sprintf(tabtab+ind+"for(var %s in %s.keys) {\n", keyElem, fName)
			contents += g.generateWriteFieldRec(keyField, false, ind+tab)
			contents += g.generateWriteFieldRec(valField, false, ind+tab)
			contents += tabtab + ind + "}\n"
			contents += tabtab + ind + "oprot.writeMapEnd();\n"
		default:
			panic("unknown type: " + underlyingType.Name)
		}
	}

	return contents
}

func (g *Generator) generateToString(s *parser.Struct) string {
	contents := tab + "String toString() {\n"
	contents += fmt.Sprintf(tabtab+"StringBuffer ret = new StringBuffer(\"%s(\");\n\n", s.Name)
	first := true
	for _, field := range s.Fields {
		fName := toFieldName(field.Name)
		optional := field.Modifier == parser.Optional
		ind := ""
		optInd := ""
		if optional {
			contents += fmt.Sprintf(tabtab+"if(isSet%s()) {\n", strings.Title(field.Name))
			ind += tab
			optInd = tab
		}

		if !first {
			contents += tabtab + ind + "ret.write(\", \");\n"
		}
		contents += fmt.Sprintf(tabtab+ind+"ret.write(\"%s:\");\n", fName)

		if !g.isDartPrimitive(field.Type) {
			contents += fmt.Sprintf(tabtab+ind+"if(this.%s == null) {\n", fName)
			contents += tabtabtab + ind + "ret.write(\"null\");\n"
			contents += tabtab + ind + "} else {\n"
			ind += tab
		}

		underlyingType := g.Frugal.UnderlyingType(field.Type)
		if underlyingType.Name == "binary" {
			// Don't want to write out
			contents += tabtab + ind + "ret.write(\"BINARY\");\n"
		} else if g.Frugal.IsEnum(underlyingType) {
			contents += fmt.Sprintf(tabtab+ind+"String %s_name = %s.VALUES_TO_NAMES[this.%s];\n",
				fName, g.qualifiedTypeName(field.Type), fName)
			contents += fmt.Sprintf(tabtab+ind+"if(%s_name != null) {\n", fName)
			contents += fmt.Sprintf(tabtabtab+ind+"ret.write(%s_name);\n", fName)
			contents += tabtabtab + ind + "ret.write(\" (\");\n"
			contents += tabtab + ind + "}\n"
			contents += tabtab + ind + fmt.Sprintf("ret.write(this.%s);\n", fName)
			contents += fmt.Sprintf(tabtab+ind+"if(%s_name != null) {\n", fName)
			contents += tabtabtab + ind + "ret.write(\")\");\n"
			contents += tabtab + ind + "}\n"
		} else {
			contents += fmt.Sprintf(tabtab+ind+"ret.write(this.%s);\n", fName)
		}

		if !g.isDartPrimitive(field.Type) {
			contents += tabtab + optInd + "}\n"
		}

		if optional {
			contents += tabtab + "}\n"
		}
		contents += "\n"
		first = false
	}
	contents += tabtab + "ret.write(\")\");\n\n"
	contents += tabtab + "return ret.toString();\n"
	contents += tab + "}\n\n"
	return contents
}

func (g *Generator) generateValidate(s *parser.Struct) string {
	contents := tab + "validate() {\n"
	contents += tabtab + "// check for required fields\n"
	for _, field := range s.Fields {
		if field.Modifier == parser.Required {
			fName := toFieldName(field.Name)
			if !g.isDartPrimitive(field.Type) {
				contents += fmt.Sprintf(tabtab+"if(%s == null) {\n", fName)
				contents += fmt.Sprintf(tabtabtab+"throw new thrift.TProtocolError(thrift.TProtocolErrorType.UNKNOWN, \"Required field '%s' was not present in struct %s\");\n", fName, s.Name)
				contents += tabtab + "}\n"
			}
		}
	}

	if !g.useEnums() {
		contents += tabtab + "// check that fields of type enum have valid values\n"
		for _, field := range s.Fields {
			if g.Frugal.IsEnum(field.Type) {
				fName := toFieldName(field.Name)
				isSetCheck := fmt.Sprintf("isSet%s()", strings.Title(field.Name))
				contents += fmt.Sprintf(tabtab+"if(%s && !%s.VALID_VALUES.contains(%s)) {\n",
					isSetCheck, g.qualifiedTypeName(field.Type), fName)
				contents += fmt.Sprintf(tabtabtab+"throw new thrift.TProtocolError(thrift.TProtocolErrorType.UNKNOWN, \"The field '%s' has been assigned the invalid value $%s\");\n", fName, fName)
				contents += tabtab + "}\n"
			}
		}
	}

	contents += tab + "}\n"
	return contents
}

// GenerateServicePackage generates the package for the given service.
func (g *Generator) GenerateServicePackage(file *os.File, s *parser.Service) error {
	return g.generatePackage(file, s.Name, serviceSuffix)
}

// GenerateScopePackage generates the package for the given scope.
func (g *Generator) GenerateScopePackage(file *os.File, s *parser.Scope) error {
	return g.generatePackage(file, s.Name, scopeSuffix)
}

// GenerateObjectPackage generates the package for the given name.
func (g *Generator) GenerateObjectPackage(file *os.File, name string) error {
	return g.generatePackage(file, name, "")
}

func (g *Generator) generatePackage(file *os.File, name, suffix string) error {
	pkg := g.getLibraryName()

	libraryPrefix := g.getLibraryPrefix()
	libraryDeclaration := "library " + libraryPrefix + pkg
	if libraryPrefix == "" {
		libraryDeclaration += ".src"
	}

	_, err := file.WriteString(fmt.Sprintf("%s.%s%s%s;", libraryDeclaration,
		generator.FilePrefix, strings.ToLower(name), suffix))
	return err
}

// GenerateThriftImports generates necessary imports for Thrift.
func (g *Generator) GenerateThriftImports() string {
	imports := "import 'dart:typed_data' show Uint8List;\n"
	imports += "import 'package:thrift/thrift.dart' as thrift;\n"
	// Import the current package
	imports += g.getImportDeclaration(g.getNamespaceOrName())

	// Import includes
	for _, include := range g.Frugal.Thrift.Includes {
<<<<<<< HEAD
		includeName := g.Frugal.NamespaceForInclude(filepath.Base(include.Name), lang)
		imports += g.getImportDeclaration(includeName)
=======
		name := include.Name
		if namespace := g.Frugal.NamespaceForInclude(filepath.Base(include.Name), lang); namespace != nil {
			name = namespace.Value
		}

		imports += g.getImportDeclaration(name)
>>>>>>> 0a0c8316
	}

	imports += "\n"
	return imports
}

// GenerateServiceImports generates necessary imports for the given service.
func (g *Generator) GenerateServiceImports(file *os.File, s *parser.Service) error {
	imports := "import 'dart:async';\n\n"
	imports += "import 'dart:typed_data' show Uint8List;\n"
	imports += "import 'package:thrift/thrift.dart' as thrift;\n"
	imports += "import 'package:frugal/frugal.dart' as frugal;\n\n"
	// import included packages
<<<<<<< HEAD
	for _, include := range s.ReferencedIncludes() {
		imports += g.getImportDeclaration(g.Frugal.NamespaceForInclude(include, lang))
=======
	includes, err := s.ReferencedIncludes()
	if err != nil {
		return err
	}
	for _, include := range includes {
		name := include.Name
		if namespace := g.Frugal.NamespaceForInclude(include.Name, lang); namespace != nil {
			name = namespace.Value
		}

		imports += g.getImportDeclaration(name)
>>>>>>> 0a0c8316
	}

	// Import same package.
	imports += g.getImportDeclaration(g.getNamespaceOrName())

<<<<<<< HEAD
	_, err := file.WriteString(imports)
=======
	// Import thrift package for method args
	servSnake := toFileName(s.Name)
	if g.genWithFrugal {
		imports += fmt.Sprintf("import 'f_%s_structs.dart' as t_%s_file;\n", servSnake, servSnake)
	} else {
		imports += fmt.Sprintf("import '%s.dart' as t_%s_file;\n", servSnake, servSnake)
	}

	_, err = file.WriteString(imports)
>>>>>>> 0a0c8316
	return err
}

// GenerateScopeImports generates necessary imports for the given scope.
func (g *Generator) GenerateScopeImports(file *os.File, s *parser.Scope) error {
	imports := "import 'dart:async';\n\n"
	imports += "import 'package:thrift/thrift.dart' as thrift;\n"
	imports += "import 'package:frugal/frugal.dart' as frugal;\n\n"
	// import included packages
<<<<<<< HEAD
	for _, include := range s.ReferencedIncludes() {
		imports += g.getImportDeclaration(s.Frugal.NamespaceForInclude(include, lang))
=======
	scopeIncludes, err := s.ReferencedIncludes()
	if err != nil {
		return err
	}
	for _, include := range scopeIncludes {
		name := include.Name
		if namespace := s.Frugal.NamespaceForInclude(include.Name, lang); namespace != nil {
			name = namespace.Value
		}

		imports += g.getImportDeclaration(name)
>>>>>>> 0a0c8316
	}

	// Import same package.
	imports += g.getImportDeclaration(g.getNamespaceOrName())

	_, err = file.WriteString(imports)
	return err
}

// GenerateConstants generates any static constants.
func (g *Generator) GenerateConstants(file *os.File, name string) error {
	constants := fmt.Sprintf("const String delimiter = '%s';", globals.TopicDelimiter)
	_, err := file.WriteString(constants)
	return err
}

// GeneratePublisher generates the publisher for the given scope.
func (g *Generator) GeneratePublisher(file *os.File, scope *parser.Scope) error {
	publishers := ""
	if scope.Comment != nil {
		publishers += g.GenerateInlineComment(scope.Comment, "/")
	}
	publishers += fmt.Sprintf("class %sPublisher {\n", strings.Title(scope.Name))
	publishers += tab + "frugal.FPublisherTransport transport;\n"
	publishers += tab + "frugal.FProtocolFactory protocolFactory;\n"
	publishers += tab + "Map<String, frugal.FMethod> _methods;\n"

	publishers += fmt.Sprintf(tab+"%sPublisher(frugal.FScopeProvider provider, [List<frugal.Middleware> middleware]) {\n", strings.Title(scope.Name))
	publishers += tabtab + "transport = provider.publisherTransportFactory.getTransport();\n"
	publishers += tabtab + "protocolFactory = provider.protocolFactory;\n"
	publishers += tabtab + "this._methods = {};\n"
	for _, operation := range scope.Operations {
		publishers += fmt.Sprintf(tabtab+"this._methods['%s'] = new frugal.FMethod(this._publish%s, '%s', 'publish%s', middleware);\n",
			operation.Name, operation.Name, strings.Title(scope.Name), operation.Name)
	}
	publishers += tab + "}\n\n"

	publishers += tab + "Future open() {\n"
	publishers += tabtab + "return transport.open();\n"
	publishers += tab + "}\n\n"

	publishers += tab + "Future close() {\n"
	publishers += tabtab + "return transport.close();\n"
	publishers += tab + "}\n\n"

	args := ""
	argsWithoutTypes := ""
	if len(scope.Prefix.Variables) > 0 {
		for _, variable := range scope.Prefix.Variables {
			args = fmt.Sprintf("%sString %s, ", args, variable)
			argsWithoutTypes = fmt.Sprintf("%s%s, ", argsWithoutTypes, variable)
		}
	}
	prefix := ""
	for _, op := range scope.Operations {
		publishers += prefix
		prefix = "\n\n"
		if op.Comment != nil {
			publishers += g.GenerateInlineComment(op.Comment, tab+"/")
		}
		publishers += fmt.Sprintf(tab+"Future publish%s(frugal.FContext ctx, %s%s req) {\n", op.Name, args, g.qualifiedTypeName(op.Type))
		publishers += fmt.Sprintf(tabtab+"return this._methods['%s']([ctx, %sreq]);\n", op.Name, argsWithoutTypes)
		publishers += tab + "}\n\n"

		publishers += fmt.Sprintf(tab+"Future _publish%s(frugal.FContext ctx, %s%s req) async {\n", op.Name, args, g.qualifiedTypeName(op.Type))

		publishers += tabtab + fmt.Sprintf("var op = \"%s\";\n", op.Name)
		publishers += tabtab + fmt.Sprintf("var prefix = \"%s\";\n", generatePrefixStringTemplate(scope))
		publishers += tabtab + "var topic = \"${prefix}" + strings.Title(scope.Name) + "${delimiter}${op}\";\n"
		publishers += tabtab + "var memoryBuffer = new frugal.TMemoryOutputBuffer(transport.publishSizeLimit);\n"
		publishers += tabtab + "var oprot = protocolFactory.getProtocol(memoryBuffer);\n"
		publishers += tabtab + "var msg = new thrift.TMessage(op, thrift.TMessageType.CALL, 0);\n"
		publishers += tabtab + "oprot.writeRequestHeader(ctx);\n"
		publishers += tabtab + "oprot.writeMessageBegin(msg);\n"
		publishers += tabtab + "req.write(oprot);\n"
		publishers += tabtab + "oprot.writeMessageEnd();\n"
		publishers += tabtab + "await transport.publish(topic, memoryBuffer.writeBytes);\n"
		publishers += tab + "}\n"
	}

	publishers += "}\n"

	_, err := file.WriteString(publishers)
	return err
}

func generatePrefixStringTemplate(scope *parser.Scope) string {
	if scope.Prefix.String == "" {
		return ""
	}
	template := ""
	template += scope.Prefix.Template("%s")
	template += globals.TopicDelimiter
	if len(scope.Prefix.Variables) == 0 {
		return template
	}
	vars := make([]interface{}, len(scope.Prefix.Variables))
	for i, variable := range scope.Prefix.Variables {
		vars[i] = fmt.Sprintf("${%s}", variable)
	}
	template = fmt.Sprintf(template, vars...)
	return template
}

// GenerateSubscriber generates the subscriber for the given scope.
func (g *Generator) GenerateSubscriber(file *os.File, scope *parser.Scope) error {
	subscribers := ""
	if scope.Comment != nil {
		subscribers += g.GenerateInlineComment(scope.Comment, "/")
	}
	subscribers += fmt.Sprintf("class %sSubscriber {\n", strings.Title(scope.Name))
	subscribers += tab + "final frugal.FScopeProvider provider;\n"
	subscribers += tab + "final List<frugal.Middleware> _middleware;\n\n"

	subscribers += fmt.Sprintf(tab+"%sSubscriber(this.provider, [this._middleware]) {}\n\n", strings.Title(scope.Name))

	args := ""
	if len(scope.Prefix.Variables) > 0 {
		for _, variable := range scope.Prefix.Variables {
			args = fmt.Sprintf("%sString %s, ", args, variable)
		}
	}
	prefix := ""
	for _, op := range scope.Operations {
		subscribers += prefix
		prefix = "\n\n"
		if op.Comment != nil {
			subscribers += g.GenerateInlineComment(op.Comment, tab+"/")
		}
		subscribers += fmt.Sprintf(tab+"Future<frugal.FSubscription> subscribe%s(%sdynamic on%s(frugal.FContext ctx, %s req)) async {\n",
			op.Name, args, op.Type.ParamName(), g.qualifiedTypeName(op.Type))
		subscribers += fmt.Sprintf(tabtab+"var op = \"%s\";\n", op.Name)
		subscribers += fmt.Sprintf(tabtab+"var prefix = \"%s\";\n", generatePrefixStringTemplate(scope))
		subscribers += tabtab + "var topic = \"${prefix}" + strings.Title(scope.Name) + "${delimiter}${op}\";\n"
		subscribers += tabtab + "var transport = provider.subscriberTransportFactory.getTransport();\n"
		subscribers += fmt.Sprintf(tabtab+"await transport.subscribe(topic, _recv%s(op, provider.protocolFactory, on%s));\n",
			op.Name, op.Type.ParamName())
		subscribers += tabtab + "return new frugal.FSubscription(topic, transport);\n"
		subscribers += tab + "}\n\n"

		subscribers += fmt.Sprintf(tab+"frugal.FAsyncCallback _recv%s(String op, frugal.FProtocolFactory protocolFactory, dynamic on%s(frugal.FContext ctx, %s req)) {\n",
			op.Name, op.Type.ParamName(), g.qualifiedTypeName(op.Type))
		subscribers += fmt.Sprintf(tabtab+"frugal.FMethod method = new frugal.FMethod(on%s, '%s', 'subscribe%s', this._middleware);\n",
			op.Type.ParamName(), strings.Title(scope.Name), op.Type.ParamName())
		subscribers += fmt.Sprintf(tabtab+"callback%s(thrift.TTransport transport) {\n", op.Name)
		subscribers += tabtabtab + "var iprot = protocolFactory.getProtocol(transport);\n"
		subscribers += tabtabtab + "var ctx = iprot.readRequestHeader();\n"
		subscribers += tabtabtab + "var tMsg = iprot.readMessageBegin();\n"
		subscribers += tabtabtab + "if (tMsg.name != op) {\n"
		subscribers += tabtabtabtab + "thrift.TProtocolUtil.skip(iprot, thrift.TType.STRUCT);\n"
		subscribers += tabtabtabtab + "iprot.readMessageEnd();\n"
		subscribers += tabtabtabtab + "throw new thrift.TApplicationError(\n"
		subscribers += tabtabtabtab + "thrift.TApplicationErrorType.UNKNOWN_METHOD, tMsg.name);\n"
		subscribers += tabtabtab + "}\n"
		subscribers += fmt.Sprintf(tabtabtab+"var req = new %s();\n", g.qualifiedTypeName(op.Type))
		subscribers += tabtabtab + "req.read(iprot);\n"
		subscribers += tabtabtab + "iprot.readMessageEnd();\n"
		subscribers += tabtabtab + "method([ctx, req]);\n"
		subscribers += tabtab + "}\n"
		subscribers += fmt.Sprintf(tabtab+"return callback%s;\n", op.Name)
		subscribers += tab + "}\n"
	}

	subscribers += "}\n"

	_, err := file.WriteString(subscribers)
	return err
}

// GenerateService generates the given service.
func (g *Generator) GenerateService(file *os.File, s *parser.Service) error {
	contents := ""
	contents += g.generateInterface(s)
	contents += g.generateClient(s)
	contents += g.generateServiceArgsResults(s)

	_, err := file.WriteString(contents)
	return err
}

func (g *Generator) generateInterface(service *parser.Service) string {
	contents := ""
	if service.Comment != nil {
		contents += g.GenerateInlineComment(service.Comment, "/")
	}
	if service.Extends != "" {
		contents += fmt.Sprintf("abstract class F%s extends %s {\n",
			strings.Title(service.Name), g.getServiceExtendsName(service))
	} else {
		contents += fmt.Sprintf("abstract class F%s {\n", strings.Title(service.Name))
	}
	for _, method := range service.Methods {
		contents += "\n"
		if method.Comment != nil {
			contents += g.GenerateInlineComment(method.Comment, tab+"/")
		}
		contents += fmt.Sprintf(tab+"Future%s %s(frugal.FContext ctx%s);\n",
			g.generateReturnArg(method), generator.LowercaseFirstLetter(method.Name), g.generateInputArgs(method.Arguments))
	}
	contents += "}\n\n"
	return contents
}

func (g *Generator) getServiceExtendsName(service *parser.Service) string {
	serviceName := "F" + service.ExtendsService()
	prefix := ""
	include := service.ExtendsInclude()
	if include != "" {
<<<<<<< HEAD
		prefix = "t_" + toLibraryName(g.Frugal.NamespaceForInclude(include, lang))
=======
		if namespace := g.Frugal.NamespaceForInclude(include, lang); namespace != nil {
			include = namespace.Value
		}
		prefix = "t_" + toLibraryName(include)
>>>>>>> 0a0c8316
	} else {
		prefix = "t_" + toLibraryName(g.getNamespaceOrName())
	}
	return prefix + "." + serviceName
}

func (g *Generator) generateClient(service *parser.Service) string {
	servTitle := strings.Title(service.Name)
	contents := ""
	if service.Comment != nil {
		contents += g.GenerateInlineComment(service.Comment, "/")
	}
	if service.Extends != "" {
		contents += fmt.Sprintf("class F%sClient extends %sClient implements F%s {\n",
			servTitle, g.getServiceExtendsName(service), servTitle)
	} else {
		contents += fmt.Sprintf("class F%sClient implements F%s {\n",
			servTitle, servTitle)
	}
	contents += tab + "Map<String, frugal.FMethod> _methods;\n\n"
	if service.Extends != "" {
		contents += fmt.Sprintf(tab+"F%sClient(frugal.FTransport transport, frugal.FProtocolFactory protocolFactory, [List<frugal.Middleware> middleware])\n", servTitle)
		contents += tabtabtab + ": super(transport, protocolFactory) {\n"
	} else {
		contents += fmt.Sprintf(tab+"F%sClient(frugal.FTransport transport, frugal.FProtocolFactory protocolFactory, [List<frugal.Middleware> middleware]) {\n", servTitle)
	}
	contents += tabtab + "_transport = transport;\n"
	contents += tabtab + "_protocolFactory = protocolFactory;\n"
	contents += tabtab + "this._methods = {};\n"
	for _, method := range service.Methods {
		nameLower := generator.LowercaseFirstLetter(method.Name)
		contents += fmt.Sprintf(tabtab+"this._methods['%s'] = new frugal.FMethod(this._%s, '%s', '%s', middleware);\n",
			nameLower, nameLower, servTitle, nameLower)
	}
	contents += tab + "}\n\n"
	contents += tab + "frugal.FTransport _transport;\n"
	contents += tab + "frugal.FProtocolFactory _protocolFactory;\n"
	contents += "\n"

	for _, method := range service.Methods {
		contents += g.generateClientMethod(service, method)
	}
	contents += "}\n\n"
	return contents
}

func (g *Generator) generateClientMethod(service *parser.Service, method *parser.Method) string {
	nameTitle := strings.Title(method.Name)
	nameLower := generator.LowercaseFirstLetter(method.Name)

	contents := ""
	if method.Comment != nil {
		contents += g.GenerateInlineComment(method.Comment, tab+"/")
	}
	// Generate wrapper method
	contents += fmt.Sprintf(tab+"Future%s %s(frugal.FContext ctx%s) {\n",
		g.generateReturnArg(method), nameLower, g.generateInputArgs(method.Arguments))
	contents += fmt.Sprintf(tabtab+"return this._methods['%s']([ctx%s]) as Future%s;\n",
		nameLower, g.generateInputArgsWithoutTypes(method.Arguments), g.generateReturnArg(method))
	contents += fmt.Sprintf(tab + "}\n\n")

	// Generate the calling method
	contents += fmt.Sprintf(tab+"Future%s _%s(frugal.FContext ctx%s) async {\n",
		g.generateReturnArg(method), nameLower, g.generateInputArgs(method.Arguments))

	// No need to register for oneway
	indent := tabtab
	if !method.Oneway {
		contents += tabtab + "var controller = new StreamController();\n"
		contents += tabtab + "var closeSubscription = _transport.onClose.listen((_) {\n"
		contents += tabtabtab + "controller.addError(new thrift.TTransportError(\n"
		contents += tabtabtabtab + "thrift.TTransportErrorType.NOT_OPEN,\n"
		contents += tabtabtabtab + "\"Transport closed before request completed.\"));\n"
		contents += tabtabtab + "});\n"
		contents += fmt.Sprintf(tabtab+"_transport.register(ctx, _recv%sHandler(ctx, controller));\n", nameTitle)
	}

	if !method.Oneway {
		contents += tabtab + "try {\n"
		indent = tabtabtab
	}

	contents += indent + "var memoryBuffer = new frugal.TMemoryOutputBuffer(_transport.requestSizeLimit);\n"
	contents += indent + "var oprot = _protocolFactory.getProtocol(memoryBuffer);\n"
	contents += indent + "oprot.writeRequestHeader(ctx);\n"
	msgType := "CALL"
	if method.Oneway {
		msgType = "ONEWAY"
	}
	contents += fmt.Sprintf(indent+"oprot.writeMessageBegin(new thrift.TMessage(\"%s\", thrift.TMessageType.%s, 0));\n",
		nameLower, msgType)
	contents += fmt.Sprintf(indent+"%s_args args = new %s_args();\n",
		nameLower, nameLower)
	for _, arg := range method.Arguments {
		argLower := generator.LowercaseFirstLetter(arg.Name)
		contents += fmt.Sprintf(indent+"args.%s = %s;\n", argLower, argLower)
	}
	contents += indent + "args.write(oprot);\n"
	contents += indent + "oprot.writeMessageEnd();\n"
	contents += indent + "await _transport.send(memoryBuffer.writeBytes);\n"

	// Nothing more to do for oneway
	if method.Oneway {
		contents += tab + "}\n\n"
		return contents
	}

	contents += "\n"

	contents += tabtabtab + "return await controller.stream.first.timeout(ctx.timeout, onTimeout: () {\n"
	contents += fmt.Sprintf(tabtabtabtab+"throw new frugal.FTimeoutError.withMessage(\"%s.%s timed out after ${ctx.timeout}\");\n",
		service.Name, method.Name)
	contents += tabtabtab + "});\n"
	contents += tabtab + "} finally {\n"
	contents += tabtabtab + "closeSubscription.cancel();\n"
	contents += tabtabtab + "_transport.unregister(ctx);\n"
	contents += tabtab + "}\n"
	contents += tab + "}\n\n"
	if method.Oneway {
		return contents
	}

	// Generate the callback
	contents += fmt.Sprintf(tab+"frugal.FAsyncCallback _recv%sHandler(frugal.FContext ctx, StreamController controller) {\n", nameTitle)
	contents += fmt.Sprintf(tabtab+"%sCallback(thrift.TTransport transport) {\n", nameLower)
	contents += tabtabtab + "try {\n"
	contents += tabtabtabtab + "var iprot = _protocolFactory.getProtocol(transport);\n"
	contents += tabtabtabtab + "iprot.readResponseHeader(ctx);\n"
	contents += tabtabtabtab + "thrift.TMessage msg = iprot.readMessageBegin();\n"
	contents += tabtabtabtab + "if (msg.type == thrift.TMessageType.EXCEPTION) {\n"
	contents += tabtabtabtabtab + "thrift.TApplicationError error = thrift.TApplicationError.read(iprot);\n"
	contents += tabtabtabtabtab + "iprot.readMessageEnd();\n"
	contents += tabtabtabtabtab + "if (error.type == frugal.FApplicationError.RESPONSE_TOO_LARGE) {\n"
	contents += tabtabtabtabtabtab + "controller.addError(new frugal.FMessageSizeError.response(message: error.message));\n"
	contents += tabtabtabtabtabtab + "return;\n"
	contents += tabtabtabtabtab + "}\n"
	contents += tabtabtabtabtab + "if (error.type == frugal.FApplicationError.RATE_LIMIT_EXCEEDED) {\n"
	contents += tabtabtabtabtabtab + "controller.addError(new frugal.FRateLimitError(message: error.message));\n"
	contents += tabtabtabtabtabtab + "return;\n"
	contents += tabtabtabtabtab + "}\n"
	contents += tabtabtabtabtab + "throw error;\n"
	contents += tabtabtabtab + "}\n\n"

	contents += fmt.Sprintf(tabtabtabtab+"%s_result result = new %s_result();\n",
		nameLower, nameLower)
	contents += tabtabtabtab + "result.read(iprot);\n"
	contents += tabtabtabtab + "iprot.readMessageEnd();\n"
	if method.ReturnType == nil {
		contents += g.generateErrors(method)
		contents += tabtabtabtab + "controller.add(null);\n"
	} else {
		contents += tabtabtabtab + "if (result.isSetSuccess()) {\n"
		contents += tabtabtabtabtab + "controller.add(result.success);\n"
		contents += tabtabtabtabtab + "return;\n"
		contents += tabtabtabtab + "}\n\n"
		contents += g.generateErrors(method)
		contents += tabtabtabtab + "throw new thrift.TApplicationError(\n"
		contents += fmt.Sprintf(tabtabtabtabtab+"thrift.TApplicationErrorType.MISSING_RESULT, "+
			"\"%s failed: unknown result\"\n",
			nameLower)
		contents += tabtabtabtab + ");\n"
	}
	contents += tabtabtab + "} catch(e) {\n"
	contents += tabtabtabtab + "controller.addError(e);\n"
	contents += tabtabtabtab + "rethrow;\n"
	contents += tabtabtab + "}\n"
	contents += tabtab + "}\n"
	contents += fmt.Sprintf(tabtab+"return %sCallback;\n", nameLower)
	contents += tab + "}\n\n"

	return contents
}

func (g *Generator) generateReturnArg(method *parser.Method) string {
	if method.ReturnType == nil {
		return ""
	}
	return fmt.Sprintf("<%s>", g.getDartTypeFromThriftType(method.ReturnType))
}

func (g *Generator) generateInputArgs(args []*parser.Field) string {
	argStr := ""
	for _, arg := range args {
		argStr += ", " + g.getDartTypeFromThriftType(arg.Type) + " " + generator.LowercaseFirstLetter(arg.Name)
	}
	return argStr
}

func (g *Generator) generateInputArgsWithoutTypes(args []*parser.Field) string {
	argStr := ""
	for _, arg := range args {
		argStr += ", " + generator.LowercaseFirstLetter(arg.Name)
	}
	return argStr
}

func (g *Generator) generateErrors(method *parser.Method) string {
	contents := ""
	for _, exp := range method.Exceptions {
		contents += fmt.Sprintf(tabtabtabtab+"if (result.%s != null) {\n", generator.LowercaseFirstLetter(exp.Name))
		contents += fmt.Sprintf(tabtabtabtabtab+"controller.addError(result.%s);\n", generator.LowercaseFirstLetter(exp.Name))
		contents += tabtabtabtabtab + "return;\n"
		contents += tabtabtabtab + "}\n"
	}
	return contents
}

func (g *Generator) getEnumFromThriftType(t *parser.Type) string {
	underlyingType := g.Frugal.UnderlyingType(t)
	switch underlyingType.Name {
	case "bool":
		return "thrift.TType.BOOL"
	case "byte", "i8":
		return "thrift.TType.BYTE"
	case "i16":
		return "thrift.TType.I16"
	case "i32":
		return "thrift.TType.I32"
	case "i64":
		return "thrift.TType.I64"
	case "double":
		return "thrift.TType.DOUBLE"
	case "string", "binary":
		return "thrift.TType.STRING"
	case "list":
		return "thrift.TType.LIST"
	case "set":
		return "thrift.TType.SET"
	case "map":
		return "thrift.TType.MAP"
	default:
		if g.Frugal.IsEnum(underlyingType) {
			return "thrift.TType.I32"
		} else if g.Frugal.IsStruct(underlyingType) {
			return "thrift.TType.STRUCT"
		}
		panic("not a valid thrift type: " + underlyingType.Name)
	}
}

func (g *Generator) isDartPrimitive(t *parser.Type) bool {
	underlyingType := g.Frugal.UnderlyingType(t)
	switch underlyingType.Name {
	case "bool", "byte", "i8", "i16", "i32", "i64", "double":
		return true
	default:
		if g.Frugal.IsEnum(underlyingType) {
			return true
		}
		return false
	}
}

func (g *Generator) getDartTypeFromThriftType(t *parser.Type) string {
	if t == nil {
		return "void"
	}
	underlyingType := g.Frugal.UnderlyingType(t)

	if g.Frugal.IsEnum(underlyingType) {
		return "int"
	}

	switch underlyingType.Name {
	case "bool":
		return "bool"
	case "byte", "i8":
		return "int"
	case "i16":
		return "int"
	case "i32":
		return "int"
	case "i64":
		return "int"
	case "double":
		return "double"
	case "string":
		return "String"
	case "binary":
		return "Uint8List"
	case "list":
		return fmt.Sprintf("List<%s>",
			g.getDartTypeFromThriftType(underlyingType.ValueType))
	case "set":
		return fmt.Sprintf("Set<%s>",
			g.getDartTypeFromThriftType(underlyingType.ValueType))
	case "map":
		return fmt.Sprintf("Map<%s, %s>",
			g.getDartTypeFromThriftType(underlyingType.KeyType),
			g.getDartTypeFromThriftType(underlyingType.ValueType))
	default:
		// This is a custom type
		return g.qualifiedTypeName(t)
	}
}

// get qualafied type names for custom types
func (g *Generator) qualifiedTypeName(t *parser.Type) string {
	param := t.ParamName()
	include := t.IncludeName()
	if include != "" {
<<<<<<< HEAD
		param = fmt.Sprintf("t_%s.%s", toLibraryName(g.Frugal.NamespaceForInclude(include, lang)), param)
=======
		name := include
		if namespace := g.Frugal.NamespaceForInclude(include, lang); namespace != nil {
			name = namespace.Value
		}
		name = toLibraryName(name)
		param = fmt.Sprintf("t_%s.%s", name, param)
>>>>>>> 0a0c8316
	} else {
		param = fmt.Sprintf("t_%s.%s", toLibraryName(g.getNamespaceOrName()), param)
	}
	return param
}

func (g *Generator) includeQualifier(t *parser.Type) string {
	include := t.IncludeName()
	if include != "" {
		return fmt.Sprintf("t_%s", toLibraryName(g.Frugal.NamespaceForInclude(include, lang)))
	}
	return fmt.Sprintf("t_%s", toLibraryName(g.getNamespaceOrName()))
}

func (g *Generator) getLibraryPrefix() string {
	prefix := ""
	if _, ok := g.Options["library_prefix"]; ok {
		prefix += g.Options["library_prefix"]
		if !strings.HasSuffix(prefix, ".") {
			prefix += "."
		}
	}
	return prefix
}

func (g *Generator) getPackagePrefix() string {
	prefix := ""
	if _, ok := g.Options["library_prefix"]; ok {
		prefix += strings.Replace(g.getLibraryPrefix(), ".", "/", -1)
	}
	return prefix
}

func (g *Generator) getImportDeclaration(namespace string) string {
	namespace = toLibraryName(filepath.Base(namespace))
	prefix := g.getPackagePrefix()
	if prefix == "" {
		prefix += namespace + "/"
	}
	return fmt.Sprintf("import 'package:%s%s.dart' as t_%s;\n", prefix, namespace, namespace)
}

func (g *Generator) getNamespaceOrName() string {
	namespace := g.Frugal.Thrift.Namespace(lang)
	if namespace != nil {
		return namespace.Value
	}
	return g.Frugal.Name
}

func (g *Generator) useEnums() bool {
	_, useEnums := g.Options["use_enums"]
	return useEnums
}

func toLibraryName(name string) string {
	return strings.Replace(name, ".", "_", -1)
}

func snakeToCamel(name string) string {
	result := ""

	words := strings.Split(name, "_")
	for _, word := range words {
		result += strings.Title(word)
	}

	return result
}

// e.g. change APIForFileIO to api_for_file_io
func toFileName(name string) string {
	ret := ""
	tmp := []rune(name)
	isPrevLc := true
	isCurrentLc := tmp[0] == unicode.ToLower(tmp[0])
	isNextLc := false

	for i := range tmp {
		lc := unicode.ToLower(tmp[i])

		if i == len(name)-1 {
			isNextLc = false
		} else {
			isNextLc = (tmp[i+1] == unicode.ToLower(tmp[i+1]))
		}

		if i != 0 && !isCurrentLc && (isPrevLc || isNextLc) {
			ret += "_"
		}
		ret += string(lc)

		isPrevLc = isCurrentLc
		isCurrentLc = isNextLc
	}
	return ret
}

// toScreamingCapsConstant
func toScreamingCapsConstant(name string) string {
	return strings.ToUpper(toFileName(name))
}

func toFieldName(name string) string {
	runes := []rune(name)
	runes[0] = unicode.ToLower(runes[0])
	return string(runes)
}<|MERGE_RESOLUTION|>--- conflicted
+++ resolved
@@ -214,16 +214,11 @@
 	sort.Strings(includes)
 
 	for _, include := range includes {
-<<<<<<< HEAD
-		namespace := g.Frugal.NamespaceForInclude(include, lang)
-		deps[toLibraryName(namespace)] = dep{Path: "../" + toLibraryName(namespace)}
-=======
 		name := include
 		if namespace := g.Frugal.NamespaceForInclude(include, lang); namespace != nil {
 			name = namespace.Value
 		}
 		deps[toLibraryName(name)] = dep{Path: "../" + toLibraryName(name)}
->>>>>>> 0a0c8316
 	}
 
 	namespace := g.Frugal.Thrift.Namespace(lang)
@@ -407,11 +402,18 @@
 			return fmt.Sprintf("t_%s.%s.%s", toLibraryName(g.getNamespaceOrName()),
 				idCtx.Enum.Name, idCtx.EnumValue.Name)
 		case parser.IncludeConstant:
-			nsLibName := toLibraryName(g.Frugal.NamespaceForInclude(idCtx.Include.Name, lang))
+			include := idCtx.Include.Name
+			if namespace := g.Frugal.NamespaceForInclude(include, lang); namespace != nil {
+				include = namespace.Value
+			}
+			nsLibName := toLibraryName(include)
 			return fmt.Sprintf("t_%s.%sConstants.%s", nsLibName, snakeToCamel(nsLibName), idCtx.Constant.Name)
 		case parser.IncludeEnum:
-			return fmt.Sprintf("t_%s.%s.%s", toLibraryName(g.Frugal.NamespaceForInclude(idCtx.Include.Name, lang)),
-				idCtx.Enum.Name, idCtx.EnumValue.Name)
+			include := idCtx.Include.Name
+			if namespace := g.Frugal.NamespaceForInclude(include, lang); namespace != nil {
+				include = namespace.Value
+			}
+			return fmt.Sprintf("t_%s.%s.%s", toLibraryName(include), idCtx.Enum.Name, idCtx.EnumValue.Name)
 		default:
 			panic(fmt.Sprintf("The Identifier %s has unexpected type %d", identifier, idCtx.Type))
 		}
@@ -1161,17 +1163,12 @@
 
 	// Import includes
 	for _, include := range g.Frugal.Thrift.Includes {
-<<<<<<< HEAD
-		includeName := g.Frugal.NamespaceForInclude(filepath.Base(include.Name), lang)
-		imports += g.getImportDeclaration(includeName)
-=======
 		name := include.Name
 		if namespace := g.Frugal.NamespaceForInclude(filepath.Base(include.Name), lang); namespace != nil {
 			name = namespace.Value
 		}
 
 		imports += g.getImportDeclaration(name)
->>>>>>> 0a0c8316
 	}
 
 	imports += "\n"
@@ -1185,10 +1182,6 @@
 	imports += "import 'package:thrift/thrift.dart' as thrift;\n"
 	imports += "import 'package:frugal/frugal.dart' as frugal;\n\n"
 	// import included packages
-<<<<<<< HEAD
-	for _, include := range s.ReferencedIncludes() {
-		imports += g.getImportDeclaration(g.Frugal.NamespaceForInclude(include, lang))
-=======
 	includes, err := s.ReferencedIncludes()
 	if err != nil {
 		return err
@@ -1200,25 +1193,12 @@
 		}
 
 		imports += g.getImportDeclaration(name)
->>>>>>> 0a0c8316
 	}
 
 	// Import same package.
 	imports += g.getImportDeclaration(g.getNamespaceOrName())
 
-<<<<<<< HEAD
-	_, err := file.WriteString(imports)
-=======
-	// Import thrift package for method args
-	servSnake := toFileName(s.Name)
-	if g.genWithFrugal {
-		imports += fmt.Sprintf("import 'f_%s_structs.dart' as t_%s_file;\n", servSnake, servSnake)
-	} else {
-		imports += fmt.Sprintf("import '%s.dart' as t_%s_file;\n", servSnake, servSnake)
-	}
-
 	_, err = file.WriteString(imports)
->>>>>>> 0a0c8316
 	return err
 }
 
@@ -1228,10 +1208,6 @@
 	imports += "import 'package:thrift/thrift.dart' as thrift;\n"
 	imports += "import 'package:frugal/frugal.dart' as frugal;\n\n"
 	// import included packages
-<<<<<<< HEAD
-	for _, include := range s.ReferencedIncludes() {
-		imports += g.getImportDeclaration(s.Frugal.NamespaceForInclude(include, lang))
-=======
 	scopeIncludes, err := s.ReferencedIncludes()
 	if err != nil {
 		return err
@@ -1243,7 +1219,6 @@
 		}
 
 		imports += g.getImportDeclaration(name)
->>>>>>> 0a0c8316
 	}
 
 	// Import same package.
@@ -1452,14 +1427,10 @@
 	prefix := ""
 	include := service.ExtendsInclude()
 	if include != "" {
-<<<<<<< HEAD
-		prefix = "t_" + toLibraryName(g.Frugal.NamespaceForInclude(include, lang))
-=======
 		if namespace := g.Frugal.NamespaceForInclude(include, lang); namespace != nil {
 			include = namespace.Value
 		}
 		prefix = "t_" + toLibraryName(include)
->>>>>>> 0a0c8316
 	} else {
 		prefix = "t_" + toLibraryName(g.getNamespaceOrName())
 	}
@@ -1761,16 +1732,11 @@
 	param := t.ParamName()
 	include := t.IncludeName()
 	if include != "" {
-<<<<<<< HEAD
-		param = fmt.Sprintf("t_%s.%s", toLibraryName(g.Frugal.NamespaceForInclude(include, lang)), param)
-=======
 		name := include
 		if namespace := g.Frugal.NamespaceForInclude(include, lang); namespace != nil {
 			name = namespace.Value
 		}
-		name = toLibraryName(name)
-		param = fmt.Sprintf("t_%s.%s", name, param)
->>>>>>> 0a0c8316
+		param = fmt.Sprintf("t_%s.%s", toLibraryName(name), param)
 	} else {
 		param = fmt.Sprintf("t_%s.%s", toLibraryName(g.getNamespaceOrName()), param)
 	}
@@ -1780,7 +1746,10 @@
 func (g *Generator) includeQualifier(t *parser.Type) string {
 	include := t.IncludeName()
 	if include != "" {
-		return fmt.Sprintf("t_%s", toLibraryName(g.Frugal.NamespaceForInclude(include, lang)))
+		if namespace := g.Frugal.NamespaceForInclude(include, lang); namespace != nil {
+			include = namespace.Value
+		}
+		return fmt.Sprintf("t_%s", toLibraryName(include))
 	}
 	return fmt.Sprintf("t_%s", toLibraryName(g.getNamespaceOrName()))
 }
