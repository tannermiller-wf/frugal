project: frugal
language: golang

runner_image: docker.webfilings.org/wlayout/smithy-runner-thrift:1.5

script:
<<<<<<< HEAD
    - ./smithy.sh
=======
    - go get github.com/tools/godep
    - godep go build
    - godep go test ./test
>>>>>>> 9fd85ad6

artifacts:
    artifactory:
        - frugal-*.jar
    docker:
        - ./frugal<|MERGE_RESOLUTION|>--- conflicted
+++ resolved
@@ -4,13 +4,7 @@
 runner_image: docker.webfilings.org/wlayout/smithy-runner-thrift:1.5
 
 script:
-<<<<<<< HEAD
-    - ./smithy.sh
-=======
-    - go get github.com/tools/godep
-    - godep go build
-    - godep go test ./test
->>>>>>> 9fd85ad6
+    - ./scripts/smithy.sh
 
 artifacts:
     artifactory:
