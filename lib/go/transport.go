package frugal

import (
	"bytes"
	"encoding/binary"
	"errors"
	"io"
	"time"

	"git.apache.org/thrift.git/lib/go/thrift"
	log "github.com/Sirupsen/logrus"
)

const (
	// REQUEST_TOO_LARGE is a TTransportException error type indicating the
	// request exceeded the size limit.
	REQUEST_TOO_LARGE = 100

	// RESPONSE_TOO_LARGE is a TTransportException error type indicating the
	// response exceeded the size limit.
	RESPONSE_TOO_LARGE = 101
)

// ErrTransportClosed is returned by service calls when the transport is
// unexpectedly closed, perhaps as a result of the transport entering an
// invalid state. If this is returned, the transport should be reinitialized.
var ErrTransportClosed = errors.New("frugal: transport was unexpectedly closed")

// ErrTooLarge is returned when attempting to write a message which exceeds the
// transport's message size limit.
var ErrTooLarge = thrift.NewTTransportException(REQUEST_TOO_LARGE,
	"request was too large for the transport")

// IsErrTooLarge indicates if the given error is an ErrTooLarge.
func IsErrTooLarge(err error) bool {
	if err == ErrTooLarge {
		return true
	}
	if e, ok := err.(thrift.TTransportException); ok {
		return e.TypeId() == REQUEST_TOO_LARGE || e.TypeId() == RESPONSE_TOO_LARGE
	}
	return false
}

// FScopeTransportFactory produces FScopeTransports and is typically used by an
// FScopeProvider.
type FScopeTransportFactory interface {
	GetTransport() FScopeTransport
}

// FScopeTransport extends Thrift's TTransport and is used exclusively for
// pub/sub scopes. Subscribers use an FScopeTransport to subscribe to a pub/sub
// topic. Publishers use it to publish to a topic.
type FScopeTransport interface {
	thrift.TTransport

	// LockTopic sets the publish topic and locks the transport for exclusive
	// access.
	LockTopic(string) error

	// UnlockTopic unsets the publish topic and unlocks the transport.
	UnlockTopic() error

	// Subscribe sets the subscribe topic and opens the transport.
	Subscribe(string) error

	// DiscardFrame discards the current message frame the transport is
	// reading, if any. After calling this, a subsequent call to Read will read
	// from the next frame. This must be called from the same goroutine as the
	// goroutine calling Read.
	DiscardFrame()
}

// FTransport is Frugal's equivalent of Thrift's TTransport. FTransport extends
// TTransport and exposes some additional methods. An FTransport typically has
// an FRegistry, so it provides methods for setting the FRegistry and
// registering and unregistering an FAsyncCallback to an FContext. It also
// allows a way for setting an FTransportMonitor and a high-water mark provided
// by an FServer.
//
// FTransport wraps a TTransport, meaning all existing TTransport
// implementations will work in Frugal. However, all FTransports must used a
// framed protocol, typically implemented by wrapping a TFramedTransport.
//
// Most Frugal language libraries include an FMuxTransport implementation,
// which uses a worker pool to handle messages in parallel.
type FTransport interface {
	thrift.TTransport

	// SetRegistry sets the Registry on the FTransport.
	SetRegistry(FRegistry)

	// Register a callback for the given Context.
	Register(*FContext, FAsyncCallback) error

	// Unregister a callback for the given Context.
	Unregister(*FContext)

	// SetMonitor starts a monitor that can watch the health of, and reopen,
	// the transport.
	SetMonitor(FTransportMonitor)

	// Closed channel receives the cause of an FTransport close (nil if clean
	// close).
	Closed() <-chan error

	// SetHighWatermark sets the maximum amount of time a frame is allowed to
	// await processing before triggering transport overload logic.
	// DEPRECATED - This will be a constructor implementation detail for
	// transports which buffer response data.
	// TODO: Remove this with 2.0
	SetHighWatermark(watermark time.Duration)
}

// FTransportFactory produces FTransports by wrapping a provided TTransport.
type FTransportFactory interface {
	GetTransport(tr thrift.TTransport) FTransport
}

type fBaseTransport struct {
	requestSizeLimit uint
	requestBuffer    bytes.Buffer
	registry         FRegistry
	closed           chan error

<<<<<<< HEAD
// NewFMuxTransportFactory creates a new FTransportFactory which produces
// multiplexed FTransports. The numWorkers argument specifies the number of
// goroutines to use to process requests concurrently.
// DEPRECATED: Use NewAdapterTransportFactory instead.
// TODO: Remove in 2.0.0.
func NewFMuxTransportFactory(numWorkers uint) FTransportFactory {
	return &fMuxTransportFactory{numWorkers: numWorkers}
=======
	// TODO: Remove these with 2.0
	frameBuffer  chan []byte
	currentFrame []byte
	closeChan    chan struct{}
>>>>>>> 879bb1f5
}

// Initialize a new fBaseTransport
func newFBaseTransport(requestSizeLimit uint) *fBaseTransport {
	return &fBaseTransport{requestSizeLimit: requestSizeLimit}
}

// Intialize a new fBaseTransprot for use with legacy TTransports
// TODO: Remove with 2.0
func newFBaseTransportForTTransport(requestSizeLimit, frameBufferSize uint) *fBaseTransport {
	return &fBaseTransport{
		requestSizeLimit: requestSizeLimit,
		frameBuffer:      make(chan []byte, frameBufferSize),
	}
}

// Intialize the close channels
func (f *fBaseTransport) Open() {
	f.closed = make(chan error, 1)

	// TODO: Remove this with 2.0
	f.closeChan = make(chan struct{})
}

// Close the close channels
func (f *fBaseTransport) Close(cause error) {

	select {
	case f.closed <- cause:
	default:
		log.Warnf("frugal: unable to put close error '%s' on fBaseTransport closed channel", cause)
	}
	close(f.closed)

	// TODO: Remove this with 2.0
	close(f.closeChan)
}

// Return the struct close channel
// TODO: Remove with 2.0
func (f *fBaseTransport) ClosedChannel() <-chan struct{} {
	return f.closeChan
}

// Read up to len(buf) bytes into buf.
// TODO: Remove all read logic with 2.0
func (f *fBaseTransport) Read(buf []byte) (int, error) {
	if len(f.currentFrame) == 0 {
		select {
		case frame := <-f.frameBuffer:
			f.currentFrame = frame
		case <-f.closeChan:
			return 0, thrift.NewTTransportExceptionFromError(io.EOF)
		}
	}
	num := copy(buf, f.currentFrame)
	f.currentFrame = f.currentFrame[num:]
	return num, nil
}

// Write the bytes to a buffer. Returns ErrTooLarge if the buffer exceeds the
// request size limit.
func (f *fBaseTransport) Write(buf []byte) (int, error) {
	if f.requestSizeLimit > 0 && len(buf)+f.requestBuffer.Len() > int(f.requestSizeLimit) {
		f.requestBuffer.Reset()
		return 0, ErrTooLarge
	}
	num, err := f.requestBuffer.Write(buf)
	return num, thrift.NewTTransportExceptionFromError(err)
}

func (f *fBaseTransport) RemainingBytes() uint64 {
	return ^uint64(0)
}

// Get the request bytes and reset the request buffer.
func (f *fBaseTransport) GetRequestBytes() []byte {
	defer f.requestBuffer.Reset()
	return f.requestBuffer.Bytes()
}

// Execute a frugal frame (NOTE: this frame must include the frame size).
func (f *fBaseTransport) Execute(frame []byte) error {
	return f.registry.Execute(frame[4:])
}

// This is a no-op for fBaseTransport
func (f *fBaseTransport) SetHighWatermark(watermark time.Duration) {
	return
}

// SetRegistry sets the Registry on the FTransport.
func (f *fBaseTransport) SetRegistry(registry FRegistry) {
	if registry == nil {
		panic("frugal: registry cannot be nil")
	}
	if f.registry != nil {
		return
	}
	f.registry = registry
}

// Register a callback for the given Context. Only called by generated code.
func (f *fBaseTransport) Register(ctx *FContext, callback FAsyncCallback) error {
	return f.registry.Register(ctx, callback)
}

// Unregister a callback for the given Context. Only called by generated code.
func (f *fBaseTransport) Unregister(ctx *FContext) {
	f.registry.Unregister(ctx)
}

// Closed channel is closed when the FTransport is closed.
func (f *fBaseTransport) Closed() <-chan error {
	return f.closed
}

func prependFrameSize(buf []byte) []byte {
	frame := make([]byte, 4)
	binary.BigEndian.PutUint32(frame, uint32(len(buf)))
	return append(frame, buf...)
}<|MERGE_RESOLUTION|>--- conflicted
+++ resolved
@@ -123,20 +123,10 @@
 	registry         FRegistry
 	closed           chan error
 
-<<<<<<< HEAD
-// NewFMuxTransportFactory creates a new FTransportFactory which produces
-// multiplexed FTransports. The numWorkers argument specifies the number of
-// goroutines to use to process requests concurrently.
-// DEPRECATED: Use NewAdapterTransportFactory instead.
-// TODO: Remove in 2.0.0.
-func NewFMuxTransportFactory(numWorkers uint) FTransportFactory {
-	return &fMuxTransportFactory{numWorkers: numWorkers}
-=======
 	// TODO: Remove these with 2.0
 	frameBuffer  chan []byte
 	currentFrame []byte
 	closeChan    chan struct{}
->>>>>>> 879bb1f5
 }
 
 // Initialize a new fBaseTransport
