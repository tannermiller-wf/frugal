package frugal

import (
	"bytes"
	"testing"

	"git.apache.org/thrift.git/lib/go/thrift"
	"github.com/stretchr/testify/assert"
)

// Ensures Execute returns an error if a bad frugal frame is passed.
func TestClientRegistryBadFrame(t *testing.T) {
	assert := assert.New(t)
	registry := NewFRegistry()
	assert.Error(registry.Execute([]byte{0}))
}

// Ensures Execute returns an error if the frame fruagl headers are missing an
// opID.
func TestClientRegistryMissingOpID(t *testing.T) {
	assert := assert.New(t)
	registry := NewFRegistry()
	assert.Error(registry.Execute(basicFrame))
}

// Ensures context Register, Execute, and Unregister work as intended with
// a valid frugal frame.
func TestClientRegistry(t *testing.T) {
	assert := assert.New(t)
	called := 0
	cb := func(tr thrift.TTransport) error {
		called++
		return nil
	}
	registry := NewFRegistry()
	ctx := NewFContext("")

	// Register the context for the first time
	assert.Nil(registry.Register(ctx, cb))
	opID := ctx.opID()
	assert.True(opID > 0)
	// Encode a frame with this context
	transport := &thrift.TMemoryBuffer{Buffer: new(bytes.Buffer)}
	proto := &FProtocol{tProtocolFactory.GetProtocol(transport)}
	err := proto.writeHeader(ctx.RequestHeaders())
	assert.Nil(err)
	// Pass the frame to execute
	frame := transport.Bytes()
	assert.Nil(registry.Execute(frame))
	assert.Equal(1, called)

	// Reregister the same context
	assert.Error(registry.Register(ctx, cb))

	// Unregister the context
	registry.Unregister(ctx)
	_, ok := registry.(*fRegistry).handlers[ctx.opID()]
	assert.False(ok)
	// But make sure execute sill returns nil when executing a frame with the
	// same opID (it will just drop the frame)
	assert.Nil(registry.Execute(frame))
	assert.Equal(1, called)

	// Now, register the same context again and ensure the opID is increased.
	assert.Nil(registry.Register(ctx, cb))
	assert.True(ctx.opID() > opID)
}

type mockProcessor struct {
	iprot *FProtocol
	oprot *FProtocol
}

func (p *mockProcessor) Process(in, out *FProtocol) error {
	p.iprot = in
	p.oprot = out
	return nil
<<<<<<< HEAD
=======
}

func (p *mockProcessor) AddMiddleware(middleware ServiceMiddleware) {}

// Ensures registry Execute properly hands off frugal frames to the registry
// Processor.
func TestServerRegistry(t *testing.T) {
	assert := assert.New(t)
	processor := &mockProcessor{}
	protocolFactory := NewFProtocolFactory(thrift.NewTBinaryProtocolFactoryDefault())
	oprot := protocolFactory.GetProtocol(&mockFTransport{})

	registry := NewServerRegistry(processor, protocolFactory, oprot)
	assert.Nil(registry.Execute(frugalFrame))

	ctx, err := processor.iprot.ReadRequestHeader()
	assert.Nil(err)
	assert.Equal(ctx.CorrelationID(), frugalHeaders[cid])
>>>>>>> a25c2734
}<|MERGE_RESOLUTION|>--- conflicted
+++ resolved
@@ -75,25 +75,6 @@
 	p.iprot = in
 	p.oprot = out
 	return nil
-<<<<<<< HEAD
-=======
 }
 
-func (p *mockProcessor) AddMiddleware(middleware ServiceMiddleware) {}
-
-// Ensures registry Execute properly hands off frugal frames to the registry
-// Processor.
-func TestServerRegistry(t *testing.T) {
-	assert := assert.New(t)
-	processor := &mockProcessor{}
-	protocolFactory := NewFProtocolFactory(thrift.NewTBinaryProtocolFactoryDefault())
-	oprot := protocolFactory.GetProtocol(&mockFTransport{})
-
-	registry := NewServerRegistry(processor, protocolFactory, oprot)
-	assert.Nil(registry.Execute(frugalFrame))
-
-	ctx, err := processor.iprot.ReadRequestHeader()
-	assert.Nil(err)
-	assert.Equal(ctx.CorrelationID(), frugalHeaders[cid])
->>>>>>> a25c2734
-}+func (p *mockProcessor) AddMiddleware(middleware ServiceMiddleware) {}