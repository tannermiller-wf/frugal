--- conflicted
+++ resolved
@@ -79,19 +79,11 @@
 
     class FTransportTester extends FTransport {
 
-        @Override
-<<<<<<< HEAD
-        public boolean isOpen() { return false; }
-=======
-        public void setRegistry(FRegistry registry) {
-            this.registry = registry;
-        }
 
         @Override
         public boolean isOpen() {
             return false;
         }
->>>>>>> 870c508d
 
         @Override
         public void open() throws TTransportException {
