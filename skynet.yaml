name: cross-local

size: large

run:  # local tests only, never run in Skynet
  on-promotion: false
  on-pull-request: false

contact: messaging@workiva.com

# https://dev.webfilings.org/zuul/release/313076
image: drydock-prod.workiva.org/workiva/messaging-docker-images:91836

env:
  - IN_SKYNET_CLI=true

scripts:
  - ./scripts/skynet/run_cross_skynet.sh

timeout: long

artifacts:
  - /testing/artifacts

---

name: cross

size: large

run:
  when-branch-name-is:
    - .+

requires:
  Workiva/frugal:
    - artifactory
    - release
    - pub
    - pypi

contact: messaging@workiva.com

# https://dev.webfilings.org/zuul/release/313076
image: drydock-prod.workiva.org/workiva/messaging-docker-images:91836

scripts:
  - ./scripts/skynet/run_cross_skynet.sh

timeout: long

artifacts:
<<<<<<< HEAD
=======
  - /testing/artifacts


---

name: cross-gen_with_thrift

run:
  when-branch-name-is:
    - .+

requires:
  Workiva/frugal:
    - artifactory
    - release
    - pub
    - pypi

contact: messaging@workiva.com

# https://dev.webfilings.org/zuul/release/313076
image: drydock-prod.workiva.org/workiva/messaging-docker-images:91836

scripts:
  - ./scripts/skynet/run_cross_skynet.sh -gen_with_thrift

timeout: long

artifacts:
>>>>>>> 74a60b92
  - /testing/artifacts<|MERGE_RESOLUTION|>--- conflicted
+++ resolved
@@ -50,36 +50,4 @@
 timeout: long
 
 artifacts:
-<<<<<<< HEAD
-=======
-  - /testing/artifacts
-
-
----
-
-name: cross-gen_with_thrift
-
-run:
-  when-branch-name-is:
-    - .+
-
-requires:
-  Workiva/frugal:
-    - artifactory
-    - release
-    - pub
-    - pypi
-
-contact: messaging@workiva.com
-
-# https://dev.webfilings.org/zuul/release/313076
-image: drydock-prod.workiva.org/workiva/messaging-docker-images:91836
-
-scripts:
-  - ./scripts/skynet/run_cross_skynet.sh -gen_with_thrift
-
-timeout: long
-
-artifacts:
->>>>>>> 74a60b92
   - /testing/artifacts