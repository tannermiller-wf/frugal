/*
 * Licensed to the Apache Software Foundation (ASF) under one
 * or more contributor license agreements. See the NOTICE file
 * distributed with this work for additional information
 * regarding copyright ownership. The ASF licenses this file
 * to you under the Apache License, Version 2.0 (the
 * "License"); you may not use this file except in compliance
 * with the License. You may obtain a copy of the License at
 *
 *   http://www.apache.org/licenses/LICENSE-2.0
 *
 * Unless required by applicable law or agreed to in writing,
 * software distributed under the License is distributed on an
 * "AS IS" BASIS, WITHOUT WARRANTIES OR CONDITIONS OF ANY
 * KIND, either express or implied. See the License for the
 * specific language governing permissions and limitations
 * under the License.
 */

package com.workiva;

import com.workiva.frugal.FContext;
import com.workiva.frugal.exception.TTransportExceptionType;
import com.workiva.frugal.middleware.InvocationHandler;
import com.workiva.frugal.middleware.ServiceMiddleware;
import com.workiva.frugal.protocol.FProtocolFactory;
import com.workiva.frugal.provider.FScopeProvider;
import com.workiva.frugal.provider.FServiceProvider;
import com.workiva.frugal.transport.FHttpTransport;
import com.workiva.frugal.transport.FTransport;
import com.workiva.frugal.transport.FNatsTransport;
import com.workiva.frugal.transport.FPublisherTransportFactory;
import com.workiva.frugal.transport.FNatsPublisherTransport;
import com.workiva.frugal.transport.FNatsSubscriberTransport;
import com.workiva.frugal.transport.FSubscriberTransportFactory;
import com.workiva.utils;
import frugal.test.*;
import io.nats.client.Connection;
import io.nats.client.ConnectionFactory;
import org.apache.http.impl.client.CloseableHttpClient;
import org.apache.http.impl.client.HttpClients;
import org.apache.thrift.TApplicationException;
import org.apache.thrift.protocol.TProtocolFactory;
import org.apache.thrift.transport.TTransportException;

import java.lang.reflect.Method;
import java.nio.ByteBuffer;
import java.util.*;
import java.util.concurrent.ArrayBlockingQueue;
import java.util.concurrent.BlockingQueue;
import java.util.concurrent.TimeUnit;

import static com.workiva.utils.whichProtocolFactory;

/**
 * Test Java client for frugal. This makes a variety of requests to enable testing for both performance and
 * correctness of the output.
 */
public class TestClient {

    public static boolean middlewareCalled = false;

    public static void main(String[] args) throws Exception {
        // default testing parameters, overwritten in Python runner
        String host = "localhost";
        int port = 9090;
        String protocol_type = "binary";
        String transport_type = "stateless";

        ConnectionFactory cf = new ConnectionFactory("nats://localhost:4222");
        Connection conn = cf.createConnection();

        try {
            for (String arg : args) {
                if (arg.startsWith("--host")) {
                    host = arg.split("=")[1];
                } else if (arg.startsWith("--port")) {
                    port = Integer.valueOf(arg.split("=")[1]);
                } else if (arg.startsWith("--protocol")) {
                    protocol_type = arg.split("=")[1];
                } else if (arg.startsWith("--transport")) {
                    transport_type = arg.split("=")[1];
                } else if (arg.equals("--help")) {
                    System.out.println("Allowed options:");
                    System.out.println("  --help\t\t\tProduce help message");
                    System.out.println("  --host=arg (=" + host + ")\tHost to connect");
                    System.out.println("  --port=arg (=" + port + ")\tPort number to connect");
                    System.out.println("  --transport=arg (=" + transport_type + ")\n\t\t\t\tTransport: stateless, http");
                    System.out.println("  --protocol=arg (=" + protocol_type + ")\tProtocol: binary, json, compact");
                    System.exit(0);
                }
            }
        } catch (Exception x) {
            System.err.println("Can not parse arguments! See --help");
            System.err.println("Exception parsing arguments: " + x);
            System.exit(1);
        }
        TProtocolFactory protocolFactory = whichProtocolFactory(protocol_type);

        List<String> validTransports = new ArrayList<>();
        validTransports.add("stateless");
        validTransports.add("http");

        if (!validTransports.contains(transport_type)) {
            throw new Exception("Unknown transport type! " + transport_type);
        }

        FTransport fTransport = null;

        try {
            switch (transport_type) {
                case "http":
                    String url = "http://" + host + ":" + port;
                    CloseableHttpClient httpClient = HttpClients.createDefault();
                    // Set request and response size limit to 1mb
                    int maxSize = 1048576;
                    FHttpTransport.Builder httpTransport = new FHttpTransport.Builder(httpClient, url).withRequestSizeLimit(maxSize).withResponseSizeLimit(maxSize);
                    fTransport = httpTransport.build();
                    fTransport.open();
                    break;
                case "stateless":
                    fTransport = FNatsTransport.of(conn, "frugal.foo.bar.rpc." + Integer.toString(port));
                    break;
            }
        } catch (Exception x) {
            x.printStackTrace();
            System.exit(1);
        }

        try {
            fTransport.open();
        } catch (Exception e) {
            e.printStackTrace();
            System.out.println("Failed to open fTransport: " + e.getMessage());
            System.exit(1);
        }

        FFrugalTest.Client testClient = new FFrugalTest.Client(new FServiceProvider(fTransport, new FProtocolFactory(protocolFactory)), new ClientMiddleware());

        Insanity insane = new Insanity();
        FContext context;

        int returnCode = 0;
        try {
            /**
             * VOID TEST
             */

            try {
                context = new FContext("testVoid");
                testClient.testVoid(context);
            } catch (TApplicationException tax) {
                tax.printStackTrace();
                returnCode |= 1;
                System.out.println("*** FAILURE ***\n");
            }

            /**
             * STRING TEST
             */
<<<<<<< HEAD
            String strInput = "Testå∫ç";
            String s = testClient.testString(context, strInput);
            if (!s.equals(strInput)) {
=======
            context = new FContext("testString");
            String s = testClient.testString(context, "Test");
            if (!s.equals("Test")) {
>>>>>>> fd3e74e0
                returnCode |= 1;
                System.out.println("*** FAILURE ***\n");
            }

            /**
             * BOOL TESTS
             */
            context = new FContext("testBool");
            boolean bl = testClient.testBool(context, true);
            if (!bl) {
                returnCode |= 1;
                System.out.println("*** FAILURE ***\n");
            }

            bl = testClient.testBool(context, false);
            if (bl) {
                returnCode |= 1;
                System.out.println("*** FAILURE ***\n");
            }

            /**
             * BYTE TEST
             */
            context = new FContext("testByte");
            byte i8 = testClient.testByte(context, (byte) 1);
            if (i8 != 1) {
                returnCode |= 1;
                System.out.println("*** FAILURE ***\n");
            }

            /**
             * I32 TEST
             */
            context = new FContext("testI32");
            int i32 = testClient.testI32(context, -1);
            if (i32 != -1) {
                returnCode |= 1;
                System.out.println("*** FAILURE ***\n");
            }

            /**
             * I64 TEST
             */
            context = new FContext("testI64");
            long i64 = testClient.testI64(context, -34359738368L);
            if (i64 != -34359738368L) {
                returnCode |= 1;
                System.out.println("*** FAILURE ***\n");
            }

            /**
             * DOUBLE TEST
             */
            context = new FContext("testDouble");
            double dub = testClient.testDouble(context, -5.325098235);
            if (Math.abs(dub - (-5.325098235)) > 0.001) {
                returnCode |= 1;
                System.out.println("*** FAILURE ***\n");
            }

            /**
             * BINARY TEST
             */
            context = new FContext("testBinary");
            try {
                // verify the byte[] is able to be encoded as UTF-8 to avoid deserialization errors in clients
                byte[] data = "foo".getBytes("UTF-8");
                ByteBuffer bin = testClient.testBinary(context, ByteBuffer.wrap(data));

                bin.mark();
                byte[] bytes = new byte[bin.limit() - bin.position()];
                bin.get(bytes);
                bin.reset();

                if (!ByteBuffer.wrap(data).equals(bin)) {
                    returnCode |= 1;
                    System.out.println("*** FAILURE ***\n");
                }
            } catch (Exception ex) {
                returnCode |= 1;
                System.out.println("\n*** FAILURE ***\n");
                ex.printStackTrace(System.out);
            }


            /**
             * STRUCT TEST
             */
            context = new FContext("testStruct");
            Xtruct out = new Xtruct();
            out.string_thing = "Zero";
            out.byte_thing = (byte) 1;
            out.i32_thing = -3;
            out.i64_thing = -5;
            Xtruct in = testClient.testStruct(context, out);

            if (!in.equals(out)) {
                returnCode |= 1;
                System.out.println("*** FAILURE ***\n");
            }

            /**
             * NESTED STRUCT TEST
             */
            context = new FContext("testXtruct2");
            Xtruct2 out2 = new Xtruct2();
            out2.byte_thing = (short) 1;
            out2.struct_thing = out;
            out2.i32_thing = 5;
            Xtruct2 in2 = testClient.testNest(context, out2);
            in = in2.struct_thing;

            if (!in2.equals(out2)) {
                returnCode |= 1;
                System.out.println("*** FAILURE ***\n");
            }

            /**
             * MAP TEST
             */
            context = new FContext("testMap");
            Map<Integer, Integer> mapout = new HashMap<>();
            for (int i = 0; i < 5; ++i) {
                mapout.put(i, i - 10);
            }
            Map<Integer, Integer> mapin = testClient.testMap(context, mapout);

            if (!mapout.equals(mapin)) {
                returnCode |= 1;
                System.out.println("*** FAILURE ***\n");
            }

            /**
             * STRING MAP TEST
             */
            context = new FContext("testStringMap");
            try {
                Map<String, String> smapout = new HashMap<>();
                smapout.put("a", "2");
                smapout.put("b", "blah");
                smapout.put("some", "thing");
                Map<String, String> smapin = testClient.testStringMap(context, smapout);
                if (!smapout.equals(smapin)) {
                    returnCode |= 1;
                    System.out.println("*** FAILURE ***\n");
                }
            } catch (Exception ex) {
                returnCode |= 1;
                System.out.println("*** FAILURE ***\n");
                ex.printStackTrace(System.out);
            }

            /**
             * SET TEST
             */
            context = new FContext("testSet");
            Set<Integer> setout = new HashSet<>();
            for (int i = -2; i < 3; ++i) {
                setout.add(i);
            }
            Set<Integer> setin = testClient.testSet(context, setout);
            if (!setout.equals(setin)) {
                returnCode |= 1;
                System.out.println("*** FAILURE ***\n");
            }

            /**
             * LIST TEST
             */
            context = new FContext("testList");
            List<Integer> listout = new ArrayList<>();
            for (int i = -2; i < 3; ++i) {
                listout.add(i);
            }
            List<Integer> listin = testClient.testList(context, listout);
            if (!listout.equals(listin)) {
                returnCode |= 1;
                System.out.println("*** FAILURE ***\n");
            }

            /**
             * ENUM TEST
             */
            context = new FContext("testEnum");
            Numberz ret = testClient.testEnum(context, Numberz.ONE);
            if (ret != Numberz.ONE) {
                returnCode |= 1;
                System.out.println("*** FAILURE ***\n");
            }

            ret = testClient.testEnum(context, Numberz.TWO);
            if (ret != Numberz.TWO) {
                returnCode |= 1;
                System.out.println("*** FAILURE ***\n");
            }

            ret = testClient.testEnum(context, Numberz.THREE);
            if (ret != Numberz.THREE) {
                returnCode |= 1;
                System.out.println("*** FAILURE ***\n");
            }

            ret = testClient.testEnum(context, Numberz.FIVE);
            if (ret != Numberz.FIVE) {
                returnCode |= 1;
                System.out.println("*** FAILURE ***\n");
            }

            ret = testClient.testEnum(context, Numberz.EIGHT);
            if (ret != Numberz.EIGHT) {
                returnCode |= 1;
                System.out.println("*** FAILURE ***\n");
            }

            /**
             * TYPEDEF TEST
             */
            context = new FContext("testTypedef");
            long uid = testClient.testTypedef(context, 309858235082523L);
            if (uid != 309858235082523L) {
                returnCode |= 1;
                System.out.println("*** FAILURE ***\n");
            }

            /**
             * NESTED MAP TEST
             */
            context = new FContext("testMapMap");
            Map<Integer, Map<Integer, Integer>> mm =
                    testClient.testMapMap(context, 1);
            if (mm.size() != 2 || !mm.containsKey(4) || !mm.containsKey(-4)) {
                returnCode |= 1;
                System.out.println("*** FAILURE ***\n");
            } else {
                Map<Integer, Integer> m1 = mm.get(4);
                Map<Integer, Integer> m2 = mm.get(-4);
                if (m1.get(1) != 1 || m1.get(2) != 2 || m1.get(3) != 3 || m1.get(4) != 4 ||
                        m2.get(-1) != -1 || m2.get(-2) != -2 || m2.get(-3) != -3 || m2.get(-4) != -4) {
                    returnCode |= 1;
                    System.out.println("*** FAILURE ***\n");
                }
            }

            /**
             * BOOL TESTS
             */
            context = new FContext("TestUppercaseMethod");
            boolean uppercase = testClient.TestUppercaseMethod(context, true);
            if (!uppercase) {
                returnCode |= 1;
                System.out.println("*** FAILURE ***\n");
            }

            /**
             * INSANITY TEST
             */
            context = new FContext("testInsanity");
            boolean insanityFailed = true;
            try {
                Xtruct hello = new Xtruct();
                hello.string_thing = "Hello2";
                hello.byte_thing = 2;
                hello.i32_thing = 2;
                hello.i64_thing = 2;

                Xtruct goodbye = new Xtruct();
                goodbye.string_thing = "Goodbye4";
                goodbye.byte_thing = (byte) 4;
                goodbye.i32_thing = 4;
                goodbye.i64_thing = (long) 4;

                insane.userMap = new HashMap<>();
                insane.userMap.put(Numberz.EIGHT, (long) 8);
                insane.userMap.put(Numberz.FIVE, (long) 5);
                insane.xtructs = new ArrayList<>();
                insane.xtructs.add(goodbye);
                insane.xtructs.add(hello);

                Map<Long, Map<Numberz, Insanity>> whoa =
                        testClient.testInsanity(context, insane);
                if (whoa.size() == 2 && whoa.containsKey(1L) && whoa.containsKey(2L)) {
                    Map<Numberz, Insanity> first_map = whoa.get(1L);
                    Map<Numberz, Insanity> second_map = whoa.get(2L);

                    if (first_map.size() == 2 &&
                            first_map.containsKey(Numberz.TWO) &&
                            first_map.containsKey(Numberz.THREE) &&
                            insane.equals(first_map.get(Numberz.TWO)) &&
                            insane.equals(first_map.get(Numberz.THREE))) {
                              insanityFailed = false;
                    }
                }
            } catch (Exception ex) {
                returnCode |= 1;
                System.out.println("*** FAILURE ***\n");
                ex.printStackTrace(System.out);
                insanityFailed = false;
            }
            if (insanityFailed) {
                returnCode |= 1;
                System.out.println("*** FAILURE ***\n");
            }

            /**
             * UNCHECKED EXCEPTION TEST
             */
            context = new FContext("testUncaughtException");
            try {
                testClient.testUncaughtException(context);
                System.out.print("  void\n*** FAILURE ***\n");
                returnCode |= 1;
            } catch (TApplicationException e) {
                boolean failed = false;
                String expectedMessage = "An uncaught error";
                int expectedErrorType = 6;
                if (e.getType() != expectedErrorType){
                    System.out.printf("  Expected type %d, got type %d\n", expectedErrorType, e.getType());
                    failed = true;
                }
                if (!e.getMessage().contains(expectedMessage)){
                    System.out.printf("  Expected message %s, got message %s\n", expectedMessage, e.getMessage());
                    failed = true;
                }
                if (failed){
                    System.out.print("  void\n*** FAILURE ***\n");
                    returnCode |= 1;
                } else {
                    System.out.printf("  {\"%s\"}\n", e);
                }

                if (e.getType() != expectedErrorType){
                    System.out.printf("  Expected type %d, got type %d\n", expectedErrorType, e.getType());
                    System.out.printf("  void\n*** FAILURE ***\n");
                    returnCode |= 1;
                } else {
                    System.out.printf("  {\"%s\"}\n", e);
                }
            }


            /**
             * UNCHECKED TAPPLICATION EXCEPTION TEST
             */
            context = new FContext("testUncheckedTApplicationException");
            try {
                testClient.testUncheckedTApplicationException(context);
                System.out.print("  void\n*** FAILURE ***\n");
                returnCode |= 1;
            } catch (TApplicationException e) {
                boolean failed = false;
                String expectedMessage = "Unchecked TApplicationException";
                int expectedErrorType = 400;
                if (e.getType() != expectedErrorType){
                    System.out.printf("  Expected type %d, got type %d\n", expectedErrorType, e.getType());
                    failed = true;
                }
                if (!e.getMessage().contains(expectedMessage)){
                    System.out.printf("  Expected message %s, got message %s\n", expectedMessage, e.getMessage());
                    failed = true;
                }
                if (failed){
                    System.out.print("  void\n*** FAILURE ***\n");
                    returnCode |= 1;
                } else {
                    System.out.printf("  {\"%s\"}\n", e);
                }
            }

            /**
             * EXECPTION TEST
             */
            context = new FContext("testException");
            try {
                testClient.testException(context, "Xception");
                System.out.print("  void\n*** FAILURE ***\n");
                returnCode |= 1;
            } catch (Xception e) {
                System.out.printf("  {%d, \"%s\"}\n", e.errorCode, e.message);
            }

            try {
                testClient.testException(context, "success");
            } catch (Exception e) {
                System.out.printf("  exception\n*** FAILURE ***\n");
                returnCode |= 1;
            }


            /**
             * MULTI EXCEPTION TEST
             */
            context = new FContext("testMultiException");
            try {
                testClient.testMultiException(context, "Xception", "test 1");
                System.out.print("  result\n*** FAILURE ***\n");
                returnCode |= 1;
            } catch (Xception e) {
                System.out.printf("  {%d, \"%s\"}\n", e.errorCode, e.message);
            }

            try {
                testClient.testMultiException(context, "Xception2", "test 2");
                System.out.print("  result\n*** FAILURE ***\n");
                returnCode |= 1;
            } catch (Xception2 e) {
                System.out.printf("  {%d, {\"%s\"}}\n", e.errorCode, e.struct_thing.string_thing);
            }

            try {
                testClient.testMultiException(context, "success", "test 3");
            } catch (Exception e) {
                System.out.printf("  exception\n*** FAILURE ***\n");
                returnCode |= 1;
            }


            /**
             * REQUEST TOO LARGE TEST
             */
            context = new FContext("testRequestTooLarge");
            try {
                java.nio.ByteBuffer request = ByteBuffer
                        .allocate(1024*1024);
                testClient.testRequestTooLarge(context, request);
                System.out.print("\n*** FAILURE ***\n");
                returnCode |= 1;
            } catch (TTransportException e) {
                System.out.println("Failed Request Too Large");
                System.out.println(e);
                if (e.getType() != TTransportExceptionType.REQUEST_TOO_LARGE) {
                    System.out.printf("  Unexpected exception %s\n", e);
                    System.out.print("\n*** FAILURE ***\n");
                    returnCode |= 1;
                }
            }


            /**
             * RESPONSE TOO LARGE TEST
             */
            context = new FContext("testResponseTooLarge");
            java.nio.ByteBuffer response;
            try {
                java.nio.ByteBuffer request = ByteBuffer.allocate(1);
                response = testClient.testResponseTooLarge(context, request);
                System.out.print("  result\n*** FAILURE ***\n");
                returnCode |= 1;
            } catch (TTransportException e) {
                TTransportException expectedException = new TTransportException(TTransportExceptionType.RESPONSE_TOO_LARGE);
                if (e.getType() != expectedException.getType()) {
                    System.out.printf("  Unexpected exception %s\n", e);
                    System.out.print("  result\n*** FAILURE ***\n");
                    returnCode |= 1;
                }
            }

            /**
             * ONEWAY TEST
             */
            context = new FContext("testOneway");
            try {
                testClient.testOneway(context, 1);
            } catch (Exception e) {
                System.out.print("  exception\n*** FAILURE ***\n");
                System.out.println(e);
                returnCode |= 1;
            }

            /**
             * PUB/SUB TEST
             * Publish a message, verify that a subscriber receives the message and publishes a response.
             * Verifies that scopes are correctly generated.
             */
            BlockingQueue<Integer> queue = new ArrayBlockingQueue<>(1);
            Object o = null;
            FPublisherTransportFactory publisherFactory = new FNatsPublisherTransport.Factory(conn);
            FSubscriberTransportFactory subscriberFactory = new FNatsSubscriberTransport.Factory(conn);
            FScopeProvider provider = new FScopeProvider(publisherFactory, subscriberFactory, new FProtocolFactory(protocolFactory));

            String preamble = "foo";
            String ramble = "bar";
            EventsSubscriber.Iface subscriber = new EventsSubscriber.Client(provider);
            subscriber.subscribeEventCreated(preamble, ramble, "response", Integer.toString(port), (ctx, event) -> {
                System.out.println("Response received " + event);
                queue.add(1);
            });

            EventsPublisher.Iface publisher = new EventsPublisher.Client(provider);
            publisher.open();
            Event event = new Event(1, "Sending Call");
            FContext ctx = new FContext("Call");
            ctx.addRequestHeader(utils.PREAMBLE_HEADER, preamble);
            ctx.addRequestHeader(utils.RAMBLE_HEADER, ramble);
            publisher.publishEventCreated(ctx, preamble, ramble, "call", Integer.toString(port), event);
            System.out.print("Publishing...    ");

            try {
                o = queue.poll(3, TimeUnit.SECONDS);
            } catch (InterruptedException e){
                System.out.println("InterruptedException " + e);
            }

            if(o == null) {
                System.out.println("Pub/Sub response timed out!");
                returnCode = 1;
            }

        } catch (Exception x) {
            System.out.println("Exception: " + x);
            x.printStackTrace();
            returnCode |= 1;
        }

        if (middlewareCalled) {
            System.out.println("Middleware successfully called.");
        } else {
            System.out.println("Middleware never invoked!");
            returnCode = 1;
        }

        System.exit(returnCode);
    }

    public static class ClientMiddleware implements ServiceMiddleware {

        @Override
        public <T> InvocationHandler<T> apply(T next) {
            return new InvocationHandler<T>(next) {
                @Override
                public Object invoke(Method method, Object receiver, Object[] args) throws Throwable {
                    Object[] subArgs = Arrays.copyOfRange(args, 1, args.length);
                    System.out.printf("%s(%s) = ", method.getName(), Arrays.toString(subArgs));
                    middlewareCalled = true;
                    try {
                        Object ret = method.invoke(receiver, args);
                        System.out.printf("%s \n", ret);
                        return ret;
                    } catch (Exception e) {
                        throw e;
                    }
                }
            };
        }
    }

}<|MERGE_RESOLUTION|>--- conflicted
+++ resolved
@@ -158,15 +158,10 @@
             /**
              * STRING TEST
              */
-<<<<<<< HEAD
+            context = new FContext("testString");
             String strInput = "Testå∫ç";
             String s = testClient.testString(context, strInput);
             if (!s.equals(strInput)) {
-=======
-            context = new FContext("testString");
-            String s = testClient.testString(context, "Test");
-            if (!s.equals("Test")) {
->>>>>>> fd3e74e0
                 returnCode |= 1;
                 System.out.println("*** FAILURE ***\n");
             }
