// Autogenerated by Frugal Compiler (2.23.0)
// DO NOT EDIT UNLESS YOU ARE SURE THAT YOU KNOW WHAT YOU ARE DOING

import 'dart:typed_data' show Uint8List;
import 'package:thrift/thrift.dart' as thrift;
import 'package:actual_base_dart/actual_base_dart.dart' as t_actual_base_dart;

class thing implements thrift.TBase {
  static final thrift.TStruct _STRUCT_DESC = new thrift.TStruct("thing");
  static final thrift.TField _AN_ID_FIELD_DESC = new thrift.TField("an_id", thrift.TType.I32, 1);
  static final thrift.TField _A_STRING_FIELD_DESC = new thrift.TField("a_string", thrift.TType.STRING, 2);

  int an_id = 0;
  static const int AN_ID = 1;
  String a_string;
  static const int A_STRING = 2;


  thing() {
  }

  @deprecated
  bool isSetAn_id() => an_id != null;

  @deprecated
  unsetAn_id() => an_id = null;

  @deprecated
  bool isSetA_string() => a_string != null;

  @deprecated
  unsetA_string() => a_string = null;

  @override
  getFieldValue(int fieldID) {
    switch (fieldID) {
      case AN_ID:
        return this.an_id;
      case A_STRING:
        return this.a_string;
      default:
        throw new ArgumentError("Field $fieldID doesn't exist!");
    }
  }

  @override
  setFieldValue(int fieldID, Object value) {
    switch (fieldID) {
      case AN_ID:
        if (value == null) {
<<<<<<< HEAD
          an_id = null;
        } else if (value is int) {
          an_id = value;
=======
          unsetAn_id();
        } else {
          this.an_id = value as int;
>>>>>>> f2938997
        }

        break;

      case A_STRING:
        if (value == null) {
<<<<<<< HEAD
          a_string = null;
        } else if (value is String) {
          a_string = value;
=======
          unsetA_string();
        } else {
          this.a_string = value as String;
>>>>>>> f2938997
        }

        break;

      default:
        throw new ArgumentError("Field $fieldID doesn't exist!");
    }
  }

  // Returns true if the field corresponding to fieldID is set (has been assigned a value) and false otherwise
  @override
  bool isSet(int fieldID) {
    switch (fieldID) {
      case AN_ID:
        return an_id != null;

      case A_STRING:
        return a_string != null;

      default:
        throw new ArgumentError("Field $fieldID doesn't exist!");
    }
  }

  @override
  read(thrift.TProtocol iprot) {
    iprot.readStructBegin();
    for (thrift.TField field = iprot.readFieldBegin();
        field.type != thrift.TType.STOP;
        field = iprot.readFieldBegin()) {
      switch (field.id) {
        case AN_ID:
          if (field.type == thrift.TType.I32) {
            an_id = iprot.readI32();
          } else {
            thrift.TProtocolUtil.skip(iprot, field.type);
          }
          break;
        case A_STRING:
          if (field.type == thrift.TType.STRING) {
            a_string = iprot.readString();
          } else {
            thrift.TProtocolUtil.skip(iprot, field.type);
          }
          break;
        default:
          thrift.TProtocolUtil.skip(iprot, field.type);
          break;
      }
      iprot.readFieldEnd();
    }
    iprot.readStructEnd();

    validate();
  }

  @override
  write(thrift.TProtocol oprot) {
    validate();

    oprot.writeStructBegin(_STRUCT_DESC);
    oprot.writeFieldBegin(_AN_ID_FIELD_DESC);
    oprot.writeI32(an_id);
    oprot.writeFieldEnd();
    if (this.a_string != null) {
      oprot.writeFieldBegin(_A_STRING_FIELD_DESC);
      oprot.writeString(a_string);
      oprot.writeFieldEnd();
    }
    oprot.writeFieldStop();
    oprot.writeStructEnd();
  }

  @override
  String toString() {
    StringBuffer ret = new StringBuffer("thing(");

    ret.write("an_id:");
    ret.write(this.an_id);

    ret.write(", ");
    ret.write("a_string:");
    if (this.a_string == null) {
      ret.write("null");
    } else {
      ret.write(this.a_string);
    }

    ret.write(")");

    return ret.toString();
  }

  @override
  bool operator ==(Object o) {
    if (o is thing) {
      return this.an_id == o.an_id &&
        this.a_string == o.a_string;
    }
    return false;
  }

  @override
  int get hashCode {
    var value = 17;
    value = (value * 31) ^ an_id.hashCode;
    value = (value * 31) ^ a_string.hashCode;
    return value;
  }

  thing clone({
    int an_id: null,
    String a_string: null,
  }) {
    return new thing()
      ..an_id = an_id ?? this.an_id
      ..a_string = a_string ?? this.a_string;
  }

  validate() {
  }
}<|MERGE_RESOLUTION|>--- conflicted
+++ resolved
@@ -48,30 +48,18 @@
     switch (fieldID) {
       case AN_ID:
         if (value == null) {
-<<<<<<< HEAD
           an_id = null;
         } else if (value is int) {
           an_id = value;
-=======
-          unsetAn_id();
-        } else {
-          this.an_id = value as int;
->>>>>>> f2938997
         }
 
         break;
 
       case A_STRING:
         if (value == null) {
-<<<<<<< HEAD
           a_string = null;
         } else if (value is String) {
           a_string = value;
-=======
-          unsetA_string();
-        } else {
-          this.a_string = value as String;
->>>>>>> f2938997
         }
 
         break;
