dependencies:
<<<<<<< HEAD
#  frugal:
#    hosted:
#      name: frugal
#      url: https://pub.workiva.org
#    version: ^2.2.0
=======
  frugal:
    hosted:
      name: frugal
      url: https://pub.workiva.org
    version: ^2.2.1
>>>>>>> c2f18e1b
  logging: ^0.11.2
  thrift:
    hosted:
      name: thrift
      url: https://pub.workiva.org
    version: ^0.0.5
  v1_music:
    path: gen-dart/v1_music
dependency_overrides:
  frugal:
    path: ../../lib/dart
environment:
  sdk: ^1.12.0
name: client_example
version: 0.0.1<|MERGE_RESOLUTION|>--- conflicted
+++ resolved
@@ -1,17 +1,9 @@
 dependencies:
-<<<<<<< HEAD
-#  frugal:
-#    hosted:
-#      name: frugal
-#      url: https://pub.workiva.org
-#    version: ^2.2.0
-=======
   frugal:
     hosted:
       name: frugal
       url: https://pub.workiva.org
     version: ^2.2.1
->>>>>>> c2f18e1b
   logging: ^0.11.2
   thrift:
     hosted:
